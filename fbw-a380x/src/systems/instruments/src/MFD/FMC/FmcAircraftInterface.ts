// Copyright (c) 2023-2024 FlyByWire Simulations
// SPDX-License-Identifier: GPL-3.0

<<<<<<< HEAD
import { ConsumerValue, EventBus, GameStateProvider, SimVarValueType, Subject, UnitType } from '@microsoft/msfs-sdk';
import { Arinc429SignStatusMatrix, Arinc429Word, FmsData, MathUtils } from '@flybywiresim/fbw-sdk';
=======
import {
  ConsumerValue,
  EventBus,
  GameStateProvider,
  SimVarValueType,
  Subject,
  Subscription,
  UnitType,
} from '@microsoft/msfs-sdk';
import { Arinc429SignStatusMatrix, Arinc429Word, FmsOansData, MathUtils, NXDataStore } from '@flybywiresim/fbw-sdk';
>>>>>>> cc884bb3
import { FlapConf } from '@fmgc/guidance/vnav/common';
import { MmrRadioTuningStatus } from '@fmgc/navigation/NavaidTuner';
import { Vmcl, Vmo, maxCertifiedAlt, maxZfw } from '@shared/PerformanceConstants';
import { FmgcFlightPhase } from '@shared/flightphase';
import { FmgcDataService } from 'instruments/src/MFD/FMC/fmgc';
import { ADIRS } from 'instruments/src/MFD/shared/Adirs';
import { NXSystemMessages } from 'instruments/src/MFD/shared/NXSystemMessages';
import { A380OperatingSpeeds, A380SpeedsUtils } from '@shared/OperatingSpeeds';
import { FmcInterface } from 'instruments/src/MFD/FMC/FmcInterface';
import { FlightPhaseManagerEvents } from '@fmgc/flightphase';
import { FGVars } from 'instruments/src/MsfsAvionicsCommon/providers/FGDataPublisher';
import { VerticalMode } from '@shared/autopilot';
import { FlightPlanService } from '@fmgc/flightplanning/FlightPlanService';
import { FmsMfdVars } from 'instruments/src/MsfsAvionicsCommon/providers/FmsMfdPublisher';
import { MfdFmsFplnVertRev } from 'instruments/src/MFD/pages/FMS/F-PLN/MfdFmsFplnVertRev';

/**
 * Interface between FMS and rest of aircraft through SimVars and ARINC values (mostly data being sent here)
 * Essentially part of the FMC (-A/-B/-C)
 */
export class FmcAircraftInterface {
  private readonly subs = [] as Subscription[];

  private gameState = GameStateProvider.get();
  // ARINC words
  // arinc bus output words
  public arincDiscreteWord2 = FmArinc429OutputWord.emptyFm('DISCRETE_WORD_2');

  public arincDiscreteWord3 = FmArinc429OutputWord.emptyFm('DISCRETE_WORD_3');

  public arincTakeoffPitchTrim = FmArinc429OutputWord.emptyFm('TO_PITCH_TRIM');

  public arincLandingElevation = FmArinc429OutputWord.emptyFm('LANDING_ELEVATION');

  public arincDestinationLatitude = FmArinc429OutputWord.emptyFm('DEST_LAT');

  public arincDestinationLongitude = FmArinc429OutputWord.emptyFm('DEST_LONG');

  public arincMDA = FmArinc429OutputWord.emptyFm('MINIMUM_DESCENT_ALTITUDE');

  public arincDH = FmArinc429OutputWord.emptyFm('DECISION_HEIGHT');

  public arincThrustReductionAltitude = FmArinc429OutputWord.emptyFm('THR_RED_ALT');

  public arincAccelerationAltitude = FmArinc429OutputWord.emptyFm('ACC_ALT');

  public arincEoAccelerationAltitude = FmArinc429OutputWord.emptyFm('EO_ACC_ALT');

  public arincMissedThrustReductionAltitude = FmArinc429OutputWord.emptyFm('MISSED_THR_RED_ALT');

  public arincMissedAccelerationAltitude = FmArinc429OutputWord.emptyFm('MISSED_ACC_ALT');

  public arincMissedEoAccelerationAltitude = FmArinc429OutputWord.emptyFm('MISSED_EO_ACC_ALT');

  public arincTransitionAltitude = FmArinc429OutputWord.emptyFm('TRANS_ALT');

  public arincTransitionLevel = FmArinc429OutputWord.emptyFm('TRANS_LVL');

  public arincZeroFuelWeight = FmArinc429OutputWord.emptyFm('ZERO_FUEL_WEIGHT');

  public arincZeroFuelWeightCg = FmArinc429OutputWord.emptyFm('ZERO_FUEL_WEIGHT_CG');

  /** contains fm messages (not yet implemented) and nodh bit */
  public arincEisWord2 = FmArinc429OutputWord.emptyFm('EIS_DISCRETE_WORD_2');

  /** These arinc words will be automatically written to the bus, and automatically set to 0/NCD when the FMS resets */
  public arincBusOutputs = [
    this.arincDiscreteWord2,
    this.arincDiscreteWord3,
    this.arincTakeoffPitchTrim,
    this.arincLandingElevation,
    this.arincDestinationLatitude,
    this.arincDestinationLongitude,
    this.arincMDA,
    this.arincDH,
    this.arincThrustReductionAltitude,
    this.arincAccelerationAltitude,
    this.arincEoAccelerationAltitude,
    this.arincMissedThrustReductionAltitude,
    this.arincMissedAccelerationAltitude,
    this.arincMissedEoAccelerationAltitude,
    this.arincTransitionAltitude,
    this.arincTransitionLevel,
    this.arincZeroFuelWeight,
    this.arincZeroFuelWeightCg,
    this.arincEisWord2,
  ];

  private readonly speedVs1g = Subject.create(0);
  private readonly speedVls = Subject.create(0);
  private readonly speedVmax = Subject.create(0);
  private readonly speedVfeNext = Subject.create(0);
  private readonly speedVapp = Subject.create(0);
  private readonly speedShortTermManaged = Subject.create(0);

  private readonly tdReached = this.bus
    .getSubscriber<FmsMfdVars>()
    .on('tdReached')
    .whenChanged()
    .handle((v) => {
      if (v) {
        this.fmc.addMessageToQueue(NXSystemMessages.tdReached, undefined, () => {
          SimVar.SetSimVarValue('L:A32NX_PFD_MSG_TD_REACHED', 'Bool', false);
        });
      } else {
        this.fmc.removeMessageFromQueue(NXSystemMessages.tdReached.text);
      }
    });

  private readonly flightPhase = ConsumerValue.create(
    this.bus.getSubscriber<FlightPhaseManagerEvents>().on('fmgc_flight_phase').whenChanged(),
    FmgcFlightPhase.Preflight,
  );
  private readonly fmaVerticalMode = ConsumerValue.create(
    this.bus.getSubscriber<FGVars>().on('fg.fma.verticalMode').whenChanged(),
    0,
  );

  constructor(
    private bus: EventBus,
    private fmc: FmcInterface,
    private fmgc: FmgcDataService,
    private flightPlanService: FlightPlanService,
  ) {
    this.init();
  }

  destroy() {
    for (const s of this.subs) {
      s.destroy();
    }
  }

  private init(): void {
    // write local vars for other systems
    this.subs.push(
      this.fmgc.data.greenDotSpeed.sub((v) => SimVar.SetSimVarValue('L:A32NX_SPEEDS_GD', 'number', v), true),
    );
    this.subs.push(
      this.fmgc.data.slatRetractionSpeed.sub((v) => SimVar.SetSimVarValue('L:A32NX_SPEEDS_S', 'number', v), true),
    );
    this.subs.push(
      this.fmgc.data.flapRetractionSpeed.sub((v) => SimVar.SetSimVarValue('L:A32NX_SPEEDS_F', 'number', v), true),
    );

    this.subs.push(this.speedVs1g.sub((v) => SimVar.SetSimVarValue('L:A32NX_SPEEDS_VS', 'number', v), true));
    this.subs.push(this.speedVls.sub((v) => SimVar.SetSimVarValue('L:A32NX_SPEEDS_VLS', 'number', v), true));
    this.subs.push(this.speedVmax.sub((v) => SimVar.SetSimVarValue('L:A32NX_SPEEDS_VMAX', 'number', v), true));
    this.subs.push(this.speedVfeNext.sub((v) => SimVar.SetSimVarValue('L:A32NX_SPEEDS_VFEN', 'number', v), true));
    this.subs.push(this.speedVapp.sub((v) => SimVar.SetSimVarValue('L:A32NX_SPEEDS_VAPP', 'number', v), true));
    this.subs.push(
      this.speedShortTermManaged.sub(
        (v) => SimVar.SetSimVarValue('L:A32NX_SPEEDS_MANAGED_SHORT_TERM_PFD', 'number', v),
        true,
      ),
    );

    this.subs.push(
      this.fmgc.data.approachFlapConfig.sub(
        (v) => SimVar.SetSimVarValue('L:A32NX_SPEEDS_LANDING_CONF3', SimVarValueType.Bool, v === FlapConf.CONF_3),
        true,
      ),
    );

    this.subs.push(
      this.fmc.fmgc.data.zeroFuelWeight.sub((zfw) => {
        this.arincZeroFuelWeight.setBnrValue(
          zfw ? zfw : 0,
          zfw ? Arinc429SignStatusMatrix.NormalOperation : Arinc429SignStatusMatrix.NoComputedData,
          19,
          524288,
          0,
        );
      }),
    );

    this.subs.push(
      this.fmc.fmgc.data.zeroFuelWeightCenterOfGravity.sub((zfwCg) =>
        this.arincZeroFuelWeightCg.setBnrValue(
          zfwCg ? zfwCg : 0,
          zfwCg ? Arinc429SignStatusMatrix.NormalOperation : Arinc429SignStatusMatrix.NoComputedData,
          12,
          64,
          0,
        ),
      ),
    );
  }

  thrustReductionAccelerationChecks() {
    const activePlan = this.flightPlanService.active;

    if (activePlan.reconcileAccelerationWithConstraints() && activePlan.performanceData.accelerationAltitude) {
      this.fmc.addMessageToQueue(
        NXSystemMessages.newAccAlt.getModifiedMessage(activePlan.performanceData.accelerationAltitude.toFixed(0)),
        undefined,
        undefined,
      );
    }

    if (activePlan.reconcileThrustReductionWithConstraints() && activePlan.performanceData.thrustReductionAltitude) {
      this.fmc.addMessageToQueue(
        NXSystemMessages.newThrRedAlt.getModifiedMessage(activePlan.performanceData.thrustReductionAltitude.toFixed(0)),
        undefined,
        undefined,
      );
    }
  }

  public updateThrustReductionAcceleration() {
    if (!this.flightPlanService.hasActive) {
      return;
    }
    const activePerformanceData = this.flightPlanService.active.performanceData;

    this.arincThrustReductionAltitude.setBnrValue(
      activePerformanceData.thrustReductionAltitude !== null ? activePerformanceData.thrustReductionAltitude : 0,
      activePerformanceData.thrustReductionAltitude !== null
        ? Arinc429SignStatusMatrix.NormalOperation
        : Arinc429SignStatusMatrix.NoComputedData,
      17,
      131072,
      0,
    );
    this.arincAccelerationAltitude.setBnrValue(
      activePerformanceData.accelerationAltitude !== null ? activePerformanceData.accelerationAltitude : 0,
      activePerformanceData.accelerationAltitude !== null
        ? Arinc429SignStatusMatrix.NormalOperation
        : Arinc429SignStatusMatrix.NoComputedData,
      17,
      131072,
      0,
    );
    this.arincEoAccelerationAltitude.setBnrValue(
      activePerformanceData.engineOutAccelerationAltitude !== null
        ? activePerformanceData.engineOutAccelerationAltitude
        : 0,
      activePerformanceData.engineOutAccelerationAltitude !== null
        ? Arinc429SignStatusMatrix.NormalOperation
        : Arinc429SignStatusMatrix.NoComputedData,
      17,
      131072,
      0,
    );

    this.arincMissedThrustReductionAltitude.setBnrValue(
      activePerformanceData.missedThrustReductionAltitude !== null
        ? activePerformanceData.missedThrustReductionAltitude
        : 0,
      activePerformanceData.missedThrustReductionAltitude !== null
        ? Arinc429SignStatusMatrix.NormalOperation
        : Arinc429SignStatusMatrix.NoComputedData,
      17,
      131072,
      0,
    );
    this.arincMissedAccelerationAltitude.setBnrValue(
      activePerformanceData.missedAccelerationAltitude !== null ? activePerformanceData.missedAccelerationAltitude : 0,
      activePerformanceData.missedAccelerationAltitude !== null
        ? Arinc429SignStatusMatrix.NormalOperation
        : Arinc429SignStatusMatrix.NoComputedData,
      17,
      131072,
      0,
    );
    this.arincMissedEoAccelerationAltitude.setBnrValue(
      activePerformanceData.missedEngineOutAccelerationAltitude !== null
        ? activePerformanceData.missedEngineOutAccelerationAltitude
        : 0,
      activePerformanceData.missedEngineOutAccelerationAltitude !== null
        ? Arinc429SignStatusMatrix.NormalOperation
        : Arinc429SignStatusMatrix.NoComputedData,
      17,
      131072,
      0,
    );
  }

  public updateTransitionAltitudeLevel(): void {
    if (!this.flightPlanService.hasActive) {
      return;
    }

    this.arincTransitionAltitude.setBnrValue(
      this.flightPlanService.active.performanceData.transitionAltitude ?? 0, // as altitude
      this.flightPlanService.active.performanceData.transitionAltitude !== null &&
        this.flightPlanService.active.performanceData.transitionAltitude !== undefined
        ? Arinc429SignStatusMatrix.NormalOperation
        : Arinc429SignStatusMatrix.NoComputedData,
      17,
      131072,
      0,
    );

    this.arincTransitionLevel.setBnrValue(
      this.flightPlanService.active.performanceData.transitionLevel ?? 0, // as FL
      this.flightPlanService.active.performanceData.transitionLevel !== null &&
        this.flightPlanService.active.performanceData.transitionLevel !== undefined
        ? Arinc429SignStatusMatrix.NormalOperation
        : Arinc429SignStatusMatrix.NoComputedData,
      9,
      512,
      0,
    );
  }

  public updatePerformanceData() {
    if (!this.flightPlanService.hasActive) {
      return;
    }

    // If spawned after T/O, set reasonable V2
    if (this.flightPhase.get() > FmgcFlightPhase.Preflight && !this.flightPlanService.active.performanceData.v2) {
      const fSpeed = SimVar.GetSimVarValue('L:A32NX_SPEEDS_F', 'number') as number;
      this.flightPlanService.setPerformanceData('v2', Math.round(fSpeed));
    }

    SimVar.SetSimVarValue('L:AIRLINER_V1_SPEED', 'Knots', this.flightPlanService.active.performanceData.v1 ?? NaN);
    SimVar.SetSimVarValue('L:AIRLINER_V2_SPEED', 'Knots', this.flightPlanService.active.performanceData.v2 ?? NaN);
    SimVar.SetSimVarValue('L:AIRLINER_VR_SPEED', 'Knots', this.flightPlanService.active.performanceData.vr ?? NaN);
  }

  public getToSpeedsTooLow(): boolean {
    if (!this.flightPlanService.hasActive) {
      return false;
    }

    if (this.fmgc.data.takeoffFlapsSetting === null || this.fmc.fmgc.getGrossWeightKg() === null) {
      return false;
    }

    const departureElevation = this.fmgc.getDepartureElevation();

    const zp =
      departureElevation !== null
        ? this.fmgc.getPressureAltAtElevation(departureElevation, this.fmgc.getBaroCorrection1())
        : this.fmgc.getPressureAlt();
    if (zp === null) {
      return false;
    }

    return (
      (this.flightPlanService.active.performanceData.v1 ?? Infinity) < Math.trunc(A380SpeedsUtils.getVmcg(zp)) ||
      (this.flightPlanService.active.performanceData.vr ?? Infinity) < Math.trunc(1.05 * A380SpeedsUtils.getVmca(zp)) ||
      (this.flightPlanService.active.performanceData.v2 ?? Infinity) < Math.trunc(1.1 * A380SpeedsUtils.getVmca(zp))
    );
  }

  private toSpeedsNotInserted = true;

  private toSpeedsTooLow = false;

  private vSpeedDisagree = false;

  private vSpeedsValid(): boolean {
    if (!this.flightPlanService.hasActive) {
      return false;
    }

    const v1Speed = this.flightPlanService.active.performanceData.v1;
    const vRSpeed = this.flightPlanService.active.performanceData.vr;
    const v2Speed = this.flightPlanService.active.performanceData.v2;

    return (
      (!!v1Speed && !!vRSpeed ? v1Speed <= vRSpeed : true) &&
      (!!vRSpeed && !!v2Speed ? vRSpeed <= v2Speed : true) &&
      (!!v1Speed && !!v2Speed ? v1Speed <= v2Speed : true)
    );
  }

  public toSpeedsChecks() {
    if (!this.flightPlanService.hasActive) {
      return;
    }

    const toSpeedsNotInserted =
      !this.flightPlanService.active.performanceData.v1 ||
      !this.flightPlanService.active.performanceData.vr ||
      !this.flightPlanService.active.performanceData.v2;
    if (toSpeedsNotInserted !== this.toSpeedsNotInserted) {
      this.toSpeedsNotInserted = toSpeedsNotInserted;
    }

    const toSpeedsTooLow = false; // FIXME revert once speeds are checked this.getToSpeedsTooLow();
    if (toSpeedsTooLow !== this.toSpeedsTooLow) {
      this.toSpeedsTooLow = toSpeedsTooLow;
      if (toSpeedsTooLow) {
        this.fmc.addMessageToQueue(NXSystemMessages.toSpeedTooLow, () => !this.getToSpeedsTooLow(), undefined);
      }
    }

    const vSpeedDisagree = !this.vSpeedsValid();
    if (vSpeedDisagree !== this.vSpeedDisagree) {
      this.vSpeedDisagree = vSpeedDisagree;
      if (vSpeedDisagree) {
        this.fmc.addMessageToQueue(NXSystemMessages.vToDisagree, () => this.vSpeedsValid(), undefined);
      }
    }

    this.arincDiscreteWord3.setBitValue(16, vSpeedDisagree);
    this.arincDiscreteWord3.setBitValue(17, toSpeedsTooLow);
    this.arincDiscreteWord3.setBitValue(18, toSpeedsNotInserted);
    this.arincDiscreteWord3.ssm = Arinc429SignStatusMatrix.NormalOperation;
  }

  /**
   * Set the takeoff flap config
   * @param {0 | 1 | 2 | 3 | null} flaps
   */
  setTakeoffFlaps(flaps: FlapConf) {
    this.arincDiscreteWord2.setBitValue(13, flaps === 0);
    this.arincDiscreteWord2.setBitValue(14, flaps === 1);
    this.arincDiscreteWord2.setBitValue(15, flaps === 2);
    this.arincDiscreteWord2.setBitValue(16, flaps === 3);
    this.arincDiscreteWord2.ssm = Arinc429SignStatusMatrix.NormalOperation;
  }

  /**
   * Set the takeoff trim config
   * @param ths trimmable horizontal stabilizer
   */
  setTakeoffTrim(ths: number) {
    const ssm = ths !== null ? Arinc429SignStatusMatrix.NormalOperation : Arinc429SignStatusMatrix.NoComputedData;

    this.arincTakeoffPitchTrim.setBnrValue(ths, ssm, 12, 180, -180);
  }

  private landingElevation: number | null = null;

  private destinationLatitude: number | null = null;

  private destinationLongitude: number | null = null;

  async updateDestinationData() {
    let landingElevation: number | null = null;
    let latitude: number | null = null;
    let longitude: number | null = null;

    const runway = this.flightPlanService.active.destinationRunway;

    if (runway) {
      landingElevation = runway.thresholdLocation.alt;
      latitude = runway.thresholdLocation.lat;
      longitude = runway.thresholdLocation.long;
    } else {
      const airport = this.flightPlanService.active.destinationAirport;

      if (airport) {
        const ele = airport.location.alt;

        landingElevation = Number.isFinite(ele) ? ele : null;
        latitude = airport.location.lat;
        longitude = airport.location.long;
      }
    }

    if (this.landingElevation !== landingElevation) {
      this.landingElevation = landingElevation;

      const ssm =
        landingElevation !== undefined
          ? Arinc429SignStatusMatrix.NormalOperation
          : Arinc429SignStatusMatrix.NoComputedData;

      this.arincLandingElevation.setBnrValue(landingElevation || 0, ssm, 14, 16384, -2048);

      // FIXME CPCs should use the FM ARINC vars, and transmit their own vars as well
      SimVar.SetSimVarValue('L:A32NX_PRESS_AUTO_LANDING_ELEVATION', 'feet', landingElevation || 0);
    }

    if (this.destinationLatitude !== latitude) {
      this.destinationLatitude = latitude;

      const ssm =
        latitude !== undefined ? Arinc429SignStatusMatrix.NormalOperation : Arinc429SignStatusMatrix.NoComputedData;

      this.arincDestinationLatitude.setBnrValue(latitude || 0, ssm, 18, 180, -180);
    }

    if (this.destinationLongitude !== longitude) {
      this.destinationLongitude = longitude;

      const ssm =
        longitude !== undefined ? Arinc429SignStatusMatrix.NormalOperation : Arinc429SignStatusMatrix.NoComputedData;

      this.arincDestinationLongitude.setBnrValue(longitude || 0, ssm, 18, 180, -180);
    }
  }

  updateMinimums(distanceToDestination: number) {
    const inRange = this.shouldTransmitMinimums(distanceToDestination);

    const mda = this.fmgc.data.approachBaroMinimum.get();
    const dh = this.fmgc.data.approachRadioMinimum.get();

    const mdaValid = inRange && mda !== null;
    const dhValid = !mdaValid && inRange && typeof dh === 'number';

    const mdaSsm = mdaValid ? Arinc429SignStatusMatrix.NormalOperation : Arinc429SignStatusMatrix.NoComputedData;
    const dhSsm = dhValid ? Arinc429SignStatusMatrix.NormalOperation : Arinc429SignStatusMatrix.NoComputedData;

    this.arincMDA.setBnrValue(mdaValid ? (mda as number) : 0, mdaSsm, 17, 131072, 0);
    this.arincDH.setBnrValue(dhValid ? dh : 0, dhSsm, 16, 8192, 0);
    this.arincEisWord2.setBitValue(29, inRange && !dhValid);
    // FIXME we need to handle these better
    this.arincEisWord2.ssm = Arinc429SignStatusMatrix.NormalOperation;
  }

  shouldTransmitMinimums(distanceToDestination: number) {
    const phase = this.flightPhase.get();
    const isCloseToDestination = Number.isFinite(distanceToDestination) ? distanceToDestination < 250 : true;

    return phase > FmgcFlightPhase.Cruise || (phase === FmgcFlightPhase.Cruise && isCloseToDestination);
  }

  updateFmsData() {
    const pub = this.bus.getPublisher<FmsData>();
    pub.pub(
      'fmsOrigin',
      this.flightPlanService.hasActive && this.flightPlanService.active?.originAirport?.ident
        ? this.flightPlanService.active.originAirport.ident
        : null,
      true,
    );

    pub.pub(
      'fmsDepartureRunway',
      this.flightPlanService.hasActive && this.flightPlanService.active?.originRunway?.ident
        ? this.flightPlanService.active.originRunway.ident
        : null,
      true,
    );

    pub.pub(
      'fmsDestination',
      this.flightPlanService.hasActive && this.flightPlanService.active?.destinationAirport?.ident
        ? this.flightPlanService.active.destinationAirport.ident
        : null,
      true,
    );

    pub.pub(
      'fmsLandingRunway',
      this.flightPlanService.hasActive && this.flightPlanService.active?.destinationRunway?.ident
        ? this.flightPlanService.active.destinationRunway.ident
        : null,
      true,
    );

    pub.pub(
      'fmsAlternate',
      this.flightPlanService.hasActive && this.flightPlanService.active?.alternateDestinationAirport?.ident
        ? this.flightPlanService.active.alternateDestinationAirport.ident
        : null,
      true,
    );

    pub.pub('fmsFlightNumber', this.fmgc.data.atcCallsign.get(), true);
  }

  activatePreSelSpeedMach(preSel: number) {
    if (preSel) {
      if (preSel < 1) {
        SimVar.SetSimVarValue('H:A320_Neo_FCU_USE_PRE_SEL_MACH', 'number', 1);
      } else {
        SimVar.SetSimVarValue('H:A320_Neo_FCU_USE_PRE_SEL_SPEED', 'number', 1);
      }
    }
  }

  updatePreSelSpeedMach(preSel: number | null) {
    // The timeout is required to create a delay for the current value to be read and the new one to be set
    setTimeout(() => {
      if (preSel) {
        if (preSel > 1) {
          SimVar.SetSimVarValue('L:A32NX_SpeedPreselVal', 'knots', preSel);
          SimVar.SetSimVarValue('L:A32NX_MachPreselVal', 'mach', -1);
        } else {
          SimVar.SetSimVarValue('L:A32NX_SpeedPreselVal', 'knots', -1);
          SimVar.SetSimVarValue('L:A32NX_MachPreselVal', 'mach', preSel);
        }
      } else {
        SimVar.SetSimVarValue('L:A32NX_SpeedPreselVal', 'knots', -1);
        SimVar.SetSimVarValue('L:A32NX_MachPreselVal', 'mach', -1);
      }
    }, 200);
  }

  /*
        When the aircraft is in the holding, predictions assume that the leg is flown at holding speed
        with a vertical speed equal to - 1000 ft/mn until reaching a restrictive altitude constraint, the
        FCU altitude or the exit fix. If FCU or constraint altitude is reached first, the rest of the
        pattern is assumed to be flown level at that altitude
        */
  getHoldingSpeed(speedConstraint = null, altitude = null) {
    const fcuAltitude = SimVar.GetSimVarValue('AUTOPILOT ALTITUDE LOCK VAR:3', 'feet');
    const alt = Math.max(fcuAltitude, altitude ? altitude : 0);

    let kcas = SimVar.GetSimVarValue('L:A32NX_SPEEDS_GD', 'number');
    if (this.flightPhase.get() === FmgcFlightPhase.Approach) {
      kcas = this.getAppManagedSpeed();
    }

    if (speedConstraint != null && speedConstraint > 100) {
      kcas = Math.min(kcas, speedConstraint);
    }

    // apply icao limits
    if (alt < 14000) {
      kcas = Math.min(230, kcas);
    } else if (alt < 20000) {
      kcas = Math.min(240, kcas);
    } else if (alt < 34000) {
      kcas = Math.min(265, kcas);
    } else {
      kcas = this.fmgc.guidanceController?.atmosphericConditions.computeCasFromMach(alt, 0.83);
    }

    // apply speed limit/alt
    if (this.flightPhase.get() <= FmgcFlightPhase.Cruise) {
      const climbSpeedLimit = this.fmgc.getClimbSpeedLimit();
      if (climbSpeedLimit.speed !== null && alt <= climbSpeedLimit.underAltitude) {
        kcas = Math.min(climbSpeedLimit.speed, kcas);
      }
    } else if (this.flightPhase.get() < FmgcFlightPhase.GoAround) {
      const descentSpeedLimit = this.fmgc.getDescentSpeedLimit();
      if (descentSpeedLimit.speed !== null && alt <= descentSpeedLimit.underAltitude) {
        kcas = Math.min(descentSpeedLimit.speed, kcas);
      }
    }

    kcas = Math.max(kcas, SimVar.GetSimVarValue('L:A32NX_SPEEDS_VLS', 'number'));

    return Math.ceil(kcas);
  }

  updateHoldingSpeed() {
    const plan = this.flightPlanService.active;
    const currentLegIndex = plan.activeLegIndex;
    const nextLegIndex = currentLegIndex + 1;
    const currentLegConstraints = this.managedProfile.get(currentLegIndex) || {};
    const nextLegConstraints = this.managedProfile.get(nextLegIndex) || {};

    const currentLeg = plan.maybeElementAt(currentLegIndex);
    const nextLeg = plan.maybeElementAt(nextLegIndex);

    const casWord = ADIRS.getCalibratedAirspeed();
    const cas = casWord && casWord.isNormalOperation() ? casWord.value : 0;

    let enableHoldSpeedWarning = false;
    let holdSpeedTarget = 0;
    let holdDecelReached = this.holdDecelReached;
    // FIXME big hack until VNAV can do this
    if (currentLeg && currentLeg.isDiscontinuity === false && currentLeg.type === 'HM') {
      holdSpeedTarget = this.getHoldingSpeed(currentLegConstraints.descentSpeed, currentLegConstraints.descentAltitude);
      holdDecelReached = true;
      enableHoldSpeedWarning = !Simplane.getAutoPilotAirspeedManaged();
      // this.holdIndex = plan.activeLegIndex; Only needed in A32NX for ATSU it seems
    } else if (nextLeg && nextLeg.isDiscontinuity === false && nextLeg.type === 'HM') {
      const adirLat = ADIRS.getLatitude();
      const adirLong = ADIRS.getLongitude();

      if (adirLat && adirLong && adirLat.isNormalOperation() && adirLong.isNormalOperation()) {
        holdSpeedTarget = this.getHoldingSpeed(nextLegConstraints.descentSpeed, nextLegConstraints.descentAltitude);

        const dtg = this.fmgc.guidanceController?.activeLegDtg;
        // decel range limits are [3, 20] NM
        const decelDist = this.calculateDecelDist(cas, holdSpeedTarget);
        if (dtg != null && dtg < decelDist) {
          holdDecelReached = true;
        }

        const gsWord = ADIRS.getGroundSpeed();
        const gs = gsWord && gsWord.isNormalOperation() ? gsWord.value : 0;
        const warningDist = decelDist + gs / 120;
        if (!Simplane.getAutoPilotAirspeedManaged() && dtg != null && dtg <= warningDist) {
          enableHoldSpeedWarning = true;
        }
      }
      // this.holdIndex = plan.activeLegIndex + 1; Only needed in A32NX for ATSU it seems
    } else {
      // this.holdIndex = 0; Only needed in A32NX for ATSU it seems
      holdDecelReached = false;
    }

    if (holdDecelReached !== this.holdDecelReached) {
      this.holdDecelReached = holdDecelReached;
      SimVar.SetSimVarValue('L:A32NX_FM_HOLD_DECEL', 'bool', this.holdDecelReached);
    }

    if (holdSpeedTarget !== this.holdSpeedTarget) {
      this.holdSpeedTarget = holdSpeedTarget;
      SimVar.SetSimVarValue('L:A32NX_FM_HOLD_SPEED', 'number', this.holdSpeedTarget);
    }

    if (enableHoldSpeedWarning && cas - this.holdSpeedTarget > 5) {
      if (!this.setHoldSpeedMessageActive) {
        this.setHoldSpeedMessageActive = true;
        this.fmc.addMessageToQueue(
          NXSystemMessages.setHoldSpeed,
          () => !this.setHoldSpeedMessageActive,
          () => SimVar.SetSimVarValue('L:A32NX_PFD_MSG_SET_HOLD_SPEED', 'bool', false),
        );
        SimVar.SetSimVarValue('L:A32NX_PFD_MSG_SET_HOLD_SPEED', 'bool', true);
      }
    } else if (this.setHoldSpeedMessageActive) {
      SimVar.SetSimVarValue('L:A32NX_PFD_MSG_SET_HOLD_SPEED', 'bool', false);
      this.setHoldSpeedMessageActive = false;
    }
  }

  /** in knots or mach */
  private managedSpeedTarget: number | null = null;

  private managedSpeedTargetIsMach = false;

  private holdDecelReached = false;

  private holdSpeedTarget = 0;

  private setHoldSpeedMessageActive = false;

  /** in knots */
  private takeoffEngineOutSpeed: number | null = null;

  updateManagedSpeed() {
    if (!this.flightPlanService.hasActive) {
      return;
    }
    const activePerformanceData = this.flightPlanService.active.performanceData;

    let vPfd: number = 0;
    let isMach = false;
    let takeoffGoAround = false;

    this.updateHoldingSpeed();
    this.fmc.clearCheckSpeedModeMessage();

    if (SimVar.GetSimVarValue('L:A32NX_FMA_EXPEDITE_MODE', 'number') === 1) {
      const verticalMode = this.fmaVerticalMode.get();
      if (verticalMode === VerticalMode.OP_CLB) {
        switch (SimVar.GetSimVarValue('L:A32NX_FLAPS_HANDLE_INDEX', 'Number')) {
          case 0: {
            this.managedSpeedTarget = SimVar.GetSimVarValue('L:A32NX_SPEEDS_GD', 'number');
            break;
          }
          case 1: {
            this.managedSpeedTarget = SimVar.GetSimVarValue('L:A32NX_SPEEDS_S', 'number');
            break;
          }
          default: {
            this.managedSpeedTarget = SimVar.GetSimVarValue('L:A32NX_SPEEDS_F', 'number');
          }
        }
      } else if (verticalMode === VerticalMode.OP_DES) {
        this.managedSpeedTarget =
          SimVar.GetSimVarValue('L:A32NX_FLAPS_HANDLE_INDEX', 'Number') === 0
            ? Math.min(340, SimVar.GetGameVarValue('FROM MACH TO KIAS', 'number', 0.8))
            : this.speedVmax.get() - 10;
      }
      if (this.managedSpeedTarget != null) {
        vPfd = this.managedSpeedTarget;
      }
    } else if (this.holdDecelReached) {
      vPfd = this.holdSpeedTarget;
      this.managedSpeedTarget = this.holdSpeedTarget;
    } else {
      if (this.setHoldSpeedMessageActive) {
        this.setHoldSpeedMessageActive = false;
        SimVar.SetSimVarValue('L:A32NX_PFD_MSG_SET_HOLD_SPEED', 'bool', false);
        this.fmc.removeMessageFromQueue(NXSystemMessages.setHoldSpeed.text);
      }

      const engineOut = !this.fmgc.isAllEngineOn();

      switch (this.flightPhase.get()) {
        case FmgcFlightPhase.Preflight: {
          if (activePerformanceData.v2) {
            vPfd = activePerformanceData.v2;
            this.managedSpeedTarget = activePerformanceData.v2 + 10;
            takeoffGoAround = true;
          }
          break;
        }
        case FmgcFlightPhase.Takeoff: {
          if (activePerformanceData.v2) {
            vPfd = activePerformanceData.v2;
            this.managedSpeedTarget = engineOut
              ? Math.min(
                  activePerformanceData.v2 + 15,
                  Math.max(activePerformanceData.v2, this.takeoffEngineOutSpeed ? this.takeoffEngineOutSpeed : 0),
                )
              : activePerformanceData.v2 + 10;
            takeoffGoAround = true;
          }
          break;
        }
        case FmgcFlightPhase.Climb: {
          let speed = this.fmgc.getManagedClimbSpeed();

          if (
            this.fmgc.getClimbSpeedLimit() !== undefined &&
            SimVar.GetSimVarValue('INDICATED ALTITUDE', 'feet') < this.fmgc.getClimbSpeedLimit().underAltitude
          ) {
            speed = Math.min(speed, this.fmgc.getClimbSpeedLimit().speed);
          }

          speed = Math.min(speed, this.getSpeedConstraint());

          [this.managedSpeedTarget, isMach] = this.getManagedTargets(speed, this.fmgc.getManagedClimbSpeedMach());
          vPfd = this.managedSpeedTarget ?? speed;
          break;
        }
        case FmgcFlightPhase.Cruise: {
          let speed = this.fmgc.getManagedCruiseSpeed();

          if (
            this.fmgc.getClimbSpeedLimit() !== undefined &&
            SimVar.GetSimVarValue('INDICATED ALTITUDE', 'feet') < this.fmgc.getClimbSpeedLimit().underAltitude
          ) {
            speed = Math.min(speed, this.fmgc.getClimbSpeedLimit().speed);
          }

          [this.managedSpeedTarget, isMach] = this.getManagedTargets(speed, this.fmgc.getManagedCruiseSpeedMach());
          vPfd = this.managedSpeedTarget ?? speed;
          break;
        }
        case FmgcFlightPhase.Descent: {
          // We fetch this data from VNAV
          vPfd = SimVar.GetSimVarValue('L:A32NX_SPEEDS_MANAGED_PFD', 'knots');
          this.managedSpeedTarget = SimVar.GetSimVarValue('L:A32NX_SPEEDS_MANAGED_ATHR', 'knots');

          // Whether to use Mach or not should be based on the original managed speed, not whatever VNAV uses under the hood to vary it.
          // Also, VNAV already does the conversion from Mach if necessary
          isMach = this.getManagedTargets(
            this.fmgc.getManagedDescentSpeed(),
            this.fmgc.getManagedDescentSpeedMach(),
          )[1];
          break;
        }
        case FmgcFlightPhase.Approach: {
          // the displayed target is Vapp (with GSmini)
          // the guidance target is lower limited by FAC manouvering speeds (O, S, F) unless in landing config
          // constraints are not considered
          const speed = this.getAppManagedSpeed();
          vPfd = this.getVAppGsMini() ?? speed;

          this.managedSpeedTarget = Math.max(speed ?? 0, vPfd);
          break;
        }
        case FmgcFlightPhase.GoAround: {
          if (this.fmaVerticalMode.get() === VerticalMode.SRS_GA) {
            const speed = Math.min(
              this.fmgc.data.approachVls.get() ?? Infinity + (engineOut ? 15 : 25),
              Math.max(
                SimVar.GetSimVarValue('L:A32NX_GOAROUND_INIT_SPEED', 'number'),
                this.fmgc.data.approachSpeed.get() ?? 0,
              ),
              this.speedVmax.get() - 5,
            );
            vPfd = speed;
            this.managedSpeedTarget = speed;
            takeoffGoAround = true;
          } else {
            const speedConstraint = this.getSpeedConstraint();
            const speed = Math.min(this.fmgc.data.greenDotSpeed.get() ?? Infinity, speedConstraint);

            vPfd = speed;
            this.managedSpeedTarget = speed;
          }
          break;
        }
        default:
          break;
      }
    }

    // Automatically change fcu mach/speed mode
    if (this.managedSpeedTargetIsMach !== isMach) {
      if (isMach) {
        SimVar.SetSimVarValue('K:AP_MANAGED_SPEED_IN_MACH_ON', 'number', 1);
      } else {
        SimVar.SetSimVarValue('K:AP_MANAGED_SPEED_IN_MACH_OFF', 'number', 1);
      }
      this.managedSpeedTargetIsMach = isMach;
    }

    let Vtap = 0;
    let limitedByVls = false;
    // VLS protection
    if (this.managedSpeedTarget) {
      const vls = this.speedVls.get();
      if (this.managedSpeedTarget < vls) {
        Vtap = vls;
        limitedByVls = true;
      }
    }

    if (!Vtap) {
      // Overspeed protection
      const vMax = this.speedVmax.get();
      const greenDot = this.fmgc.data.greenDotSpeed.get();
      const vMin = SimVar.GetSimVarValue('L:A32NX_FLAPS_HANDLE_INDEX', 'Number') === 0 && greenDot ? greenDot : 0;
      Vtap = Math.min(Math.max(this.managedSpeedTarget ?? Vmo - 5, vMin), vMax - 5);
    }
    SimVar.SetSimVarValue('L:A32NX_SPEEDS_MANAGED_PFD', 'knots', vPfd);
    SimVar.SetSimVarValue('L:A32NX_SPEEDS_MANAGED_ATHR', 'knots', Vtap);

    const ismanaged = this.isAirspeedManaged();

    if (ismanaged) {
      Coherent.call('AP_SPD_VAR_SET', 0, Vtap).catch(console.error);
    }

    //short term managed speed
    let shortTermManagedSpeed = 0;
    const phase = this.flightPhase.get();
    if (phase != FmgcFlightPhase.Preflight) {
      if (this.managedSpeedTarget) {
        if (ismanaged) {
          const shortTermActiveInmanaged =
            !takeoffGoAround && phase != FmgcFlightPhase.Cruise && this.fmaVerticalMode.get() != VerticalMode.DES;
          if (shortTermActiveInmanaged && this.isSpeedDifferenceGreaterThan2Kt(vPfd, Vtap)) {
            shortTermManagedSpeed = Vtap;
          }
        } else {
          const selectedSpeed = SimVar.GetSimVarValue('L:A32NX_AUTOPILOT_SPEED_SELECTED', 'number');
          if (selectedSpeed) {
            const speedTarget = phase == FmgcFlightPhase.Approach || limitedByVls ? Vtap : vPfd; // FIX me Should use ECON during hold & deceleration segments
            if (this.isSpeedDifferenceGreaterThan2Kt(selectedSpeed, speedTarget)) {
              shortTermManagedSpeed = speedTarget;
            }
          }
        }
      }
    }
    this.speedShortTermManaged.set(Math.round(shortTermManagedSpeed));
  }

  private isSpeedDifferenceGreaterThan2Kt(speed: number, speed2: number) {
    return Math.abs(speed - speed2) > 2;
  }

  getAppManagedSpeed() {
    switch (SimVar.GetSimVarValue('L:A32NX_FLAPS_HANDLE_INDEX', 'Number')) {
      case 0:
        return this.fmgc.data.greenDotSpeed.get();
      case 1:
        return this.fmgc.data.slatRetractionSpeed.get();
      case 3:
        return this.fmgc.data.approachFlapConfig.get() === FlapConf.CONF_3
          ? this.fmgc.data.approachSpeed.get()
          : this.fmgc.data.flapRetractionSpeed.get();
      case 4:
        return this.fmgc.data.approachSpeed.get();
      default:
        return this.fmgc.data.flapRetractionSpeed.get();
    }
  }

  getVAppGsMini() {
    let vAppTarget = this.fmgc.data.approachSpeed.get() ?? SimVar.GetSimVarValue('L:A32NX_SPEEDS_F', 'number');
    let towerHeadwind = 0;
    const appWind = this.fmgc.data.approachWind.get();
    const destRwy = this.fmgc.getDestinationRunway();
    if (appWind && Number.isFinite(appWind.speed) && Number.isFinite(appWind.direction)) {
      if (destRwy) {
        towerHeadwind = A380SpeedsUtils.getHeadwind(appWind.speed, appWind.direction, destRwy.magneticBearing);
      }
      vAppTarget = A380SpeedsUtils.getVtargetGSMini(vAppTarget, A380SpeedsUtils.getHeadWindDiff(towerHeadwind));
    }
    return vAppTarget;
  }

  private speedLimitExceeded = false;

  checkSpeedLimit() {
    let speedLimit: number;
    let speedLimitAlt: number;
    switch (this.flightPhase.get()) {
      case FmgcFlightPhase.Climb:
      case FmgcFlightPhase.Cruise:
        speedLimit = this.fmgc.getClimbSpeedLimit().speed;
        speedLimitAlt = this.fmgc.getClimbSpeedLimit().underAltitude;
        break;
      case FmgcFlightPhase.Descent:
        speedLimit = this.fmgc.getDescentSpeedLimit().speed;
        speedLimitAlt = this.fmgc.getDescentSpeedLimit().underAltitude;
        break;
      default:
        // no speed limit in other phases
        this.speedLimitExceeded = false;
        return;
    }

    if (speedLimit === undefined) {
      this.speedLimitExceeded = false;
      return;
    }

    const cas = ADIRS.getCalibratedAirspeed();
    const alt = ADIRS.getBaroCorrectedAltitude();

    if (this.speedLimitExceeded && cas && alt) {
      const resetLimitExceeded =
        !cas.isNormalOperation() ||
        !alt.isNormalOperation() ||
        alt.value > speedLimitAlt ||
        cas.value <= speedLimit + 5;
      if (resetLimitExceeded) {
        this.speedLimitExceeded = false;
        this.fmc.removeMessageFromQueue(NXSystemMessages.spdLimExceeded.text);
      }
    } else if (cas && alt && cas.isNormalOperation() && alt.isNormalOperation()) {
      const setLimitExceeded = alt.value < speedLimitAlt - 150 && cas.value > speedLimit + 10;
      if (setLimitExceeded) {
        this.speedLimitExceeded = true;
        this.fmc.addMessageToQueue(NXSystemMessages.spdLimExceeded, () => !this.speedLimitExceeded, undefined);
      }
    }
  }

  private apMasterStatus: boolean = false;

  private lastUpdateAPTime: number = 0;

  private updateAutopilotCooldown: number = 0;

  private apCooldown: number = 500;

  private forceNextAltitudeUpdate: boolean = true;

  private activeWpIdx: number = 0;

  /** in feet */
  private constraintAlt: number | null = null;

  private lastRequestedFLCModeWaypointIndex: number | null = null;

  updateAutopilot(dt: number) {
    let apLogicOn = this.apMasterStatus || Simplane.getAutoPilotFlightDirectorActive(1);
    this.lastUpdateAPTime = Date.now();
    if (Number.isFinite(dt)) {
      this.updateAutopilotCooldown -= dt;
    }
    if (SimVar.GetSimVarValue('L:AIRLINER_FMC_FORCE_NEXT_UPDATE', 'number') === 1) {
      SimVar.SetSimVarValue('L:AIRLINER_FMC_FORCE_NEXT_UPDATE', 'number', 0);
      this.updateAutopilotCooldown = -1;
    }

    if (
      this.flightPhase.get() === FmgcFlightPhase.Takeoff &&
      !this.fmgc.isAllEngineOn() &&
      this.takeoffEngineOutSpeed === undefined
    ) {
      const casWord = ADIRS.getCalibratedAirspeed();
      this.takeoffEngineOutSpeed = casWord && casWord.isNormalOperation() ? casWord.value : null;
    }

    if (this.updateAutopilotCooldown < 0) {
      this.updatePerfSpeeds();
      this.updateConstraints();
      this.updateManagedSpeed();
      const currentApMasterStatus = SimVar.GetSimVarValue('AUTOPILOT MASTER', 'boolean');
      if (currentApMasterStatus !== this.apMasterStatus) {
        this.apMasterStatus = currentApMasterStatus;
        apLogicOn = this.apMasterStatus || Simplane.getAutoPilotFlightDirectorActive(1);
        this.forceNextAltitudeUpdate = true;
        console.log('Enforce AP in Altitude Lock mode. Cause : AP Master Status has changed.');
        SimVar.SetSimVarValue('L:A320_NEO_FCU_FORCE_IDLE_VS', 'Number', 1);
        if (this.apMasterStatus) {
          if (this.flightPlanService.hasActive && this.flightPlanService.active.legCount === 0) {
            this.onModeSelectedAltitude();
            this.onModeSelectedHeading();
          }
        }
      }
      if (apLogicOn) {
        if (!Simplane.getAutoPilotFLCActive() && !SimVar.GetSimVarValue('AUTOPILOT AIRSPEED HOLD', 'Boolean')) {
          SimVar.SetSimVarValue('K:AP_PANEL_SPEED_HOLD', 'Number', 1);
        }
        if (!SimVar.GetSimVarValue('AUTOPILOT HEADING LOCK', 'Boolean')) {
          if (!SimVar.GetSimVarValue('AUTOPILOT APPROACH HOLD', 'Boolean')) {
            SimVar.SetSimVarValue('K:AP_PANEL_HEADING_HOLD', 'Number', 1);
          }
        }
      }

      if (this.isAltitudeManaged()) {
        const plan = this.flightPlanService.active;

        const prevWaypoint = plan.hasElement(plan.activeLegIndex - 1);
        const nextWaypoint = plan.hasElement(plan.activeLegIndex + 1);

        if (prevWaypoint && nextWaypoint) {
          const activeWpIdx = plan.activeLegIndex;

          if (activeWpIdx !== this.activeWpIdx) {
            this.activeWpIdx = activeWpIdx;
            this.updateConstraints();
          }
          if (this.constraintAlt) {
            Coherent.call('AP_ALT_VAR_SET_ENGLISH', 2, this.constraintAlt, this.forceNextAltitudeUpdate).catch(
              console.error,
            );
            this.forceNextAltitudeUpdate = false;
          } else {
            const altitude = Simplane.getAutoPilotSelectedAltitudeLockValue('feet');
            if (Number.isFinite(altitude)) {
              Coherent.call('AP_ALT_VAR_SET_ENGLISH', 2, altitude, this.forceNextAltitudeUpdate).catch(console.error);
              this.forceNextAltitudeUpdate = false;
            }
          }
        } else {
          const altitude = Simplane.getAutoPilotSelectedAltitudeLockValue('feet');
          if (Number.isFinite(altitude)) {
            SimVar.SetSimVarValue('L:A32NX_FG_ALTITUDE_CONSTRAINT', 'feet', 0);
            Coherent.call('AP_ALT_VAR_SET_ENGLISH', 2, altitude, this.forceNextAltitudeUpdate).catch(console.error);
            this.forceNextAltitudeUpdate = false;
          }
        }
      }

      if (
        Simplane.getAutoPilotAltitudeManaged() &&
        this.flightPlanService.hasActive &&
        SimVar.GetSimVarValue('L:A320_NEO_FCU_STATE', 'number') !== 1
      ) {
        const currentWaypointIndex = this.flightPlanService.active.activeLegIndex;
        if (currentWaypointIndex !== this.lastRequestedFLCModeWaypointIndex) {
          this.lastRequestedFLCModeWaypointIndex = currentWaypointIndex;
          setTimeout(() => {
            if (Simplane.getAutoPilotAltitudeManaged()) {
              this.onModeManagedAltitude();
            }
          }, 1000);
        }
      }

      if (this.flightPhase.get() === FmgcFlightPhase.GoAround && apLogicOn) {
        // depending if on HDR/TRK or NAV mode, select appropriate Alt Mode (WIP)
        // this._onModeManagedAltitude();
        this.onModeSelectedAltitude();
      }
      this.updateAutopilotCooldown = this.apCooldown;
    }
  }

  /**
   * Tries to estimate the landing weight at destination
   * NaN on failure
   */
  tryEstimateLandingWeight() {
    const altActive = false;
    const landingWeight =
      this.fmgc.data.zeroFuelWeight.get() ??
      NaN + (altActive ? this.fmgc.getAltEFOB(true) : this.fmgc.getDestEFOB(true)) * 1_000;

    return Number.isFinite(landingWeight) ? landingWeight : NaN;
  }

  /**
   * Updates performance speeds such as GD, F, S, Vls and approach speeds. Write to SimVars
   */
  updatePerfSpeeds() {
    /** in kg */
    const estLdgWeight = this.tryEstimateLandingWeight();
    let ldgWeight = estLdgWeight;
    const grossWeight = this.fmc.fmgc.getGrossWeightKg() ?? maxZfw + this.fmc.fmgc.getFOB() * 1_000;
    const vnavPrediction = this.fmc.guidanceController?.vnavDriver?.getDestinationPrediction();
    // Actual weight is used during approach phase (FCOM bulletin 46/2), and we also assume during go-around
    if (this.flightPhase.get() >= FmgcFlightPhase.Approach || !Number.isFinite(estLdgWeight)) {
      ldgWeight = grossWeight;
    } else if (vnavPrediction && Number.isFinite(vnavPrediction.estimatedFuelOnBoard)) {
      ldgWeight =
        (this.fmgc.data.zeroFuelWeight.get() ?? maxZfw) +
        Math.max(0, UnitType.POUND.convertTo(vnavPrediction.estimatedFuelOnBoard, UnitType.KILOGRAM));
    }

    // if pilot has set approach wind in MCDU we use it, otherwise fall back to current measured wind
    const appWind = this.fmgc.data.approachWind.get();
    let towerHeadwind = 0;
    if (appWind && Number.isFinite(appWind.speed) && Number.isFinite(appWind.direction)) {
      if (this.flightPlanService.active.destinationRunway) {
        towerHeadwind = A380SpeedsUtils.getHeadwind(
          appWind.speed,
          appWind.direction,
          this.flightPlanService.active.destinationRunway.magneticBearing,
        );
      }
    }

    // Calculate approach speeds. Independent from ADR data
    const approachSpeeds = new A380OperatingSpeeds(
      ldgWeight,
      0,
      this.fmgc.data.approachFlapConfig.get(),
      FmgcFlightPhase.Approach,
      this.fmgc.getV2Speed(),
      this.fmgc.getDestinationElevation(),
      towerHeadwind,
    );
    this.fmgc.data.approachSpeed.set(Math.ceil(approachSpeeds.vapp));
    this.fmgc.data.approachVls.set(Math.ceil(approachSpeeds.vls));
    this.fmgc.data.approachVref.set(Math.ceil(approachSpeeds.vref));
    this.fmgc.data.approachGreenDotSpeed.set(Math.ceil(approachSpeeds.gd));
    this.fmgc.data.approachSlatRetractionSpeed.set(Math.ceil(approachSpeeds.s));
    this.fmgc.data.approachFlapRetractionSpeed.set(Math.ceil(approachSpeeds.f3));
    this.speedVapp.set(Math.round(approachSpeeds.vapp));

    // Retrieve altitude from ADRs
    const alt = this.fmc.navigation.getPressureAltitude();

    if (alt !== null) {
      // Only update speeds if ADR altitude data valid.

      const flapLever = SimVar.GetSimVarValue('L:A32NX_FLAPS_HANDLE_INDEX', 'Enum');
      const speeds = new A380OperatingSpeeds(
        grossWeight,
        this.fmc.navigation.getComputedAirspeed() ?? 0, // CAS is NCD for low speeds/standstill, leading to null here
        flapLever,
        this.flightPhase.get(),
        this.fmgc.getV2Speed(),
        alt,
        towerHeadwind,
      );

      this.speedVs1g.set(Math.round(speeds.vs1g));
      this.speedVls.set(Math.round(speeds.vls));

      if (this.flightPhase.get() === FmgcFlightPhase.Preflight) {
        const f = Math.max(speeds.f2, Vmcl + 5);
        this.fmgc.data.flapRetractionSpeed.set(Math.ceil(f));
      } else {
        if (flapLever === 2) {
          const f = Math.max(speeds.f2, Vmcl + 15);
          this.fmgc.data.flapRetractionSpeed.set(Math.ceil(f));
        } else if (flapLever === 3) {
          const f = Math.max(speeds.f3, Vmcl + 10);
          this.fmgc.data.flapRetractionSpeed.set(Math.ceil(f));
        }
      }

      this.fmgc.data.slatRetractionSpeed.set(Math.ceil(speeds.s));
      this.fmgc.data.greenDotSpeed.set(Math.ceil(speeds.gd));

      this.speedVmax.set(Math.round(speeds.vmax));
      this.speedVfeNext.set(Math.round(speeds.vfeN));
    }
  }

  /** Write gross weight to SimVar */
  updateWeights() {
    const gw = this.fmc.fmgc.getGrossWeightKg();

    if (
      this.gameState.get() === GameState.ingame &&
      !this.fmc.fmgc.data.zeroFuelWeight.get() &&
      !this.fmc.fmgc.data.zeroFuelWeightCenterOfGravity.get() &&
      !SimVar.GetSimVarValue('L:A32NX_COLD_AND_DARK_SPAWN', SimVarValueType.Bool)
    ) {
      const initZfw = SimVar.GetSimVarValue('L:A32NX_AIRFRAME_ZFW', 'number');
      const initZfwCg = SimVar.GetSimVarValue('L:A32NX_AIRFRAME_ZFW_CG_PERCENT_MAC', 'number');

      // Update FMS ZFW and ZFWCG from SimVars, e.g. when spawning on a runway
      this.fmc.fmgc.data.zeroFuelWeight.set(initZfw);
      this.fmc.fmgc.data.zeroFuelWeightCenterOfGravity.set(initZfwCg);
    }

    if (gw) {
      SimVar.SetSimVarValue('L:A32NX_FM_GROSS_WEIGHT', 'Number', gw);
    }

    if (this.fmc.enginesWereStarted.get() && this.flightPhase.get() !== FmgcFlightPhase.Done) {
      this.fmc.fmgc.data.blockFuel.set(this.fmc.fmgc.getFOB() * 1_000);
    }
  }

  /**
   * Update pax number to be used by air conditioning system (to regulate air flow)
   * @param paxNumber Number of passengers, 0-999
   */
  // FIXME AFDX candidate
  updatePaxNumber(paxNumber: number) {
    SimVar.SetSimVarValue('L:A32NX_FMS_PAX_NUMBER', 'number', paxNumber);
  }

  updateConstraints() {
    const activeFpIndex = this.flightPlanService.activeLegIndex;
    const constraints = this.managedProfile.get(activeFpIndex);
    const fcuSelAlt = Simplane.getAutoPilotDisplayedAltitudeLockValue('feet') ?? 0;

    let constraintAlt = 0;
    if (constraints) {
      const phase = this.flightPhase.get();
      if (
        (phase < FmgcFlightPhase.Cruise || phase === FmgcFlightPhase.GoAround) &&
        Number.isFinite(constraints.climbAltitude) &&
        constraints.climbAltitude < fcuSelAlt
      ) {
        constraintAlt = constraints.climbAltitude;
      }

      if (
        phase > FmgcFlightPhase.Cruise &&
        phase < FmgcFlightPhase.GoAround &&
        Number.isFinite(constraints.descentAltitude) &&
        constraints.descentAltitude > fcuSelAlt
      ) {
        constraintAlt = constraints.descentAltitude;
      }
    }

    if (constraintAlt !== this.constraintAlt) {
      this.constraintAlt = constraintAlt;
      SimVar.SetSimVarValue('L:A32NX_FG_ALTITUDE_CONSTRAINT', 'feet', this.constraintAlt);
    }
  }

  public onEvent(event: string): void {
    if (event === 'MODE_SELECTED_HEADING' || event === 'A320_Neo_CDU_MODE_SELECTED_HEADING') {
      if (Simplane.getAutoPilotHeadingManaged()) {
        if (SimVar.GetSimVarValue('L:A320_FCU_SHOW_SELECTED_HEADING', 'number') === 0) {
          const currentHeading = Simplane.getHeadingMagnetic();

          Coherent.call('HEADING_BUG_SET', 1, currentHeading).catch(console.error);
        }
      }
      this.onModeSelectedHeading();
    }
    if (event === 'MODE_MANAGED_HEADING' || event === 'A320_Neo_CDU_MODE_MANAGED_HEADING') {
      if (this.flightPlanService.active.legCount === 0) {
        return;
      }

      this.onModeManagedHeading();
    }
    if (event === 'MODE_SELECTED_ALTITUDE' || event === 'A320_Neo_CDU_MODE_SELECTED_ALTITUDE') {
      const dist = Number.isFinite(this.fmgc.getDistanceToDestination()) ? this.fmgc.getDistanceToDestination() : -1;
      if (dist) {
        this.fmc.handleFcuAltKnobPushPull(dist);
      }
      this.onModeSelectedAltitude();
      this.onStepClimbDescent();
    }
    if (event === 'MODE_MANAGED_ALTITUDE' || event === 'A320_Neo_CDU_MODE_MANAGED_ALTITUDE') {
      const dist = Number.isFinite(this.fmgc.getDistanceToDestination()) ? this.fmgc.getDistanceToDestination() : -1;
      if (dist) {
        this.fmc.handleFcuAltKnobPushPull(dist);
      }
      this.onModeManagedAltitude();
      this.onStepClimbDescent();
    }
    if (
      event === 'AP_DEC_ALT' ||
      event === 'AP_INC_ALT' ||
      event === 'A320_Neo_CDU_AP_DEC_ALT' ||
      event === 'A320_Neo_CDU_AP_INC_ALT'
    ) {
      const dist = Number.isFinite(this.fmgc.getDistanceToDestination()) ? this.fmgc.getDistanceToDestination() : -1;
      if (dist) {
        this.fmc.handleFcuAltKnobTurn(dist);
      }
      this.onTrySetCruiseFlightLevel();
    }
    if (
      event === 'AP_DEC_HEADING' ||
      event === 'AP_INC_HEADING' ||
      event === 'A320_Neo_CDU_AP_DEC_HEADING' ||
      event === 'A320_Neo_CDU_AP_INC_HEADING'
    ) {
      if (SimVar.GetSimVarValue('L:A320_FCU_SHOW_SELECTED_HEADING', 'number') === 0) {
        const currentHeading = Simplane.getHeadingMagnetic();
        Coherent.call('HEADING_BUG_SET', 1, currentHeading).catch(console.error);
      }
      SimVar.SetSimVarValue('L:A320_FCU_SHOW_SELECTED_HEADING', 'number', 1);
    }
    if (event === 'VS' || event === 'A320_Neo_CDU_VS') {
      const dist = Number.isFinite(this.fmgc.getDistanceToDestination()) ? this.fmgc.getDistanceToDestination() : -1;
      if (dist) {
        this.fmc.handleFcuVSKnob(dist, this.onStepClimbDescent.bind(this));
      }
    }
  }

  onModeSelectedHeading() {
    if (SimVar.GetSimVarValue('AUTOPILOT APPROACH HOLD', 'boolean')) {
      return;
    }
    if (!SimVar.GetSimVarValue('AUTOPILOT HEADING LOCK', 'Boolean')) {
      SimVar.SetSimVarValue('K:AP_PANEL_HEADING_HOLD', 'Number', 1);
    }
    SimVar.SetSimVarValue('K:HEADING_SLOT_INDEX_SET', 'number', 1);
  }

  onModeManagedHeading() {
    if (SimVar.GetSimVarValue('AUTOPILOT APPROACH HOLD', 'boolean')) {
      return;
    }
    if (!SimVar.GetSimVarValue('AUTOPILOT HEADING LOCK', 'Boolean')) {
      SimVar.SetSimVarValue('K:AP_PANEL_HEADING_HOLD', 'Number', 1);
    }
    SimVar.SetSimVarValue('K:HEADING_SLOT_INDEX_SET', 'number', 2);
    SimVar.SetSimVarValue('L:A320_FCU_SHOW_SELECTED_HEADING', 'number', 0);
  }

  onModeSelectedAltitude() {
    if (!Simplane.getAutoPilotGlideslopeHold()) {
      SimVar.SetSimVarValue('L:A320_NEO_FCU_FORCE_IDLE_VS', 'Number', 1);
    }
    SimVar.SetSimVarValue('K:ALTITUDE_SLOT_INDEX_SET', 'number', 1);
    Coherent.call(
      'AP_ALT_VAR_SET_ENGLISH',
      1,
      Simplane.getAutoPilotDisplayedAltitudeLockValue(),
      this.forceNextAltitudeUpdate,
    ).catch(console.error);
  }

  onModeManagedAltitude() {
    SimVar.SetSimVarValue('K:ALTITUDE_SLOT_INDEX_SET', 'number', 2);
    Coherent.call(
      'AP_ALT_VAR_SET_ENGLISH',
      1,
      Simplane.getAutoPilotDisplayedAltitudeLockValue(),
      this.forceNextAltitudeUpdate,
    ).catch(console.error);
    Coherent.call(
      'AP_ALT_VAR_SET_ENGLISH',
      2,
      Simplane.getAutoPilotDisplayedAltitudeLockValue(),
      this.forceNextAltitudeUpdate,
    ).catch(console.error);
    if (!Simplane.getAutoPilotGlideslopeHold()) {
      SimVar.SetSimVarValue('L:A320_NEO_FCU_FORCE_IDLE_VS', 'Number', 1);
    }
  }

  onStepClimbDescent() {
    if (
      !(this.flightPhase.get() === FmgcFlightPhase.Climb || this.flightPhase.get() === FmgcFlightPhase.Cruise) ||
      !this.flightPlanService.active.performanceData.cruiseFlightLevel
    ) {
      return;
    }

    const targetFl = (Simplane.getAutoPilotDisplayedAltitudeLockValue() ?? 0) / 100;

    if (
      (this.flightPhase.get() === FmgcFlightPhase.Climb &&
        targetFl > this.flightPlanService.active.performanceData.cruiseFlightLevel) ||
      (this.flightPhase.get() === FmgcFlightPhase.Cruise &&
        targetFl !== this.flightPlanService.active.performanceData.cruiseFlightLevel)
    ) {
      this.deleteOutdatedCruiseSteps(this.flightPlanService.active.performanceData.cruiseFlightLevel, targetFl);
      this.fmc.addMessageToQueue(
        NXSystemMessages.newCrzAlt.getModifiedMessage((targetFl * 100).toFixed(0)),
        undefined,
        undefined,
      );
      this.flightPlanService.active.setPerformanceData('cruiseFlightLevel', targetFl);
      SimVar.SetSimVarValue('L:A32NX_AIRLINER_CRUISE_ALTITUDE', 'number', targetFl * 100);
    }
  }

  deleteOutdatedCruiseSteps(oldCruiseLevel: number, newCruiseLevel: number) {
    const isClimbVsDescent = newCruiseLevel > oldCruiseLevel;

    const activePlan = this.flightPlanService.active;

    for (let i = activePlan.activeLegIndex; i < activePlan.legCount; i++) {
      const element = activePlan.elementAt(i);

      if (!element || element.isDiscontinuity === true || !element.cruiseStep) {
        continue;
      }

      const stepLevel = Math.round(element.cruiseStep.toAltitude / 100);

      if (
        (isClimbVsDescent && stepLevel >= oldCruiseLevel && stepLevel <= newCruiseLevel) ||
        (!isClimbVsDescent && stepLevel <= oldCruiseLevel && stepLevel >= newCruiseLevel)
      ) {
        element.cruiseStep = undefined; // TODO call a method on FPS so that we sync this (fms-v2)
        this.fmc.removeMessageFromQueue(NXSystemMessages.stepAhead.text);
      }
    }
  }

  private cruiseFlightLevelTimeOut: ReturnType<typeof setTimeout> | null = null;

  /**
   * Executed on every alt knob turn, checks whether or not the crz fl can be changed to the newly selected fcu altitude
   * It creates a timeout to simulate real life delay which resets every time the fcu knob alt increases or decreases.
   * @private
   */
  private onTrySetCruiseFlightLevel() {
    if (
      !(this.flightPhase.get() === FmgcFlightPhase.Climb || this.flightPhase.get() === FmgcFlightPhase.Cruise) ||
      !this.flightPlanService.active.performanceData.cruiseFlightLevel
    ) {
      return;
    }

    const activeVerticalMode = this.fmaVerticalMode.get();

    if (
      (activeVerticalMode >= VerticalMode.ALT_CPT && activeVerticalMode <= VerticalMode.FPA) ||
      (activeVerticalMode >= VerticalMode.ALT_CST_CPT && activeVerticalMode <= VerticalMode.DES)
    ) {
      const fcuFl = (Simplane.getAutoPilotDisplayedAltitudeLockValue() ?? 0) / 100;

      if (
        (this.flightPhase.get() === FmgcFlightPhase.Climb &&
          fcuFl > this.flightPlanService.active.performanceData.cruiseFlightLevel) ||
        (this.flightPhase.get() === FmgcFlightPhase.Cruise &&
          fcuFl !== this.flightPlanService.active.performanceData.cruiseFlightLevel)
      ) {
        if (this.cruiseFlightLevelTimeOut) {
          clearTimeout(this.cruiseFlightLevelTimeOut);
          this.cruiseFlightLevelTimeOut = null;
        }

        this.cruiseFlightLevelTimeOut = setTimeout(() => {
          if (!this.flightPlanService.active.performanceData.cruiseFlightLevel) {
            return;
          }

          if (
            fcuFl === (Simplane.getAutoPilotDisplayedAltitudeLockValue() ?? 0) / 100 &&
            ((this.flightPhase.get() === FmgcFlightPhase.Climb &&
              fcuFl > this.flightPlanService.active.performanceData.cruiseFlightLevel) ||
              (this.flightPhase.get() === FmgcFlightPhase.Cruise &&
                fcuFl !== this.flightPlanService.active.performanceData.cruiseFlightLevel))
          ) {
            this.fmc.addMessageToQueue(
              NXSystemMessages.newCrzAlt.getModifiedMessage((fcuFl * 100).toFixed(0)),
              undefined,
              undefined,
            );
            this.flightPlanService.active.setPerformanceData('cruiseFlightLevel', fcuFl);
            // used by FlightPhaseManager
            SimVar.SetSimVarValue('L:A32NX_AIRLINER_CRUISE_ALTITUDE', 'number', fcuFl * 100);
          }
        }, 3000);
      }
    }
  }

  /**
   * Sets new Cruise FL if all conditions good
   * @param fl Altitude or FL
   * @returns input passed checks
   */
  private trySetCruiseFl(fl: number): boolean {
    if (!this.flightPlanService.hasActive) {
      return false;
    }

    if (!Number.isFinite(fl)) {
      this.fmc.addMessageToQueue(NXSystemMessages.notAllowed, undefined, undefined);
      return false;
    }
    if (fl > (this.fmc.getRecMaxFlightLevel() ?? maxCertifiedAlt / 100)) {
      this.fmc.addMessageToQueue(NXSystemMessages.entryOutOfRange, undefined, undefined);
      return false;
    }
    const phase = this.flightPhase.get();
    const selFl = Math.floor(Math.max(0, Simplane.getAutoPilotDisplayedAltitudeLockValue('feet') ?? 0) / 100);
    if (
      fl < selFl &&
      (phase === FmgcFlightPhase.Climb || phase === FmgcFlightPhase.Approach || phase === FmgcFlightPhase.GoAround)
    ) {
      this.fmc.addMessageToQueue(NXSystemMessages.entryOutOfRange, undefined, undefined);
      return false;
    }

    if (fl <= 0 || fl > (this.fmc.getRecMaxFlightLevel() ?? maxCertifiedAlt / 100)) {
      this.fmc.addMessageToQueue(NXSystemMessages.entryOutOfRange, undefined, undefined);
      return false;
    }

    this.flightPlanService.active.setPerformanceData('cruiseFlightLevel', fl);
    this.onUpdateCruiseLevel(fl);

    return true;
  }

  /**
   *
   * @param newFl FL in 100 increments (e.g. 240 for 24000ft)
   */
  public setCruiseFl(newFl: number) {
    const ret = this.trySetCruiseFl(newFl);
    if (ret) {
      if (
        SimVar.GetSimVarValue('L:A32NX_CRZ_ALT_SET_INITIAL', 'bool') === 1 &&
        SimVar.GetSimVarValue('L:A32NX_GOAROUND_PASSED', 'bool') === 1
      ) {
        SimVar.SetSimVarValue(
          'L:A32NX_NEW_CRZ_ALT',
          'number',
          this.flightPlanService.active.performanceData.cruiseFlightLevel,
        );
      } else {
        SimVar.SetSimVarValue('L:A32NX_CRZ_ALT_SET_INITIAL', 'bool', 1);
      }
    }
  }

  /**
   * called when cruise FL is updated through FMS
   * @param newCruiseLevel as flight level
   */
  onUpdateCruiseLevel(newCruiseLevel: number) {
    SimVar.SetSimVarValue('L:A32NX_AIRLINER_CRUISE_ALTITUDE', 'number', newCruiseLevel * 100);
    this.updateConstraints();

    this.fmc.handleNewCruiseAltitudeEntered(newCruiseLevel);
  }

  navModeEngaged() {
    const lateralMode = SimVar.GetSimVarValue('L:A32NX_FMA_LATERAL_MODE', 'Number');
    switch (lateralMode) {
      case 20: // NAV
      case 30: // LOC*
      case 31: // LOC
      case 32: // LAND
      case 33: // FLARE
      case 34: // ROLL OUT
        return true;
      default:
        return false;
    }
  }

  // TODO: make this util or local var?
  isAirspeedManaged() {
    return SimVar.GetSimVarValue('AUTOPILOT SPEED SLOT INDEX', 'number') === 2;
  }

  // TODO: make this util or local var?
  isHeadingManaged() {
    return SimVar.GetSimVarValue('AUTOPILOT HEADING SLOT INDEX', 'number') === 2;
  }

  // TODO: make this util or local var?
  isAltitudeManaged() {
    return SimVar.GetSimVarValue('AUTOPILOT ALTITUDE SLOT INDEX', 'number') === 2;
  }

  getManagedTargets(v: number, m: number): [number, boolean] {
    const sat = ADIRS.getStaticAirTemperature();
    const press = ADIRS.getCorrectedAverageStaticPressure();

    if (
      sat !== undefined &&
      (sat.isNormalOperation() || sat.isFunctionalTest()) &&
      press !== undefined &&
      (press.isNormalOperation() || press.isFunctionalTest())
    ) {
      const vM = MathUtils.convertMachToKCas(m, press.value);
      return v > vM ? [vM, true] : [v, false];
    } else {
      return [v, false];
    }
  }

  // TODO/VNAV: Speed constraint
  getSpeedConstraint() {
    if (!this.navModeEngaged()) {
      return Infinity;
    }

    return this.getNavModeSpeedConstraint();
  }

  // TODO better decel distance calc
  calculateDecelDist(fromSpeed: number, toSpeed: number) {
    return Math.min(20, Math.max(3, (fromSpeed - toSpeed) * 0.15));
  }

  getNavModeSpeedConstraint() {
    const transIndex = this.fmgc.guidanceController?.activeTransIndex;
    if (transIndex == null) {
      return;
    }

    const activeLegIndex = transIndex >= 0 ? transIndex : this.fmgc.guidanceController?.activeLegIndex;
    const constraints = this.managedProfile.get(activeLegIndex);
    if (constraints) {
      if (this.flightPhase.get() < FmgcFlightPhase.Cruise || this.flightPhase.get() === FmgcFlightPhase.GoAround) {
        return constraints.climbSpeed;
      }

      if (this.flightPhase.get() > FmgcFlightPhase.Cruise && this.flightPhase.get() < FmgcFlightPhase.GoAround) {
        // FIXME proper decel calc
        if (
          this.fmgc.guidanceController?.activeLegDtg &&
          this.fmgc.guidanceController?.activeLegDtg <
            this.calculateDecelDist(
              Math.min(constraints.previousDescentSpeed, this.fmgc.getManagedDescentSpeed()),
              constraints.descentSpeed,
            )
        ) {
          return constraints.descentSpeed;
        }
        return constraints.previousDescentSpeed;
      }
    }

    return Infinity;
  }

  private managedProfile = new Map();

  updateManagedProfile() {
    this.managedProfile.clear();

    const plan = this.flightPlanService.active;

    const destination = plan.destinationAirport;
    const destinationElevation = destination ? destination.location.alt : 0;

    // TODO should we save a constraint already propagated to the current leg?

    // propagate descent speed constraints forward
    let currentSpeedConstraint = Infinity;
    let previousSpeedConstraint = Infinity;
    for (let index = 0; index < Math.min(plan.firstMissedApproachLegIndex, plan.legCount); index++) {
      const leg = plan.elementAt(index);

      if (leg.isDiscontinuity === true) {
        continue;
      }

      if (leg.constraintType === 2 /** DES */ && leg.speedConstraint?.speed) {
        if (leg.speedConstraint) {
          currentSpeedConstraint = Math.min(currentSpeedConstraint, Math.round(leg.speedConstraint.speed));
        }
      }

      this.managedProfile.set(index, {
        descentSpeed: currentSpeedConstraint,
        previousDescentSpeed: previousSpeedConstraint,
        climbSpeed: Infinity,
        previousClimbSpeed: Infinity,
        climbAltitude: Infinity,
        descentAltitude: -Infinity,
      });

      previousSpeedConstraint = currentSpeedConstraint;
    }

    // propagate climb speed constraints backward
    // propagate alt constraints backward
    currentSpeedConstraint = Infinity;
    previousSpeedConstraint = Infinity;
    let currentDesConstraint = -Infinity;
    let currentClbConstraint = Infinity;

    for (let index = Math.min(plan.firstMissedApproachLegIndex, plan.legCount) - 1; index >= 0; index--) {
      const leg = plan.elementAt(index);

      if (leg.isDiscontinuity === true) {
        continue;
      }

      const altConstraint = leg.altitudeConstraint;
      const speedConstraint = leg.speedConstraint;

      if (leg.constraintType === 1 /** CLB */) {
        if (speedConstraint?.speed) {
          currentSpeedConstraint = Math.min(currentSpeedConstraint, Math.round(speedConstraint.speed));
        }

        if (altConstraint?.altitude1) {
          switch (altConstraint.altitudeDescriptor) {
            case '@': // at alt 1
            case '-': // at or below alt 1
            case 'B': // between alt 1 and alt 2
              currentClbConstraint = Math.min(currentClbConstraint, Math.round(altConstraint.altitude1));
              break;
            default:
            // not constraining
          }
        }
      } else if (leg.constraintType === 2 /** DES */) {
        if (altConstraint?.altitude1) {
          switch (altConstraint.altitudeDescriptor) {
            case '@': // at alt 1
            case '+': // at or above alt 1
              currentDesConstraint = Math.max(currentDesConstraint, Math.round(altConstraint.altitude1));
              break;
            case 'B': // between alt 1 and alt 2
              currentDesConstraint = Math.max(
                currentDesConstraint,
                Math.round(altConstraint.altitude2 ?? altConstraint.altitude1),
              );
              break;
            default:
            // not constraining
          }
        }
      }

      const profilePoint = this.managedProfile.get(index);
      profilePoint.climbSpeed = currentSpeedConstraint;
      profilePoint.previousClimbSpeed = previousSpeedConstraint;
      profilePoint.climbAltitude = currentClbConstraint;
      profilePoint.descentAltitude = Math.max(destinationElevation, currentDesConstraint);
      previousSpeedConstraint = currentSpeedConstraint;
    }
  }

  private stepAheadTriggeredForAltitude: number | null = null;

  public checkForStepClimb() {
    const [approachingCruiseStep, cruiseStepLegIndex] = MfdFmsFplnVertRev.nextCruiseStep(this.flightPlanService.active);

    if (approachingCruiseStep && !approachingCruiseStep.isIgnored && cruiseStepLegIndex) {
      const distanceToStep =
        this.fmc.guidanceController.vnavDriver.mcduProfile?.waypointPredictions.get(
          cruiseStepLegIndex,
        )?.distanceFromAircraft;

      if (
        distanceToStep !== undefined &&
        distanceToStep < 20 &&
        this.stepAheadTriggeredForAltitude !== approachingCruiseStep.toAltitude
      ) {
        this.fmc.addMessageToQueue(NXSystemMessages.stepAhead, undefined, undefined);

        const autoStepClimb = NXDataStore.get('AUTO_STEP_CLIMB', 'DISABLED') === 'ENABLED';
        if (autoStepClimb && !this.fmc.guidanceController.vnavDriver.isSelectedVerticalModeActive()) {
          // Set new FCU alt, push FCU knob
          Coherent.call('AP_ALT_VAR_SET_ENGLISH', 3, approachingCruiseStep.toAltitude, true).catch(console.error);
          SimVar.SetSimVarValue('H:A320_Neo_FCU_ALT_PUSH', 'number', 1);
          SimVar.SetSimVarValue('H:A320_Neo_CDU_MODE_MANAGED_ALTITUDE', 'number', 1);
        }
        this.stepAheadTriggeredForAltitude = approachingCruiseStep.toAltitude;
      }
    }

    // Check for STEP DELETED message
    if (SimVar.GetSimVarValue('L:A32NX_FM_VNAV_TRIGGER_STEP_DELETED', SimVarValueType.Bool) === 1) {
      // Add message
      this.fmc.addMessageToQueue(NXSystemMessages.stepDeleted, undefined, undefined);

      SimVar.SetSimVarValue('L:A32NX_FM_VNAV_TRIGGER_STEP_DELETED', SimVarValueType.Bool, false);
    }
  }

  //-----------------------------------------------------------------------------------
  // TODO:FPM REWRITE: Start of functions to refactor
  //-----------------------------------------------------------------------------------

  // FIXME remove A32NX_FM_LS_COURSE
  async updateIlsCourse(mmr: MmrRadioTuningStatus) {
    let course = -1;
    if (mmr.course !== null) {
      course = mmr.course;
    } else if (mmr.frequency !== null && SimVar.GetSimVarValue('L:A32NX_RADIO_RECEIVER_LOC_IS_VALID', 'number') === 1) {
      course = SimVar.GetSimVarValue('NAV LOCALIZER:3', 'degrees');
    }

    return SimVar.SetSimVarValue('L:A32NX_FM_LS_COURSE', 'number', course);
  }
}

class FmArinc429OutputWord extends Arinc429Word {
  private dirty = true;

  private _ssm = 0;

  constructor(
    private name: string,
    private _value: number = 0,
  ) {
    super(0);
  }

  // @ts-ignore
  get value() {
    // eslint-disable-next-line no-underscore-dangle
    return this._value;
  }

  set value(value) {
    // eslint-disable-next-line no-underscore-dangle
    if (this._value !== value) {
      this.dirty = true;
    }
    // eslint-disable-next-line no-underscore-dangle
    this._value = value;
  }

  // @ts-ignore
  get ssm() {
    // eslint-disable-next-line no-underscore-dangle
    return this._ssm;
  }

  set ssm(ssm) {
    // eslint-disable-next-line no-underscore-dangle
    if (this._ssm !== ssm) {
      this.dirty = true;
    }
    // eslint-disable-next-line no-underscore-dangle
    this._ssm = ssm;
  }

  static emptyFm(name: string) {
    return new FmArinc429OutputWord(name, 0);
  }

  async writeToSimVarIfDirty() {
    if (this.dirty) {
      this.dirty = false;
      return Promise.all([
        Arinc429Word.toSimVarValue(`L:A32NX_FM1_${this.name}`, this.value, this.ssm),
        Arinc429Word.toSimVarValue(`L:A32NX_FM2_${this.name}`, this.value, this.ssm),
      ]);
    }
    return Promise.resolve();
  }

  setBnrValue(value: number, ssm: number, bits: number, rangeMax: number, rangeMin = 0) {
    const quantum = Math.max(Math.abs(rangeMin), rangeMax) / 2 ** bits;
    const data = Math.max(rangeMin, Math.min(rangeMax, Math.round(value / quantum) * quantum));

    this.value = data;
    this.ssm = ssm;
  }
}<|MERGE_RESOLUTION|>--- conflicted
+++ resolved
@@ -1,10 +1,6 @@
 // Copyright (c) 2023-2024 FlyByWire Simulations
 // SPDX-License-Identifier: GPL-3.0
 
-<<<<<<< HEAD
-import { ConsumerValue, EventBus, GameStateProvider, SimVarValueType, Subject, UnitType } from '@microsoft/msfs-sdk';
-import { Arinc429SignStatusMatrix, Arinc429Word, FmsData, MathUtils } from '@flybywiresim/fbw-sdk';
-=======
 import {
   ConsumerValue,
   EventBus,
@@ -14,8 +10,7 @@
   Subscription,
   UnitType,
 } from '@microsoft/msfs-sdk';
-import { Arinc429SignStatusMatrix, Arinc429Word, FmsOansData, MathUtils, NXDataStore } from '@flybywiresim/fbw-sdk';
->>>>>>> cc884bb3
+import { Arinc429SignStatusMatrix, Arinc429Word, FmsData, MathUtils, NXDataStore } from '@flybywiresim/fbw-sdk';
 import { FlapConf } from '@fmgc/guidance/vnav/common';
 import { MmrRadioTuningStatus } from '@fmgc/navigation/NavaidTuner';
 import { Vmcl, Vmo, maxCertifiedAlt, maxZfw } from '@shared/PerformanceConstants';

// Copyright (c) 2023-2025 FlyByWire Simulations
// SPDX-License-Identifier: GPL-3.0

import {
  ConsumerSubject,
  EventBus,
  GameStateProvider,
  MappedSubject,
  SimVarValueType,
  Subject,
  Subscription,
  UnitType,
} from '@microsoft/msfs-sdk';
import {
  Arinc429LocalVarConsumerSubject,
  Arinc429Register,
  Arinc429SignStatusMatrix,
  Arinc429Word,
  FmsData,
  MathUtils,
  NXDataStore,
  VerticalPathCheckpoint,
  NXLogicConfirmNode,
} from '@flybywiresim/fbw-sdk';
import { FlapConf } from '@fmgc/guidance/vnav/common';
import { MmrRadioTuningStatus } from '@fmgc/navigation/NavaidTuner';
import { Vmcl, Vmo, maxCertifiedAlt, maxZfw } from '@shared/PerformanceConstants';
import { FmgcFlightPhase } from '@shared/flightphase';
import { FmgcDataService } from 'instruments/src/MFD/FMC/fmgc';
import { ADIRS } from 'instruments/src/MFD/shared/Adirs';
import { NXSystemMessages } from 'instruments/src/MFD/shared/NXSystemMessages';
import { A380OperatingSpeeds, A380SpeedsUtils } from '@shared/OperatingSpeeds';
import { FmcInterface } from 'instruments/src/MFD/FMC/FmcInterface';
import { FlightPhaseManagerEvents } from '@fmgc/flightphase';
import { FGVars } from 'instruments/src/MsfsAvionicsCommon/providers/FGDataPublisher';
import { VerticalMode } from '@shared/autopilot';
import { FlightPlanService } from '@fmgc/flightplanning/FlightPlanService';
import { FmsMessageVars } from 'instruments/src/MsfsAvionicsCommon/providers/FmsMessagePublisher';
import { MfdFmsFplnVertRev } from 'instruments/src/MFD/pages/FMS/F-PLN/MfdFmsFplnVertRev';
import { MfdSurvEvents, VdAltitudeConstraint } from 'instruments/src/MsfsAvionicsCommon/providers/MfdSurvPublisher';
import { VerticalWaypointPrediction } from '@fmgc/guidance/vnav/profile/NavGeometryProfile';
<<<<<<< HEAD
=======
import { RadioAltimeterEvents } from '@flybywiresim/msfs-avionics-common';
>>>>>>> 62e0ae9f

/**
 * Interface between FMS and rest of aircraft through SimVars and ARINC values (mostly data being sent here)
 * Essentially part of the FMC (-A/-B/-C)
 */
export class FmcAircraftInterface {
  private readonly subs = [] as Subscription[];

  private gameState = GameStateProvider.get();
  // ARINC words
  // arinc bus output words
  public arincDiscreteWord2 = FmArinc429OutputWord.emptyFm('DISCRETE_WORD_2');

  public arincDiscreteWord3 = FmArinc429OutputWord.emptyFm('DISCRETE_WORD_3');

  public arincTakeoffPitchTrim = FmArinc429OutputWord.emptyFm('TO_PITCH_TRIM');

  public arincLandingElevation = FmArinc429OutputWord.emptyFm('LANDING_ELEVATION');

  public arincDestinationLatitude = FmArinc429OutputWord.emptyFm('DEST_LAT');

  public arincDestinationLongitude = FmArinc429OutputWord.emptyFm('DEST_LONG');

  public arincMDA = FmArinc429OutputWord.emptyFm('MINIMUM_DESCENT_ALTITUDE');

  public arincDH = FmArinc429OutputWord.emptyFm('DECISION_HEIGHT');

  public arincThrustReductionAltitude = FmArinc429OutputWord.emptyFm('THR_RED_ALT');

  public arincAccelerationAltitude = FmArinc429OutputWord.emptyFm('ACC_ALT');

  public arincEoAccelerationAltitude = FmArinc429OutputWord.emptyFm('EO_ACC_ALT');

  public arincMissedThrustReductionAltitude = FmArinc429OutputWord.emptyFm('MISSED_THR_RED_ALT');

  public arincMissedAccelerationAltitude = FmArinc429OutputWord.emptyFm('MISSED_ACC_ALT');

  public arincMissedEoAccelerationAltitude = FmArinc429OutputWord.emptyFm('MISSED_EO_ACC_ALT');

  public arincTransitionAltitude = FmArinc429OutputWord.emptyFm('TRANS_ALT');

  public arincTransitionLevel = FmArinc429OutputWord.emptyFm('TRANS_LVL');

  public arincZeroFuelWeight = FmArinc429OutputWord.emptyFm('ZERO_FUEL_WEIGHT');

  public arincZeroFuelWeightCg = FmArinc429OutputWord.emptyFm('ZERO_FUEL_WEIGHT_CG');

  public arincRemainingFlightTime = FmArinc429OutputWord.emptyFm('REMAINING_FLIGHT_TIME');

  /** contains fm messages (not yet implemented) and nodh bit */
  public arincEisWord2 = FmArinc429OutputWord.emptyFm('EIS_DISCRETE_WORD_2');

  /** These arinc words will be automatically written to the bus, and automatically set to 0/NCD when the FMS resets */
  public arincBusOutputs = [
    this.arincDiscreteWord2,
    this.arincDiscreteWord3,
    this.arincTakeoffPitchTrim,
    this.arincLandingElevation,
    this.arincDestinationLatitude,
    this.arincDestinationLongitude,
    this.arincMDA,
    this.arincDH,
    this.arincThrustReductionAltitude,
    this.arincAccelerationAltitude,
    this.arincEoAccelerationAltitude,
    this.arincMissedThrustReductionAltitude,
    this.arincMissedAccelerationAltitude,
    this.arincMissedEoAccelerationAltitude,
    this.arincTransitionAltitude,
    this.arincTransitionLevel,
    this.arincZeroFuelWeight,
    this.arincZeroFuelWeightCg,
    this.arincRemainingFlightTime,
    this.arincEisWord2,
  ];

  private readonly speedVs1g = Subject.create(0);
  private readonly speedVls = Subject.create(0);
  private readonly speedVmax = Subject.create(0);
  private readonly speedVfeNext = Subject.create(0);
  private readonly speedVapp = Subject.create(0);
  private readonly speedShortTermManaged = Subject.create(0);

  private readonly tdReached = this.bus
    .getSubscriber<FmsMessageVars>()
    .on('tdReached')
    .whenChanged()
    .handle((v) => {
      if (v) {
        this.fmc.addMessageToQueue(NXSystemMessages.tdReached, undefined, () => {
          SimVar.SetSimVarValue('L:A32NX_PFD_MSG_TD_REACHED', 'Bool', false);
        });
      } else {
        this.fmc.removeMessageFromQueue(NXSystemMessages.tdReached.text);
      }
    });

  private readonly flightPhase = ConsumerSubject.create(
    this.bus.getSubscriber<FlightPhaseManagerEvents>().on('fmgc_flight_phase'),
    FmgcFlightPhase.Preflight,
  );
  private readonly fmaVerticalMode = ConsumerSubject.create(
    this.bus.getSubscriber<FGVars>().on('fg.fma.verticalMode'),
    0,
  );

  private readonly altActiveInClimbForMoreThan10Min = new NXLogicConfirmNode(600);

  private readonly fmsOrigin = Subject.create<string | null>('');
  private readonly fmsDepartureRunway = Subject.create<string | null>('');
  private readonly fmsDestination = Subject.create<string | null>('');
  private readonly fmsLandingRunway = Subject.create<string | null>('');
  private readonly fmsAlternate = Subject.create<string | null>('');
  private readonly destEfobBelowMin = this.fmgc.data.destEfobBelowMin.sub((v) => {
    SimVar.SetSimVarValue('L:A380X_FMS_DEST_EFOB_BELOW_MIN', SimVarValueType.Bool, v);
  }, true);

  private readonly destEfobBelowMinScratchPadMessage = Subject.create(false);

  /* The following RA subs are paused during any FMS flightphase outside go around or approach as they are not needed outside those phases for the destination EFOB logic
   */
  private readonly radioAltitudeA = Arinc429LocalVarConsumerSubject.create(
    this.bus.getSubscriber<RadioAltimeterEvents>().on('radio_altitude_1'),
    Arinc429Register.empty().rawWord,
  );
  private readonly radioAltitudeB = Arinc429LocalVarConsumerSubject.create(
    this.bus.getSubscriber<RadioAltimeterEvents>().on('radio_altitude_2'),
    Arinc429Register.empty().rawWord,
  );
  private readonly radioAltitudeC = Arinc429LocalVarConsumerSubject.create(
    this.bus.getSubscriber<RadioAltimeterEvents>().on('radio_altitude_3'),
    Arinc429Register.empty().rawWord,
  );

  private readonly radioAlt = MappedSubject.create(
    ([ra1, ra2, ra3]) => {
      if (ra1.isNormalOperation() || ra1.isFunctionalTest()) {
        return ra1.value;
      } else if (ra2.isNormalOperation() || ra2.isFunctionalTest()) {
        return ra2.value;
      } else if (ra3.isNormalOperation() || ra3.isFunctionalTest()) {
        return ra3.value;
      }
      return null;
    },
    this.radioAltitudeA,
    this.radioAltitudeB,
    this.radioAltitudeC,
  );

  constructor(
    private bus: EventBus,
    private fmc: FmcInterface,
    private fmgc: FmgcDataService,
    private flightPlanService: FlightPlanService,
  ) {
    this.init();
  }

  destroy() {
    for (const s of this.subs) {
      s.destroy();
    }
  }

  private init(): void {
    // write local vars for other systems
    this.subs.push(
      this.fmgc.data.greenDotSpeed.sub((v) => SimVar.SetSimVarValue('L:A32NX_SPEEDS_GD', 'number', v), true),
    );
    this.subs.push(
      this.fmgc.data.slatRetractionSpeed.sub((v) => SimVar.SetSimVarValue('L:A32NX_SPEEDS_S', 'number', v), true),
    );
    this.subs.push(
      this.fmgc.data.flapRetractionSpeed.sub((v) => SimVar.SetSimVarValue('L:A32NX_SPEEDS_F', 'number', v), true),
    );

    this.subs.push(this.speedVs1g.sub((v) => SimVar.SetSimVarValue('L:A32NX_SPEEDS_VS', 'number', v), true));
    this.subs.push(this.speedVls.sub((v) => SimVar.SetSimVarValue('L:A32NX_SPEEDS_VLS', 'number', v), true));
    this.subs.push(this.speedVmax.sub((v) => SimVar.SetSimVarValue('L:A32NX_SPEEDS_VMAX', 'number', v), true));
    this.subs.push(this.speedVfeNext.sub((v) => SimVar.SetSimVarValue('L:A32NX_SPEEDS_VFEN', 'number', v), true));
    this.subs.push(this.speedVapp.sub((v) => SimVar.SetSimVarValue('L:A32NX_SPEEDS_VAPP', 'number', v), true));
    this.subs.push(
      this.speedShortTermManaged.sub(
        (v) => SimVar.SetSimVarValue('L:A32NX_SPEEDS_MANAGED_SHORT_TERM_PFD', 'number', v),
        true,
      ),
    );

    this.subs.push(
      this.fmgc.data.approachFlapConfig.sub(
        (v) => SimVar.SetSimVarValue('L:A32NX_SPEEDS_LANDING_CONF3', SimVarValueType.Bool, v === FlapConf.CONF_3),
        true,
      ),
    );

    this.subs.push(this.tdReached);

    this.subs.push(
      this.fmc.fmgc.data.zeroFuelWeight.sub((zfw) => {
        this.arincZeroFuelWeight.setBnrValue(
          zfw ? zfw : 0,
          zfw ? Arinc429SignStatusMatrix.NormalOperation : Arinc429SignStatusMatrix.NoComputedData,
          19,
          524288,
          0,
        );
      }),
    );

    this.subs.push(
      this.fmc.fmgc.data.zeroFuelWeightCenterOfGravity.sub((zfwCg) =>
        this.arincZeroFuelWeightCg.setBnrValue(
          zfwCg ? zfwCg : 0,
          zfwCg ? Arinc429SignStatusMatrix.NormalOperation : Arinc429SignStatusMatrix.NoComputedData,
          12,
          64,
          0,
        ),
      ),
    );

    const pub = this.bus.getPublisher<FmsData>();
    this.subs.push(
      this.fmsOrigin.sub((v) => pub.pub('fmsOrigin', v, true), true),
      this.fmsDepartureRunway.sub((v) => pub.pub('fmsDepartureRunway', v, true), true),
      this.fmsDestination.sub((v) => pub.pub('fmsDestination', v, true), true),
      this.fmsLandingRunway.sub((v) => pub.pub('fmsLandingRunway', v, true), true),
      this.fmsAlternate.sub((v) => pub.pub('fmsAlternate', v, true), true),
      this.fmgc.data.atcCallsign.sub((v) => pub.pub('fmsFlightNumber', v, true), true),
      this.destEfobBelowMin,
      this.destEfobBelowMinScratchPadMessage.sub((v) => {
        if (v) {
          this.fmc.addMessageToQueue(NXSystemMessages.destEfobBelowMin, undefined, undefined);
        } else {
          this.fmc.removeMessageFromQueue(NXSystemMessages.destEfobBelowMin.text);
        }
      }),
      this.tdReached,
      this.fmgc.data.pilotEntryMinFuelBelowAltnPlusFinal.sub((v) => {
        if (v) {
          this.fmc.addMessageToQueue(NXSystemMessages.checkMinFuelAtDest, undefined, undefined);
        } else {
          this.fmc.removeMessageFromQueue(NXSystemMessages.checkMinFuelAtDest.text);
        }
      }),
      this.flightPhase.sub((v) => {
        if (v === FmgcFlightPhase.Approach || v === FmgcFlightPhase.GoAround) {
          this.radioAltitudeA.resume();
          this.radioAltitudeB.resume();
          this.radioAltitudeC.resume();
        } else {
          this.radioAltitudeA.pause();
          this.radioAltitudeB.pause();
          this.radioAltitudeC.pause();
        }
      }, true),
      this.radioAlt,
    );
  }

  thrustReductionAccelerationChecks() {
    const activePlan = this.flightPlanService.active;

    if (activePlan.reconcileAccelerationWithConstraints() && activePlan.performanceData.accelerationAltitude) {
      this.fmc.addMessageToQueue(
        NXSystemMessages.newAccAlt.getModifiedMessage(activePlan.performanceData.accelerationAltitude.toFixed(0)),
        undefined,
        undefined,
      );
    }

    if (activePlan.reconcileThrustReductionWithConstraints() && activePlan.performanceData.thrustReductionAltitude) {
      this.fmc.addMessageToQueue(
        NXSystemMessages.newThrRedAlt.getModifiedMessage(activePlan.performanceData.thrustReductionAltitude.toFixed(0)),
        undefined,
        undefined,
      );
    }
  }

  public updateThrustReductionAcceleration() {
    if (!this.flightPlanService.hasActive) {
      return;
    }
    const activePerformanceData = this.flightPlanService.active.performanceData;

    this.arincThrustReductionAltitude.setBnrValue(
      activePerformanceData.thrustReductionAltitude !== null ? activePerformanceData.thrustReductionAltitude : 0,
      activePerformanceData.thrustReductionAltitude !== null
        ? Arinc429SignStatusMatrix.NormalOperation
        : Arinc429SignStatusMatrix.NoComputedData,
      17,
      131072,
      0,
    );
    this.arincAccelerationAltitude.setBnrValue(
      activePerformanceData.accelerationAltitude !== null ? activePerformanceData.accelerationAltitude : 0,
      activePerformanceData.accelerationAltitude !== null
        ? Arinc429SignStatusMatrix.NormalOperation
        : Arinc429SignStatusMatrix.NoComputedData,
      17,
      131072,
      0,
    );
    this.arincEoAccelerationAltitude.setBnrValue(
      activePerformanceData.engineOutAccelerationAltitude !== null
        ? activePerformanceData.engineOutAccelerationAltitude
        : 0,
      activePerformanceData.engineOutAccelerationAltitude !== null
        ? Arinc429SignStatusMatrix.NormalOperation
        : Arinc429SignStatusMatrix.NoComputedData,
      17,
      131072,
      0,
    );

    this.arincMissedThrustReductionAltitude.setBnrValue(
      activePerformanceData.missedThrustReductionAltitude !== null
        ? activePerformanceData.missedThrustReductionAltitude
        : 0,
      activePerformanceData.missedThrustReductionAltitude !== null
        ? Arinc429SignStatusMatrix.NormalOperation
        : Arinc429SignStatusMatrix.NoComputedData,
      17,
      131072,
      0,
    );
    this.arincMissedAccelerationAltitude.setBnrValue(
      activePerformanceData.missedAccelerationAltitude !== null ? activePerformanceData.missedAccelerationAltitude : 0,
      activePerformanceData.missedAccelerationAltitude !== null
        ? Arinc429SignStatusMatrix.NormalOperation
        : Arinc429SignStatusMatrix.NoComputedData,
      17,
      131072,
      0,
    );
    this.arincMissedEoAccelerationAltitude.setBnrValue(
      activePerformanceData.missedEngineOutAccelerationAltitude !== null
        ? activePerformanceData.missedEngineOutAccelerationAltitude
        : 0,
      activePerformanceData.missedEngineOutAccelerationAltitude !== null
        ? Arinc429SignStatusMatrix.NormalOperation
        : Arinc429SignStatusMatrix.NoComputedData,
      17,
      131072,
      0,
    );
  }

  public updateTransitionAltitudeLevel(): void {
    if (!this.flightPlanService.hasActive) {
      return;
    }

    this.arincTransitionAltitude.setBnrValue(
      this.flightPlanService.active.performanceData.transitionAltitude ?? 0, // as altitude
      this.flightPlanService.active.performanceData.transitionAltitude !== null &&
        this.flightPlanService.active.performanceData.transitionAltitude !== undefined
        ? Arinc429SignStatusMatrix.NormalOperation
        : Arinc429SignStatusMatrix.NoComputedData,
      17,
      131072,
      0,
    );

    this.arincTransitionLevel.setBnrValue(
      this.flightPlanService.active.performanceData.transitionLevel ?? 0, // as FL
      this.flightPlanService.active.performanceData.transitionLevel !== null &&
        this.flightPlanService.active.performanceData.transitionLevel !== undefined
        ? Arinc429SignStatusMatrix.NormalOperation
        : Arinc429SignStatusMatrix.NoComputedData,
      9,
      512,
      0,
    );
  }

  public updatePerformanceData() {
    if (!this.flightPlanService.hasActive) {
      return;
    }

    // If spawned after T/O, set reasonable V2
    if (this.flightPhase.get() > FmgcFlightPhase.Preflight && !this.flightPlanService.active.performanceData.v2) {
      const fSpeed = SimVar.GetSimVarValue('L:A32NX_SPEEDS_F', 'number') as number;
      this.flightPlanService.setPerformanceData('v2', Math.round(fSpeed));
    }

    SimVar.SetSimVarValue('L:AIRLINER_V1_SPEED', 'Knots', this.flightPlanService.active.performanceData.v1 ?? NaN);
    SimVar.SetSimVarValue('L:AIRLINER_V2_SPEED', 'Knots', this.flightPlanService.active.performanceData.v2 ?? NaN);
    SimVar.SetSimVarValue('L:AIRLINER_VR_SPEED', 'Knots', this.flightPlanService.active.performanceData.vr ?? NaN);
  }

  public getToSpeedsTooLow(): boolean {
    if (!this.flightPlanService.hasActive) {
      return false;
    }

    if (this.fmgc.data.takeoffFlapsSetting === null || this.fmc.fmgc.getGrossWeightKg() === null) {
      return false;
    }

    const departureElevation = this.fmgc.getDepartureElevation();

    const zp =
      departureElevation !== null
        ? this.fmgc.getPressureAltAtElevation(departureElevation, this.fmgc.getBaroCorrection1())
        : this.fmgc.getPressureAlt();
    if (zp === null) {
      return false;
    }

    return (
      (this.flightPlanService.active.performanceData.v1 ?? Infinity) < Math.trunc(A380SpeedsUtils.getVmcg(zp)) ||
      (this.flightPlanService.active.performanceData.vr ?? Infinity) < Math.trunc(1.05 * A380SpeedsUtils.getVmca(zp)) ||
      (this.flightPlanService.active.performanceData.v2 ?? Infinity) < Math.trunc(1.1 * A380SpeedsUtils.getVmca(zp))
    );
  }

  private toSpeedsNotInserted = true;

  private toSpeedsTooLow = false;

  private vSpeedDisagree = false;

  private vSpeedsValid(): boolean {
    if (!this.flightPlanService.hasActive) {
      return false;
    }

    const v1Speed = this.flightPlanService.active.performanceData.v1;
    const vRSpeed = this.flightPlanService.active.performanceData.vr;
    const v2Speed = this.flightPlanService.active.performanceData.v2;

    return (
      (!!v1Speed && !!vRSpeed ? v1Speed <= vRSpeed : true) &&
      (!!vRSpeed && !!v2Speed ? vRSpeed <= v2Speed : true) &&
      (!!v1Speed && !!v2Speed ? v1Speed <= v2Speed : true)
    );
  }

  public toSpeedsChecks() {
    if (!this.flightPlanService.hasActive) {
      return;
    }

    const toSpeedsNotInserted =
      !this.flightPlanService.active.performanceData.v1 ||
      !this.flightPlanService.active.performanceData.vr ||
      !this.flightPlanService.active.performanceData.v2;
    if (toSpeedsNotInserted !== this.toSpeedsNotInserted) {
      this.toSpeedsNotInserted = toSpeedsNotInserted;
    }

    const toSpeedsTooLow = false; // FIXME revert once speeds are checked this.getToSpeedsTooLow();
    if (toSpeedsTooLow !== this.toSpeedsTooLow) {
      this.toSpeedsTooLow = toSpeedsTooLow;
      if (toSpeedsTooLow) {
        this.fmc.addMessageToQueue(NXSystemMessages.toSpeedTooLow, () => !this.getToSpeedsTooLow(), undefined);
      }
    }

    const vSpeedDisagree = !this.vSpeedsValid();
    if (vSpeedDisagree !== this.vSpeedDisagree) {
      this.vSpeedDisagree = vSpeedDisagree;
      if (vSpeedDisagree) {
        this.fmc.addMessageToQueue(NXSystemMessages.vToDisagree, () => this.vSpeedsValid(), undefined);
      }
    }

    this.arincDiscreteWord3.setBitValue(16, vSpeedDisagree);
    this.arincDiscreteWord3.setBitValue(17, toSpeedsTooLow);
    this.arincDiscreteWord3.setBitValue(18, toSpeedsNotInserted);
    this.arincDiscreteWord3.ssm = Arinc429SignStatusMatrix.NormalOperation;
  }

  /**
   * Set the takeoff flap config
   * @param {0 | 1 | 2 | 3 | null} flaps
   */
  setTakeoffFlaps(flaps: FlapConf) {
    this.arincDiscreteWord2.setBitValue(13, flaps === 0);
    this.arincDiscreteWord2.setBitValue(14, flaps === 1);
    this.arincDiscreteWord2.setBitValue(15, flaps === 2);
    this.arincDiscreteWord2.setBitValue(16, flaps === 3);
    this.arincDiscreteWord2.ssm = Arinc429SignStatusMatrix.NormalOperation;
  }

  /**
   * Set the takeoff trim config
   * @param ths trimmable horizontal stabilizer
   */
  setTakeoffTrim(ths: number) {
    const ssm = ths !== null ? Arinc429SignStatusMatrix.NormalOperation : Arinc429SignStatusMatrix.NoComputedData;

    this.arincTakeoffPitchTrim.setBnrValue(ths, ssm, 12, 180, -180);
  }

  private landingElevation: number | null = null;

  private destinationLatitude: number | null = null;

  private destinationLongitude: number | null = null;

  async updateDestinationData() {
    let landingElevation: number | null = null;
    let latitude: number | null = null;
    let longitude: number | null = null;

    const runway = this.flightPlanService.active.destinationRunway;

    if (runway) {
      landingElevation = runway.thresholdLocation.alt;
      latitude = runway.thresholdLocation.lat;
      longitude = runway.thresholdLocation.long;
    } else {
      const airport = this.flightPlanService.active.destinationAirport;

      if (airport) {
        const ele = airport.location.alt;

        landingElevation = Number.isFinite(ele) ? ele : null;
        latitude = airport.location.lat;
        longitude = airport.location.long;
      }
    }

    if (this.landingElevation !== landingElevation) {
      this.landingElevation = landingElevation;

      const ssm =
        landingElevation !== undefined
          ? Arinc429SignStatusMatrix.NormalOperation
          : Arinc429SignStatusMatrix.NoComputedData;

      this.arincLandingElevation.setBnrValue(landingElevation || 0, ssm, 14, 16384, -2048);

      // FIXME CPCs should use the FM ARINC vars, and transmit their own vars as well
      SimVar.SetSimVarValue('L:A32NX_PRESS_AUTO_LANDING_ELEVATION', 'feet', landingElevation || 0);
    }

    if (this.destinationLatitude !== latitude) {
      this.destinationLatitude = latitude;

      const ssm =
        latitude !== undefined ? Arinc429SignStatusMatrix.NormalOperation : Arinc429SignStatusMatrix.NoComputedData;

      this.arincDestinationLatitude.setBnrValue(latitude || 0, ssm, 18, 180, -180);
    }

    if (this.destinationLongitude !== longitude) {
      this.destinationLongitude = longitude;

      const ssm =
        longitude !== undefined ? Arinc429SignStatusMatrix.NormalOperation : Arinc429SignStatusMatrix.NoComputedData;

      this.arincDestinationLongitude.setBnrValue(longitude || 0, ssm, 18, 180, -180);
    }
  }

  updateDestinationPredictions(destPred?: VerticalWaypointPrediction) {
    if (destPred != null) {
      this.updateMinimums(destPred.distanceFromAircraft);
    }

    this.arincRemainingFlightTime.setBnrValue(
      destPred?.secondsFromPresent ?? 0,
      destPred == null ? Arinc429SignStatusMatrix.NoComputedData : Arinc429SignStatusMatrix.NormalOperation,
      17,
      131072,
    );
  }

  resetDestinationPredictions() {
    this.updateDestinationPredictions();
  }

  updateMinimums(distanceToDestination: number) {
    const inRange = this.shouldTransmitMinimums(distanceToDestination);

    const mda = this.fmgc.data.approachBaroMinimum.get();
    const dh = this.fmgc.data.approachRadioMinimum.get();

    const mdaValid = inRange && mda !== null;
    const dhValid = !mdaValid && inRange && typeof dh === 'number';

    const mdaSsm = mdaValid ? Arinc429SignStatusMatrix.NormalOperation : Arinc429SignStatusMatrix.NoComputedData;
    const dhSsm = dhValid ? Arinc429SignStatusMatrix.NormalOperation : Arinc429SignStatusMatrix.NoComputedData;

    this.arincMDA.setBnrValue(mdaValid ? (mda as number) : 0, mdaSsm, 17, 131072, 0);
    this.arincDH.setBnrValue(dhValid ? dh : 0, dhSsm, 16, 8192, 0);
    this.arincEisWord2.setBitValue(29, inRange && !dhValid);
    // FIXME we need to handle these better
    this.arincEisWord2.ssm = Arinc429SignStatusMatrix.NormalOperation;
  }

  shouldTransmitMinimums(distanceToDestination: number) {
    const phase = this.flightPhase.get();
    const isCloseToDestination = Number.isFinite(distanceToDestination) ? distanceToDestination < 250 : true;

    return phase > FmgcFlightPhase.Cruise || (phase === FmgcFlightPhase.Cruise && isCloseToDestination);
  }

  updateFmsData() {
    this.fmsOrigin.set(
      this.flightPlanService.hasActive && this.flightPlanService.active?.originAirport?.ident
        ? this.flightPlanService.active.originAirport.ident
        : null,
    );

    this.fmsDepartureRunway.set(
      this.flightPlanService.hasActive && this.flightPlanService.active?.originRunway?.ident
        ? this.flightPlanService.active.originRunway.ident
        : null,
    );

    this.fmsDestination.set(
      this.flightPlanService.hasActive && this.flightPlanService.active?.destinationAirport?.ident
        ? this.flightPlanService.active.destinationAirport.ident
        : null,
    );

    this.fmsLandingRunway.set(
      this.flightPlanService.hasActive && this.flightPlanService.active?.destinationRunway?.ident
        ? this.flightPlanService.active.destinationRunway.ident
        : null,
    );

    this.fmsAlternate.set(
      this.flightPlanService.hasActive && this.flightPlanService.active?.alternateDestinationAirport?.ident
        ? this.flightPlanService.active.alternateDestinationAirport.ident
        : null,
    );
  }

  activatePreSelSpeedMach(preSel: number) {
    if (preSel) {
      if (preSel < 1) {
        SimVar.SetSimVarValue('H:A320_Neo_FCU_USE_PRE_SEL_MACH', 'number', 1);
      } else {
        SimVar.SetSimVarValue('H:A320_Neo_FCU_USE_PRE_SEL_SPEED', 'number', 1);
      }
    }
  }

  updatePreSelSpeedMach(preSel: number | null) {
    // The timeout is required to create a delay for the current value to be read and the new one to be set
    setTimeout(() => {
      if (preSel) {
        if (preSel > 1) {
          SimVar.SetSimVarValue('L:A32NX_SpeedPreselVal', 'knots', preSel);
          SimVar.SetSimVarValue('L:A32NX_MachPreselVal', 'mach', -1);
        } else {
          SimVar.SetSimVarValue('L:A32NX_SpeedPreselVal', 'knots', -1);
          SimVar.SetSimVarValue('L:A32NX_MachPreselVal', 'mach', preSel);
        }
      } else {
        SimVar.SetSimVarValue('L:A32NX_SpeedPreselVal', 'knots', -1);
        SimVar.SetSimVarValue('L:A32NX_MachPreselVal', 'mach', -1);
      }
    }, 200);
  }

  /*
        When the aircraft is in the holding, predictions assume that the leg is flown at holding speed
        with a vertical speed equal to - 1000 ft/mn until reaching a restrictive altitude constraint, the
        FCU altitude or the exit fix. If FCU or constraint altitude is reached first, the rest of the
        pattern is assumed to be flown level at that altitude
        */
  getHoldingSpeed(speedConstraint = null, altitude = null) {
    const fcuAltitude = SimVar.GetSimVarValue('AUTOPILOT ALTITUDE LOCK VAR:3', 'feet');
    const alt = Math.max(fcuAltitude, altitude ? altitude : 0);

    let kcas = SimVar.GetSimVarValue('L:A32NX_SPEEDS_GD', 'number');
    if (this.flightPhase.get() === FmgcFlightPhase.Approach) {
      kcas = this.getAppManagedSpeed();
    }

    if (speedConstraint != null && speedConstraint > 100) {
      kcas = Math.min(kcas, speedConstraint);
    }

    // apply icao limits
    if (alt < 14000) {
      kcas = Math.min(230, kcas);
    } else if (alt < 20000) {
      kcas = Math.min(240, kcas);
    } else if (alt < 34000) {
      kcas = Math.min(265, kcas);
    } else {
      kcas = this.fmgc.guidanceController?.atmosphericConditions.computeCasFromMach(alt, 0.83);
    }

    // apply speed limit/alt
    if (this.flightPhase.get() <= FmgcFlightPhase.Cruise) {
      const climbSpeedLimit = this.fmgc.getClimbSpeedLimit();
      if (climbSpeedLimit !== null && alt <= climbSpeedLimit.underAltitude) {
        kcas = Math.min(climbSpeedLimit.speed, kcas);
      }
    } else if (this.flightPhase.get() < FmgcFlightPhase.GoAround) {
      const descentSpeedLimit = this.fmgc.getDescentSpeedLimit();
      if (descentSpeedLimit !== null && alt <= descentSpeedLimit.underAltitude) {
        kcas = Math.min(descentSpeedLimit.speed, kcas);
      }
    }

    kcas = Math.max(kcas, SimVar.GetSimVarValue('L:A32NX_SPEEDS_VLS', 'number'));

    return Math.ceil(kcas);
  }

  updateHoldingSpeed() {
    const plan = this.flightPlanService.active;
    const currentLegIndex = plan.activeLegIndex;
    const nextLegIndex = currentLegIndex + 1;
    const currentLegConstraints = this.managedProfile.get(currentLegIndex) || {};
    const nextLegConstraints = this.managedProfile.get(nextLegIndex) || {};

    const currentLeg = plan.maybeElementAt(currentLegIndex);
    const nextLeg = plan.maybeElementAt(nextLegIndex);

    const casWord = ADIRS.getCalibratedAirspeed();
    const cas = casWord && casWord.isNormalOperation() ? casWord.value : 0;

    let enableHoldSpeedWarning = false;
    let holdSpeedTarget = 0;
    let holdDecelReached = this.holdDecelReached;
    // FIXME big hack until VNAV can do this
    if (currentLeg && currentLeg.isDiscontinuity === false && currentLeg.type === 'HM') {
      holdSpeedTarget = this.getHoldingSpeed(currentLegConstraints.descentSpeed, currentLegConstraints.descentAltitude);
      holdDecelReached = true;
      enableHoldSpeedWarning = !Simplane.getAutoPilotAirspeedManaged();
      // this.holdIndex = plan.activeLegIndex; Only needed in A32NX for ATSU it seems
    } else if (nextLeg && nextLeg.isDiscontinuity === false && nextLeg.type === 'HM') {
      const adirLat = ADIRS.getLatitude();
      const adirLong = ADIRS.getLongitude();

      if (adirLat && adirLong && adirLat.isNormalOperation() && adirLong.isNormalOperation()) {
        holdSpeedTarget = this.getHoldingSpeed(nextLegConstraints.descentSpeed, nextLegConstraints.descentAltitude);

        const dtg = this.fmgc.guidanceController?.activeLegDtg;
        // decel range limits are [3, 20] NM
        const decelDist = this.calculateDecelDist(cas, holdSpeedTarget);
        if (dtg != null && dtg < decelDist) {
          holdDecelReached = true;
        }

        const gsWord = ADIRS.getGroundSpeed();
        const gs = gsWord && gsWord.isNormalOperation() ? gsWord.value : 0;
        const warningDist = decelDist + gs / 120;
        if (!Simplane.getAutoPilotAirspeedManaged() && dtg != null && dtg <= warningDist) {
          enableHoldSpeedWarning = true;
        }
      }
      // this.holdIndex = plan.activeLegIndex + 1; Only needed in A32NX for ATSU it seems
    } else {
      // this.holdIndex = 0; Only needed in A32NX for ATSU it seems
      holdDecelReached = false;
    }

    if (holdDecelReached !== this.holdDecelReached) {
      this.holdDecelReached = holdDecelReached;
      SimVar.SetSimVarValue('L:A32NX_FM_HOLD_DECEL', 'bool', this.holdDecelReached);
    }

    if (holdSpeedTarget !== this.holdSpeedTarget) {
      this.holdSpeedTarget = holdSpeedTarget;
      SimVar.SetSimVarValue('L:A32NX_FM_HOLD_SPEED', 'number', this.holdSpeedTarget);
    }

    if (enableHoldSpeedWarning && cas - this.holdSpeedTarget > 5) {
      if (!this.setHoldSpeedMessageActive) {
        this.setHoldSpeedMessageActive = true;
        this.fmc.addMessageToQueue(
          NXSystemMessages.setHoldSpeed,
          () => !this.setHoldSpeedMessageActive,
          () => SimVar.SetSimVarValue('L:A32NX_PFD_MSG_SET_HOLD_SPEED', 'bool', false),
        );
        SimVar.SetSimVarValue('L:A32NX_PFD_MSG_SET_HOLD_SPEED', 'bool', true);
      }
    } else if (this.setHoldSpeedMessageActive) {
      SimVar.SetSimVarValue('L:A32NX_PFD_MSG_SET_HOLD_SPEED', 'bool', false);
      this.setHoldSpeedMessageActive = false;
    }
  }

  /** in knots or mach */
  private managedSpeedTarget: number | null = null;

  private managedSpeedTargetIsMach = false;

  private holdDecelReached = false;

  private holdSpeedTarget = 0;

  private setHoldSpeedMessageActive = false;

  /** in knots */
  private takeoffEngineOutSpeed: number | null = null;

  updateManagedSpeed() {
    if (!this.flightPlanService.hasActive) {
      return;
    }
    const activePerformanceData = this.flightPlanService.active.performanceData;

    let vPfd: number = 0;
    let isMach = false;
    let takeoffGoAround = false;

    this.updateHoldingSpeed();
    this.fmc.clearCheckSpeedModeMessage();

    if (SimVar.GetSimVarValue('L:A32NX_FMA_EXPEDITE_MODE', 'number') === 1) {
      const verticalMode = this.fmaVerticalMode.get();
      if (verticalMode === VerticalMode.OP_CLB) {
        switch (SimVar.GetSimVarValue('L:A32NX_FLAPS_HANDLE_INDEX', 'Number')) {
          case 0: {
            this.managedSpeedTarget = SimVar.GetSimVarValue('L:A32NX_SPEEDS_GD', 'number');
            break;
          }
          case 1: {
            this.managedSpeedTarget = SimVar.GetSimVarValue('L:A32NX_SPEEDS_S', 'number');
            break;
          }
          default: {
            this.managedSpeedTarget = SimVar.GetSimVarValue('L:A32NX_SPEEDS_F', 'number');
          }
        }
      } else if (verticalMode === VerticalMode.OP_DES) {
        this.managedSpeedTarget =
          SimVar.GetSimVarValue('L:A32NX_FLAPS_HANDLE_INDEX', 'Number') === 0
            ? Math.min(340, SimVar.GetGameVarValue('FROM MACH TO KIAS', 'number', 0.8))
            : this.speedVmax.get() - 10;
      }
      if (this.managedSpeedTarget != null) {
        vPfd = this.managedSpeedTarget;
      }
    } else if (this.holdDecelReached) {
      vPfd = this.holdSpeedTarget;
      this.managedSpeedTarget = this.holdSpeedTarget;
    } else {
      if (this.setHoldSpeedMessageActive) {
        this.setHoldSpeedMessageActive = false;
        SimVar.SetSimVarValue('L:A32NX_PFD_MSG_SET_HOLD_SPEED', 'bool', false);
        this.fmc.removeMessageFromQueue(NXSystemMessages.setHoldSpeed.text);
      }

      const engineOut = !this.fmgc.isAllEngineOn();

      switch (this.flightPhase.get()) {
        case FmgcFlightPhase.Preflight: {
          if (activePerformanceData.v2) {
            vPfd = activePerformanceData.v2;
            this.managedSpeedTarget = activePerformanceData.v2 + 10;
            takeoffGoAround = true;
          }
          break;
        }
        case FmgcFlightPhase.Takeoff: {
          if (activePerformanceData.v2) {
            vPfd = activePerformanceData.v2;
            this.managedSpeedTarget = engineOut
              ? Math.min(
                  activePerformanceData.v2 + 15,
                  Math.max(activePerformanceData.v2, this.takeoffEngineOutSpeed ? this.takeoffEngineOutSpeed : 0),
                )
              : activePerformanceData.v2 + 10;
            takeoffGoAround = true;
          }
          break;
        }
        case FmgcFlightPhase.Climb: {
          let speed = this.fmgc.getManagedClimbSpeed();
          const speedLimit = this.fmgc.getClimbSpeedLimit();

          if (speedLimit !== null && SimVar.GetSimVarValue('INDICATED ALTITUDE', 'feet') < speedLimit.underAltitude) {
            speed = Math.min(speed, speedLimit.speed);
          }

          speed = Math.min(speed, this.getSpeedConstraint());

          [this.managedSpeedTarget, isMach] = this.getManagedTargets(speed, this.fmgc.getManagedClimbSpeedMach());
          vPfd = this.managedSpeedTarget ?? speed;
          break;
        }
        case FmgcFlightPhase.Cruise: {
          let speed = this.fmgc.getManagedCruiseSpeed();
          const speedLimit = this.fmgc.getClimbSpeedLimit();
          if (speedLimit !== null && SimVar.GetSimVarValue('INDICATED ALTITUDE', 'feet') < speedLimit.underAltitude) {
            speed = Math.min(speed, speedLimit.speed);
          }

          [this.managedSpeedTarget, isMach] = this.getManagedTargets(speed, this.fmgc.getManagedCruiseSpeedMach());
          vPfd = this.managedSpeedTarget ?? speed;
          break;
        }
        case FmgcFlightPhase.Descent: {
          // We fetch this data from VNAV
          vPfd = SimVar.GetSimVarValue('L:A32NX_SPEEDS_MANAGED_PFD', 'knots');
          this.managedSpeedTarget = SimVar.GetSimVarValue('L:A32NX_SPEEDS_MANAGED_ATHR', 'knots');

          // Whether to use Mach or not should be based on the original managed speed, not whatever VNAV uses under the hood to vary it.
          // Also, VNAV already does the conversion from Mach if necessary
          isMach = this.getManagedTargets(
            this.fmgc.getManagedDescentSpeed(),
            this.fmgc.getManagedDescentSpeedMach(),
          )[1];
          break;
        }
        case FmgcFlightPhase.Approach: {
          // the displayed target is Vapp (with GSmini)
          // the guidance target is lower limited by FAC manouvering speeds (O, S, F) unless in landing config
          // constraints are not considered
          const speed = this.getAppManagedSpeed();
          vPfd = this.getVAppGsMini() ?? speed;

          this.managedSpeedTarget = Math.max(speed ?? 0, vPfd);
          break;
        }
        case FmgcFlightPhase.GoAround: {
          if (this.fmaVerticalMode.get() === VerticalMode.SRS_GA) {
            const speed = Math.min(
              this.fmgc.data.approachVls.get() ?? Infinity + (engineOut ? 15 : 25),
              Math.max(
                SimVar.GetSimVarValue('L:A32NX_GOAROUND_INIT_SPEED', 'number'),
                this.fmgc.data.approachSpeed.get() ?? 0,
              ),
              this.speedVmax.get() - 5,
            );
            vPfd = speed;
            this.managedSpeedTarget = speed;
            takeoffGoAround = true;
          } else {
            const speedConstraint = this.getSpeedConstraint();
            const speed = Math.min(this.fmgc.data.greenDotSpeed.get() ?? Infinity, speedConstraint);

            vPfd = speed;
            this.managedSpeedTarget = speed;
          }
          break;
        }
        default:
          break;
      }
    }

    // Automatically change fcu mach/speed mode
    if (this.managedSpeedTargetIsMach !== isMach) {
      if (isMach) {
        SimVar.SetSimVarValue('K:AP_MANAGED_SPEED_IN_MACH_ON', 'number', 1);
      } else {
        SimVar.SetSimVarValue('K:AP_MANAGED_SPEED_IN_MACH_OFF', 'number', 1);
      }
      this.managedSpeedTargetIsMach = isMach;
    }

    let Vtap = 0;
    let limitedByVls = false;
    // VLS protection
    if (this.managedSpeedTarget) {
      const vls = this.speedVls.get();
      if (this.managedSpeedTarget < vls) {
        Vtap = vls;
        limitedByVls = true;
      }
    }

    if (!Vtap) {
      // Overspeed protection
      const vMax = this.speedVmax.get();
      const greenDot = this.fmgc.data.greenDotSpeed.get();
      const vMin = SimVar.GetSimVarValue('L:A32NX_FLAPS_HANDLE_INDEX', 'Number') === 0 && greenDot ? greenDot : 0;
      Vtap = Math.min(Math.max(this.managedSpeedTarget ?? Vmo - 5, vMin), vMax - 5);
    }
    SimVar.SetSimVarValue('L:A32NX_SPEEDS_MANAGED_PFD', 'knots', vPfd);
    SimVar.SetSimVarValue('L:A32NX_SPEEDS_MANAGED_ATHR', 'knots', Vtap);

    const ismanaged = this.isAirspeedManaged();

    if (ismanaged) {
      Coherent.call('AP_SPD_VAR_SET', 0, Vtap).catch(console.error);
    }

    //short term managed speed
    let shortTermManagedSpeed = 0;
    const phase = this.flightPhase.get();
    if (phase != FmgcFlightPhase.Preflight) {
      if (this.managedSpeedTarget) {
        if (ismanaged) {
          const shortTermActiveInmanaged =
            !takeoffGoAround && phase != FmgcFlightPhase.Cruise && this.fmaVerticalMode.get() != VerticalMode.DES;
          if (shortTermActiveInmanaged && this.isSpeedDifferenceGreaterThan2Kt(vPfd, Vtap)) {
            shortTermManagedSpeed = Vtap;
          }
        } else {
          const selectedSpeed = SimVar.GetSimVarValue('L:A32NX_AUTOPILOT_SPEED_SELECTED', 'number');
          if (selectedSpeed) {
            const speedTarget = phase == FmgcFlightPhase.Approach || limitedByVls ? Vtap : vPfd; // FIX me Should use ECON during hold & deceleration segments
            if (this.isSpeedDifferenceGreaterThan2Kt(selectedSpeed, speedTarget)) {
              shortTermManagedSpeed = speedTarget;
            }
          }
        }
      }
    }
    this.speedShortTermManaged.set(Math.round(shortTermManagedSpeed));
  }

  private isSpeedDifferenceGreaterThan2Kt(speed: number, speed2: number) {
    return Math.abs(speed - speed2) > 2;
  }

  getAppManagedSpeed() {
    switch (SimVar.GetSimVarValue('L:A32NX_FLAPS_HANDLE_INDEX', 'Number')) {
      case 0:
        return this.fmgc.data.greenDotSpeed.get();
      case 1:
        return this.fmgc.data.slatRetractionSpeed.get();
      case 3:
        return this.fmgc.data.approachFlapConfig.get() === FlapConf.CONF_3
          ? this.fmgc.data.approachSpeed.get()
          : this.fmgc.data.flapRetractionSpeed.get();
      case 4:
        return this.fmgc.data.approachSpeed.get();
      default:
        return this.fmgc.data.flapRetractionSpeed.get();
    }
  }

  getVAppGsMini() {
    let vAppTarget = this.fmgc.data.approachSpeed.get() ?? SimVar.GetSimVarValue('L:A32NX_SPEEDS_F', 'number');
    let towerHeadwind = 0;
    const appWind = this.fmgc.data.approachWind.get();
    const destRwy = this.fmgc.getDestinationRunway();
    if (appWind !== null) {
      if (destRwy) {
        towerHeadwind = A380SpeedsUtils.getHeadwind(appWind.speed, appWind.direction, destRwy.magneticBearing);
      }
      vAppTarget = A380SpeedsUtils.getVtargetGSMini(vAppTarget, A380SpeedsUtils.getHeadWindDiff(towerHeadwind));
    }
    return vAppTarget;
  }

  private speedLimitExceeded = false;

  checkSpeedLimit() {
    let speedLimit: number | undefined;
    let speedLimitAlt: number | undefined;
    switch (this.flightPhase.get()) {
      case FmgcFlightPhase.Climb:
      case FmgcFlightPhase.Cruise:
        speedLimit = this.fmgc.getClimbSpeedLimit()?.speed;
        speedLimitAlt = this.fmgc.getClimbSpeedLimit()?.underAltitude;
        break;
      case FmgcFlightPhase.Descent:
        speedLimit = this.fmgc.getDescentSpeedLimit()?.speed;
        speedLimitAlt = this.fmgc.getDescentSpeedLimit()?.underAltitude;
        break;
      default:
        // no speed limit in other phases
        this.speedLimitExceeded = false;
        return;
    }

    if (speedLimit === undefined || speedLimitAlt === undefined) {
      this.speedLimitExceeded = false;
      return;
    }

    const cas = ADIRS.getCalibratedAirspeed();
    const alt = ADIRS.getBaroCorrectedAltitude();

    if (this.speedLimitExceeded && cas && alt) {
      const resetLimitExceeded =
        !cas.isNormalOperation() ||
        !alt.isNormalOperation() ||
        alt.value > speedLimitAlt ||
        cas.value <= speedLimit + 5;
      if (resetLimitExceeded) {
        this.speedLimitExceeded = false;
        this.fmc.removeMessageFromQueue(NXSystemMessages.spdLimExceeded.text);
      }
    } else if (cas && alt && cas.isNormalOperation() && alt.isNormalOperation()) {
      const setLimitExceeded = alt.value < speedLimitAlt - 150 && cas.value > speedLimit + 10;
      if (setLimitExceeded) {
        this.speedLimitExceeded = true;
        this.fmc.addMessageToQueue(NXSystemMessages.spdLimExceeded, () => !this.speedLimitExceeded, undefined);
      }
    }
  }

  private apMasterStatus: boolean = false;

  private lastUpdateAPTime: number = 0;

  private updateAutopilotCooldown: number = 0;

  private apCooldown: number = 500;

  private forceNextAltitudeUpdate: boolean = true;

  private activeWpIdx: number = 0;

  /** in feet */
  private constraintAlt: number | null = null;

  private lastRequestedFLCModeWaypointIndex: number | null = null;

  updateAutopilot(dt: number) {
    let apLogicOn = this.apMasterStatus || Simplane.getAutoPilotFlightDirectorActive(1);
    this.lastUpdateAPTime = Date.now();
    if (Number.isFinite(dt)) {
      this.updateAutopilotCooldown -= dt;
    }
    if (SimVar.GetSimVarValue('L:AIRLINER_FMC_FORCE_NEXT_UPDATE', 'number') === 1) {
      SimVar.SetSimVarValue('L:AIRLINER_FMC_FORCE_NEXT_UPDATE', 'number', 0);
      this.updateAutopilotCooldown = -1;
    }

    if (
      this.flightPhase.get() === FmgcFlightPhase.Takeoff &&
      !this.fmgc.isAllEngineOn() &&
      this.takeoffEngineOutSpeed === undefined
    ) {
      const casWord = ADIRS.getCalibratedAirspeed();
      this.takeoffEngineOutSpeed = casWord && casWord.isNormalOperation() ? casWord.value : null;
    }

    if (this.updateAutopilotCooldown < 0) {
      this.updatePerfSpeeds();
      this.updateConstraints();
      this.updateManagedSpeed();
      const currentApMasterStatus = SimVar.GetSimVarValue('AUTOPILOT MASTER', 'boolean');
      if (currentApMasterStatus !== this.apMasterStatus) {
        this.apMasterStatus = currentApMasterStatus;
        apLogicOn = this.apMasterStatus || Simplane.getAutoPilotFlightDirectorActive(1);
        this.forceNextAltitudeUpdate = true;
        console.log('Enforce AP in Altitude Lock mode. Cause : AP Master Status has changed.');
        SimVar.SetSimVarValue('L:A320_NEO_FCU_FORCE_IDLE_VS', 'Number', 1);
        if (this.apMasterStatus) {
          if (this.flightPlanService.hasActive && this.flightPlanService.active.legCount === 0) {
            this.onModeSelectedAltitude();
            this.onModeSelectedHeading();
          }
        }
      }
      if (apLogicOn) {
        if (!Simplane.getAutoPilotFLCActive() && !SimVar.GetSimVarValue('AUTOPILOT AIRSPEED HOLD', 'Boolean')) {
          SimVar.SetSimVarValue('K:AP_PANEL_SPEED_HOLD', 'Number', 1);
        }
        if (!SimVar.GetSimVarValue('AUTOPILOT HEADING LOCK', 'Boolean')) {
          if (!SimVar.GetSimVarValue('AUTOPILOT APPROACH HOLD', 'Boolean')) {
            SimVar.SetSimVarValue('K:AP_PANEL_HEADING_HOLD', 'Number', 1);
          }
        }
      }

      if (this.isAltitudeManaged()) {
        const plan = this.flightPlanService.active;

        const prevWaypoint = plan.hasElement(plan.activeLegIndex - 1);
        const nextWaypoint = plan.hasElement(plan.activeLegIndex + 1);

        if (prevWaypoint && nextWaypoint) {
          const activeWpIdx = plan.activeLegIndex;

          if (activeWpIdx !== this.activeWpIdx) {
            this.activeWpIdx = activeWpIdx;
            this.updateConstraints();
          }
          if (this.constraintAlt) {
            Coherent.call('AP_ALT_VAR_SET_ENGLISH', 2, this.constraintAlt, this.forceNextAltitudeUpdate).catch(
              console.error,
            );
            this.forceNextAltitudeUpdate = false;
          } else {
            const altitude = Simplane.getAutoPilotSelectedAltitudeLockValue('feet');
            if (Number.isFinite(altitude)) {
              Coherent.call('AP_ALT_VAR_SET_ENGLISH', 2, altitude, this.forceNextAltitudeUpdate).catch(console.error);
              this.forceNextAltitudeUpdate = false;
            }
          }
        } else {
          const altitude = Simplane.getAutoPilotSelectedAltitudeLockValue('feet');
          if (Number.isFinite(altitude)) {
            SimVar.SetSimVarValue('L:A32NX_FG_ALTITUDE_CONSTRAINT', 'feet', 0);
            Coherent.call('AP_ALT_VAR_SET_ENGLISH', 2, altitude, this.forceNextAltitudeUpdate).catch(console.error);
            this.forceNextAltitudeUpdate = false;
          }
        }
      }

      if (
        Simplane.getAutoPilotAltitudeManaged() &&
        this.flightPlanService.hasActive &&
        SimVar.GetSimVarValue('L:A320_NEO_FCU_STATE', 'number') !== 1
      ) {
        const currentWaypointIndex = this.flightPlanService.active.activeLegIndex;
        if (currentWaypointIndex !== this.lastRequestedFLCModeWaypointIndex) {
          this.lastRequestedFLCModeWaypointIndex = currentWaypointIndex;
          setTimeout(() => {
            if (Simplane.getAutoPilotAltitudeManaged()) {
              this.onModeManagedAltitude();
            }
          }, 1000);
        }
      }

      if (this.flightPhase.get() === FmgcFlightPhase.GoAround && apLogicOn) {
        // depending if on HDR/TRK or NAV mode, select appropriate Alt Mode (WIP)
        // this._onModeManagedAltitude();
        this.onModeSelectedAltitude();
      }
      this.updateAutopilotCooldown = this.apCooldown;
    }
  }

  /**
   * Tries to estimate the landing weight at destination
   * Null if not available
   */
  tryEstimateLandingWeight(): number | null {
    const zeroFuelWeight = this.fmgc.data.zeroFuelWeight.get();
    if (zeroFuelWeight !== null) {
      const destEfob = this.fmgc.getDestEFOB(true);
      if (destEfob !== null) {
        return zeroFuelWeight - destEfob * 1000;
      }
    }
    return null;
  }

  /**
   * Updates performance speeds such as GD, F, S, Vls and approach speeds. Write to SimVars
   */
  updatePerfSpeeds() {
    /** in kg */
    const estLdgWeight = this.tryEstimateLandingWeight();
    let ldgWeight = estLdgWeight;
    const grossWeight = this.fmc.fmgc.getGrossWeightKg() ?? maxZfw + (this.fmc.fmgc.getFOB() ?? 0) * 1_000;
    const vnavPrediction = this.fmc.guidanceController?.vnavDriver?.getDestinationPrediction();
    // Actual weight is used during approach phase (FCOM bulletin 46/2), and we also assume during go-around
    if (this.flightPhase.get() >= FmgcFlightPhase.Approach || estLdgWeight === null) {
      ldgWeight = grossWeight;
    } else if (vnavPrediction && Number.isFinite(vnavPrediction.estimatedFuelOnBoard)) {
      ldgWeight =
        (this.fmgc.data.zeroFuelWeight.get() ?? maxZfw) +
        Math.max(0, UnitType.POUND.convertTo(vnavPrediction.estimatedFuelOnBoard, UnitType.KILOGRAM));
    }

    // if pilot has set approach wind in MCDU we use it, otherwise fall back to current measured wind
    const appWind = this.fmgc.data.approachWind.get();
    let towerHeadwind = 0;
    if (appWind !== null) {
      if (this.flightPlanService.active.destinationRunway) {
        towerHeadwind = A380SpeedsUtils.getHeadwind(
          appWind.speed,
          appWind.direction,
          this.flightPlanService.active.destinationRunway.magneticBearing,
        );
      }
    }

    // Calculate approach speeds. Independent from ADR data
<<<<<<< HEAD
    const approachSpeeds = new A380OperatingSpeeds(
      ldgWeight,
      0,
      this.fmgc.data.approachFlapConfig.get(),
      FmgcFlightPhase.Approach,
      this.fmgc.getV2Speed(),
      this.fmgc.getDestinationElevation(),
      towerHeadwind,
      true, // ignore VLS spoiler increase as it's only for display purposes
    );
    this.fmgc.data.approachSpeed.set(Math.ceil(approachSpeeds.vapp));
    this.fmgc.data.approachVls.set(Math.ceil(approachSpeeds.vls));
    this.fmgc.data.approachVref.set(Math.ceil(approachSpeeds.vref));
    this.fmgc.data.approachGreenDotSpeed.set(Math.ceil(approachSpeeds.gd));
    this.fmgc.data.approachSlatRetractionSpeed.set(Math.ceil(approachSpeeds.s));
    this.fmgc.data.approachFlapRetractionSpeed.set(Math.ceil(approachSpeeds.f3));
    this.speedVapp.set(Math.round(approachSpeeds.vapp));

=======
    if (ldgWeight !== null) {
      const approachSpeeds = new A380OperatingSpeeds(
        ldgWeight,
        0,
        this.fmgc.data.approachFlapConfig.get(),
        FmgcFlightPhase.Approach,
        this.fmgc.getV2Speed(),
        this.fmgc.getDestinationElevation(),
        towerHeadwind,
        true, // ignore VLS spoiler increase as it's only for display purposes
      );
      this.fmgc.data.approachSpeed.set(Math.ceil(approachSpeeds.vapp));
      this.fmgc.data.approachVls.set(Math.ceil(approachSpeeds.vls));
      this.fmgc.data.approachVref.set(Math.ceil(approachSpeeds.vref));
      this.fmgc.data.approachGreenDotSpeed.set(Math.ceil(approachSpeeds.gd));
      this.fmgc.data.approachSlatRetractionSpeed.set(Math.ceil(approachSpeeds.s));
      this.fmgc.data.approachFlapRetractionSpeed.set(Math.ceil(approachSpeeds.f3));
      this.speedVapp.set(Math.round(approachSpeeds.vapp));
    } else {
      this.fmgc.data.approachSpeed.set(null);
      this.fmgc.data.approachVls.set(null);
      this.fmgc.data.approachVref.set(null);
      this.fmgc.data.approachGreenDotSpeed.set(null);
      this.fmgc.data.approachSlatRetractionSpeed.set(null);
      this.fmgc.data.approachFlapRetractionSpeed.set(null);
      this.speedVapp.set(0);
    }
>>>>>>> 62e0ae9f
    // Retrieve altitude from ADRs
    const alt = this.fmc.navigation.getPressureAltitude();

    if (alt !== null) {
      // Only update speeds if ADR altitude data valid.

      const flapLever = SimVar.GetSimVarValue('L:A32NX_FLAPS_HANDLE_INDEX', 'Enum');
      const speeds = new A380OperatingSpeeds(
        grossWeight,
        this.fmc.navigation.getComputedAirspeed() ?? 0, // CAS is NCD for low speeds/standstill, leading to null here
        flapLever,
        this.flightPhase.get(),
        this.fmgc.getV2Speed(),
        alt,
        towerHeadwind,
      );

      this.speedVs1g.set(Math.round(speeds.vs1g));
      this.speedVls.set(Math.round(speeds.vls));

      if (this.flightPhase.get() === FmgcFlightPhase.Preflight) {
        const f = Math.max(speeds.f2, Vmcl + 5);
        this.fmgc.data.flapRetractionSpeed.set(Math.ceil(f));
      } else {
        if (flapLever === 2) {
          const f = Math.max(speeds.f2, Vmcl + 15);
          this.fmgc.data.flapRetractionSpeed.set(Math.ceil(f));
        } else if (flapLever === 3) {
          const f = Math.max(speeds.f3, Vmcl + 10);
          this.fmgc.data.flapRetractionSpeed.set(Math.ceil(f));
        }
      }

      this.fmgc.data.slatRetractionSpeed.set(Math.ceil(speeds.s));
      this.fmgc.data.greenDotSpeed.set(Math.ceil(speeds.gd));

      this.speedVmax.set(Math.round(speeds.vmax));
      this.speedVfeNext.set(Math.round(speeds.vfeN));
    }
  }

  /** Write gross weight to SimVar */
  updateWeights() {
    const gw = this.fmc.fmgc.getGrossWeightKg();

    if (
      this.gameState.get() === GameState.ingame &&
      !this.fmc.fmgc.data.zeroFuelWeight.get() &&
      !this.fmc.fmgc.data.zeroFuelWeightCenterOfGravity.get() &&
      !SimVar.GetSimVarValue('L:A32NX_COLD_AND_DARK_SPAWN', SimVarValueType.Bool)
    ) {
      const initZfw = SimVar.GetSimVarValue('L:A32NX_AIRFRAME_ZFW', 'number');
      const initZfwCg = SimVar.GetSimVarValue('L:A32NX_AIRFRAME_ZFW_CG_PERCENT_MAC', 'number');

      // Update FMS ZFW and ZFWCG from SimVars, e.g. when spawning on a runway
      this.fmc.fmgc.data.zeroFuelWeight.set(initZfw);
      this.fmc.fmgc.data.zeroFuelWeightCenterOfGravity.set(initZfwCg);
    }

    SimVar.SetSimVarValue('L:A32NX_FM_GROSS_WEIGHT', 'Number', gw ?? 0);

    if (this.fmc.enginesWereStarted.get() && this.flightPhase.get() !== FmgcFlightPhase.Done) {
      this.fmc.fmgc.data.blockFuel.set(this.fmc.fmgc.getFOB()! * 1_000);
    }
  }

  /**
   * Update pax number to be used by air conditioning system (to regulate air flow)
   * @param paxNumber Number of passengers, 0-999
   */
  // FIXME AFDX candidate
  updatePaxNumber(paxNumber: number) {
    SimVar.SetSimVarValue('L:A32NX_FMS_PAX_NUMBER', 'number', paxNumber);
  }

  updateConstraints() {
    const activeFpIndex = this.flightPlanService.activeLegIndex;
    const constraints = this.managedProfile.get(activeFpIndex);
    const fcuSelAlt = Simplane.getAutoPilotDisplayedAltitudeLockValue('feet') ?? 0;

    let constraintAlt = 0;
    if (constraints) {
      const phase = this.flightPhase.get();
      if (
        (phase < FmgcFlightPhase.Cruise || phase === FmgcFlightPhase.GoAround) &&
        Number.isFinite(constraints.climbAltitude) &&
        constraints.climbAltitude < fcuSelAlt
      ) {
        constraintAlt = constraints.climbAltitude;
      }

      if (
        phase > FmgcFlightPhase.Cruise &&
        phase < FmgcFlightPhase.GoAround &&
        Number.isFinite(constraints.descentAltitude) &&
        constraints.descentAltitude > fcuSelAlt
      ) {
        constraintAlt = constraints.descentAltitude;
      }
    }

    if (constraintAlt !== this.constraintAlt) {
      this.constraintAlt = constraintAlt;
      SimVar.SetSimVarValue('L:A32NX_FG_ALTITUDE_CONSTRAINT', 'feet', this.constraintAlt);
    }
  }

  public onEvent(event: string): void {
    if (event === 'MODE_SELECTED_HEADING' || event === 'A320_Neo_CDU_MODE_SELECTED_HEADING') {
      if (Simplane.getAutoPilotHeadingManaged()) {
        if (SimVar.GetSimVarValue('L:A320_FCU_SHOW_SELECTED_HEADING', 'number') === 0) {
          const currentHeading = Simplane.getHeadingMagnetic();

          Coherent.call('HEADING_BUG_SET', 1, currentHeading).catch(console.error);
        }
      }
      this.onModeSelectedHeading();
    }
    if (event === 'MODE_MANAGED_HEADING' || event === 'A320_Neo_CDU_MODE_MANAGED_HEADING') {
      if (this.flightPlanService.active.legCount === 0) {
        return;
      }

      this.onModeManagedHeading();
    }
    if (event === 'MODE_SELECTED_ALTITUDE' || event === 'A320_Neo_CDU_MODE_SELECTED_ALTITUDE') {
      const dist = Number.isFinite(this.fmgc.getDistanceToDestination()) ? this.fmgc.getDistanceToDestination() : -1;
      if (dist) {
        this.fmc.handleFcuAltKnobPushPull(dist);
      }
      this.onModeSelectedAltitude();
      this.onStepClimbDescent();
    }
    if (event === 'MODE_MANAGED_ALTITUDE' || event === 'A320_Neo_CDU_MODE_MANAGED_ALTITUDE') {
      const dist = Number.isFinite(this.fmgc.getDistanceToDestination()) ? this.fmgc.getDistanceToDestination() : -1;
      if (dist) {
        this.fmc.handleFcuAltKnobPushPull(dist);
      }
      this.onModeManagedAltitude();
      this.onStepClimbDescent();
    }
    if (
      event === 'AP_DEC_ALT' ||
      event === 'AP_INC_ALT' ||
      event === 'A320_Neo_CDU_AP_DEC_ALT' ||
      event === 'A320_Neo_CDU_AP_INC_ALT'
    ) {
      const dist = Number.isFinite(this.fmgc.getDistanceToDestination()) ? this.fmgc.getDistanceToDestination() : -1;
      if (dist) {
        this.fmc.handleFcuAltKnobTurn(dist);
      }
      this.onTrySetCruiseFlightLevel();
    }
    if (
      event === 'AP_DEC_HEADING' ||
      event === 'AP_INC_HEADING' ||
      event === 'A320_Neo_CDU_AP_DEC_HEADING' ||
      event === 'A320_Neo_CDU_AP_INC_HEADING'
    ) {
      if (SimVar.GetSimVarValue('L:A320_FCU_SHOW_SELECTED_HEADING', 'number') === 0) {
        const currentHeading = Simplane.getHeadingMagnetic();
        Coherent.call('HEADING_BUG_SET', 1, currentHeading).catch(console.error);
      }
      SimVar.SetSimVarValue('L:A320_FCU_SHOW_SELECTED_HEADING', 'number', 1);
    }
    if (event === 'VS' || event === 'A320_Neo_CDU_VS') {
      const dist = Number.isFinite(this.fmgc.getDistanceToDestination()) ? this.fmgc.getDistanceToDestination() : -1;
      if (dist) {
        this.fmc.handleFcuVSKnob(dist, this.onStepClimbDescent.bind(this));
      }
    }
  }

  onModeSelectedHeading() {
    if (SimVar.GetSimVarValue('AUTOPILOT APPROACH HOLD', 'boolean')) {
      return;
    }
    if (!SimVar.GetSimVarValue('AUTOPILOT HEADING LOCK', 'Boolean')) {
      SimVar.SetSimVarValue('K:AP_PANEL_HEADING_HOLD', 'Number', 1);
    }
    SimVar.SetSimVarValue('K:HEADING_SLOT_INDEX_SET', 'number', 1);
  }

  onModeManagedHeading() {
    if (SimVar.GetSimVarValue('AUTOPILOT APPROACH HOLD', 'boolean')) {
      return;
    }
    if (!SimVar.GetSimVarValue('AUTOPILOT HEADING LOCK', 'Boolean')) {
      SimVar.SetSimVarValue('K:AP_PANEL_HEADING_HOLD', 'Number', 1);
    }
    SimVar.SetSimVarValue('K:HEADING_SLOT_INDEX_SET', 'number', 2);
    SimVar.SetSimVarValue('L:A320_FCU_SHOW_SELECTED_HEADING', 'number', 0);
  }

  onModeSelectedAltitude() {
    if (!Simplane.getAutoPilotGlideslopeHold()) {
      SimVar.SetSimVarValue('L:A320_NEO_FCU_FORCE_IDLE_VS', 'Number', 1);
    }
    SimVar.SetSimVarValue('K:ALTITUDE_SLOT_INDEX_SET', 'number', 1);
    Coherent.call(
      'AP_ALT_VAR_SET_ENGLISH',
      1,
      Simplane.getAutoPilotDisplayedAltitudeLockValue(),
      this.forceNextAltitudeUpdate,
    ).catch(console.error);
  }

  onModeManagedAltitude() {
    SimVar.SetSimVarValue('K:ALTITUDE_SLOT_INDEX_SET', 'number', 2);
    Coherent.call(
      'AP_ALT_VAR_SET_ENGLISH',
      1,
      Simplane.getAutoPilotDisplayedAltitudeLockValue(),
      this.forceNextAltitudeUpdate,
    ).catch(console.error);
    Coherent.call(
      'AP_ALT_VAR_SET_ENGLISH',
      2,
      Simplane.getAutoPilotDisplayedAltitudeLockValue(),
      this.forceNextAltitudeUpdate,
    ).catch(console.error);
    if (!Simplane.getAutoPilotGlideslopeHold()) {
      SimVar.SetSimVarValue('L:A320_NEO_FCU_FORCE_IDLE_VS', 'Number', 1);
    }
  }

  onStepClimbDescent() {
    if (
      !(this.flightPhase.get() === FmgcFlightPhase.Climb || this.flightPhase.get() === FmgcFlightPhase.Cruise) ||
      !this.flightPlanService.active.performanceData.cruiseFlightLevel
    ) {
      return;
    }

    const targetFl = (Simplane.getAutoPilotDisplayedAltitudeLockValue() ?? 0) / 100;

    if (
      (this.flightPhase.get() === FmgcFlightPhase.Climb &&
        targetFl > this.flightPlanService.active.performanceData.cruiseFlightLevel) ||
      (this.flightPhase.get() === FmgcFlightPhase.Cruise &&
        targetFl !== this.flightPlanService.active.performanceData.cruiseFlightLevel)
    ) {
      this.deleteOutdatedCruiseSteps(this.flightPlanService.active.performanceData.cruiseFlightLevel, targetFl);
      this.fmc.addMessageToQueue(
        NXSystemMessages.newCrzAlt.getModifiedMessage((targetFl * 100).toFixed(0)),
        undefined,
        undefined,
      );
      this.flightPlanService.active.setPerformanceData('cruiseFlightLevel', targetFl);
      SimVar.SetSimVarValue('L:A32NX_AIRLINER_CRUISE_ALTITUDE', 'number', targetFl * 100);
    }
  }

  deleteOutdatedCruiseSteps(oldCruiseLevel: number, newCruiseLevel: number) {
    const isClimbVsDescent = newCruiseLevel > oldCruiseLevel;

    const activePlan = this.flightPlanService.active;

    for (let i = activePlan.activeLegIndex; i < activePlan.legCount; i++) {
      const element = activePlan.elementAt(i);

      if (!element || element.isDiscontinuity === true || !element.cruiseStep) {
        continue;
      }

      const stepLevel = Math.round(element.cruiseStep.toAltitude / 100);

      if (
        (isClimbVsDescent && stepLevel >= oldCruiseLevel && stepLevel <= newCruiseLevel) ||
        (!isClimbVsDescent && stepLevel <= oldCruiseLevel && stepLevel >= newCruiseLevel)
      ) {
        element.cruiseStep = undefined; // TODO call a method on FPS so that we sync this (fms-v2)
        this.fmc.removeMessageFromQueue(NXSystemMessages.stepAhead.text);
      }
    }
  }

  private cruiseFlightLevelTimeOut: ReturnType<typeof setTimeout> | null = null;

  /**
   * Executed on every alt knob turn, checks whether or not the crz fl can be changed to the newly selected fcu altitude
   * It creates a timeout to simulate real life delay which resets every time the fcu knob alt increases or decreases.
   * @private
   */
  private onTrySetCruiseFlightLevel() {
    if (
      !(this.flightPhase.get() === FmgcFlightPhase.Climb || this.flightPhase.get() === FmgcFlightPhase.Cruise) ||
      !this.flightPlanService.active.performanceData.cruiseFlightLevel
    ) {
      return;
    }

    const activeVerticalMode = this.fmaVerticalMode.get();

    if (
      (activeVerticalMode >= VerticalMode.ALT_CPT && activeVerticalMode <= VerticalMode.FPA) ||
      (activeVerticalMode >= VerticalMode.ALT_CST_CPT && activeVerticalMode <= VerticalMode.DES)
    ) {
      const fcuFl = (Simplane.getAutoPilotDisplayedAltitudeLockValue() ?? 0) / 100;

      if (
        (this.flightPhase.get() === FmgcFlightPhase.Climb &&
          fcuFl > this.flightPlanService.active.performanceData.cruiseFlightLevel) ||
        (this.flightPhase.get() === FmgcFlightPhase.Cruise &&
          fcuFl !== this.flightPlanService.active.performanceData.cruiseFlightLevel)
      ) {
        if (this.cruiseFlightLevelTimeOut) {
          clearTimeout(this.cruiseFlightLevelTimeOut);
          this.cruiseFlightLevelTimeOut = null;
        }

        this.cruiseFlightLevelTimeOut = setTimeout(() => {
          if (!this.flightPlanService.active.performanceData.cruiseFlightLevel) {
            return;
          }

          if (
            fcuFl === (Simplane.getAutoPilotDisplayedAltitudeLockValue() ?? 0) / 100 &&
            ((this.flightPhase.get() === FmgcFlightPhase.Climb &&
              fcuFl > this.flightPlanService.active.performanceData.cruiseFlightLevel) ||
              (this.flightPhase.get() === FmgcFlightPhase.Cruise &&
                fcuFl !== this.flightPlanService.active.performanceData.cruiseFlightLevel))
          ) {
            this.fmc.addMessageToQueue(
              NXSystemMessages.newCrzAlt.getModifiedMessage((fcuFl * 100).toFixed(0)),
              undefined,
              undefined,
            );
            this.flightPlanService.active.setPerformanceData('cruiseFlightLevel', fcuFl);
            // used by FlightPhaseManager
            SimVar.SetSimVarValue('L:A32NX_AIRLINER_CRUISE_ALTITUDE', 'number', fcuFl * 100);
          }
        }, 3000);
      }
    }
  }

  /**
   * Sets new Cruise FL if all conditions good
   * @param fl Altitude or FL
   * @returns input passed checks
   */
  private trySetCruiseFl(fl: number): boolean {
    if (!this.flightPlanService.hasActive) {
      return false;
    }

    if (!Number.isFinite(fl)) {
      this.fmc.addMessageToQueue(NXSystemMessages.notAllowed, undefined, undefined);
      return false;
    }
    if (fl > (this.fmc.getRecMaxFlightLevel() ?? maxCertifiedAlt / 100)) {
      this.fmc.addMessageToQueue(NXSystemMessages.entryOutOfRange, undefined, undefined);
      return false;
    }
    const phase = this.flightPhase.get();
    const selFl = Math.floor(Math.max(0, Simplane.getAutoPilotDisplayedAltitudeLockValue('feet') ?? 0) / 100);
    if (
      fl < selFl &&
      (phase === FmgcFlightPhase.Climb || phase === FmgcFlightPhase.Approach || phase === FmgcFlightPhase.GoAround)
    ) {
      this.fmc.addMessageToQueue(NXSystemMessages.entryOutOfRange, undefined, undefined);
      return false;
    }

    if (fl <= 0 || fl > (this.fmc.getRecMaxFlightLevel() ?? maxCertifiedAlt / 100)) {
      this.fmc.addMessageToQueue(NXSystemMessages.entryOutOfRange, undefined, undefined);
      return false;
    }

    this.flightPlanService.active.setPerformanceData('cruiseFlightLevel', fl);
    this.onUpdateCruiseLevel(fl);

    return true;
  }

  /**
   *
   * @param newFl FL in 100 increments (e.g. 240 for 24000ft)
   */
  public setCruiseFl(newFl: number) {
    const ret = this.trySetCruiseFl(newFl);
    if (ret) {
      if (
        SimVar.GetSimVarValue('L:A32NX_CRZ_ALT_SET_INITIAL', 'bool') === 1 &&
        SimVar.GetSimVarValue('L:A32NX_GOAROUND_PASSED', 'bool') === 1
      ) {
        SimVar.SetSimVarValue(
          'L:A32NX_NEW_CRZ_ALT',
          'number',
          this.flightPlanService.active.performanceData.cruiseFlightLevel,
        );
      } else {
        SimVar.SetSimVarValue('L:A32NX_CRZ_ALT_SET_INITIAL', 'bool', 1);
      }
    }
  }

  /**
   * called when cruise FL is updated through FMS
   * @param newCruiseLevel as flight level
   */
  onUpdateCruiseLevel(newCruiseLevel: number) {
    SimVar.SetSimVarValue('L:A32NX_AIRLINER_CRUISE_ALTITUDE', 'number', newCruiseLevel * 100);
    this.updateConstraints();

    this.fmc.handleNewCruiseAltitudeEntered(newCruiseLevel);
  }

  navModeEngaged() {
    const lateralMode = SimVar.GetSimVarValue('L:A32NX_FMA_LATERAL_MODE', 'Number');
    switch (lateralMode) {
      case 20: // NAV
      case 30: // LOC*
      case 31: // LOC
      case 32: // LAND
      case 33: // FLARE
      case 34: // ROLL OUT
        return true;
      default:
        return false;
    }
  }

  // TODO: make this util or local var?
  isAirspeedManaged() {
    return SimVar.GetSimVarValue('AUTOPILOT SPEED SLOT INDEX', 'number') === 2;
  }

  // TODO: make this util or local var?
  isHeadingManaged() {
    return SimVar.GetSimVarValue('AUTOPILOT HEADING SLOT INDEX', 'number') === 2;
  }

  // TODO: make this util or local var?
  isAltitudeManaged() {
    return SimVar.GetSimVarValue('AUTOPILOT ALTITUDE SLOT INDEX', 'number') === 2;
  }

  getManagedTargets(v: number, m: number): [number, boolean] {
    const sat = ADIRS.getStaticAirTemperature();
    const press = ADIRS.getCorrectedAverageStaticPressure();

    if (
      sat !== undefined &&
      (sat.isNormalOperation() || sat.isFunctionalTest()) &&
      press !== undefined &&
      (press.isNormalOperation() || press.isFunctionalTest())
    ) {
      const vM = MathUtils.convertMachToKCas(m, press.value);
      return v > vM ? [vM, true] : [v, false];
    } else {
      return [v, false];
    }
  }

  // TODO/VNAV: Speed constraint
  getSpeedConstraint() {
    if (!this.navModeEngaged()) {
      return Infinity;
    }

    return this.getNavModeSpeedConstraint();
  }

  // TODO better decel distance calc
  calculateDecelDist(fromSpeed: number, toSpeed: number) {
    return Math.min(20, Math.max(3, (fromSpeed - toSpeed) * 0.15));
  }

  getNavModeSpeedConstraint() {
    const transIndex = this.fmgc.guidanceController?.activeTransIndex;
    if (transIndex == null) {
      return;
    }

    const activeLegIndex = transIndex >= 0 ? transIndex : this.fmgc.guidanceController?.activeLegIndex;
    const constraints = this.managedProfile.get(activeLegIndex);
    if (constraints) {
      if (this.flightPhase.get() < FmgcFlightPhase.Cruise || this.flightPhase.get() === FmgcFlightPhase.GoAround) {
        return constraints.climbSpeed;
      }

      if (this.flightPhase.get() > FmgcFlightPhase.Cruise && this.flightPhase.get() < FmgcFlightPhase.GoAround) {
        // FIXME proper decel calc
        if (
          this.fmgc.guidanceController?.activeLegDtg &&
          this.fmgc.guidanceController?.activeLegDtg <
            this.calculateDecelDist(
              Math.min(constraints.previousDescentSpeed, this.fmgc.getManagedDescentSpeed()),
              constraints.descentSpeed,
            )
        ) {
          return constraints.descentSpeed;
        }
        return constraints.previousDescentSpeed;
      }
    }

    return Infinity;
  }

  private managedProfile = new Map();

  updateManagedProfile() {
    this.managedProfile.clear();

    const plan = this.flightPlanService.active;

    const destination = plan.destinationAirport;
    const destinationElevation = destination ? destination.location.alt : 0;

    // TODO should we save a constraint already propagated to the current leg?

    // propagate descent speed constraints forward
    let currentSpeedConstraint = Infinity;
    let previousSpeedConstraint = Infinity;
    for (let index = 0; index < Math.min(plan.firstMissedApproachLegIndex, plan.legCount); index++) {
      const leg = plan.elementAt(index);

      if (leg.isDiscontinuity === true) {
        continue;
      }

      if (leg.constraintType === 2 /** DES */ && leg.speedConstraint?.speed) {
        if (leg.speedConstraint) {
          currentSpeedConstraint = Math.min(currentSpeedConstraint, Math.round(leg.speedConstraint.speed));
        }
      }

      this.managedProfile.set(index, {
        descentSpeed: currentSpeedConstraint,
        previousDescentSpeed: previousSpeedConstraint,
        climbSpeed: Infinity,
        previousClimbSpeed: Infinity,
        climbAltitude: Infinity,
        descentAltitude: -Infinity,
      });

      previousSpeedConstraint = currentSpeedConstraint;
    }

    // propagate climb speed constraints backward
    // propagate alt constraints backward
    currentSpeedConstraint = Infinity;
    previousSpeedConstraint = Infinity;
    let currentDesConstraint = -Infinity;
    let currentClbConstraint = Infinity;

    for (let index = Math.min(plan.firstMissedApproachLegIndex, plan.legCount) - 1; index >= 0; index--) {
      const leg = plan.elementAt(index);

      if (leg.isDiscontinuity === true) {
        continue;
      }

      const altConstraint = leg.altitudeConstraint;
      const speedConstraint = leg.speedConstraint;

      if (leg.constraintType === 1 /** CLB */) {
        if (speedConstraint?.speed) {
          currentSpeedConstraint = Math.min(currentSpeedConstraint, Math.round(speedConstraint.speed));
        }

        if (altConstraint?.altitude1) {
          switch (altConstraint.altitudeDescriptor) {
            case '@': // at alt 1
            case '-': // at or below alt 1
            case 'B': // between alt 1 and alt 2
              currentClbConstraint = Math.min(currentClbConstraint, Math.round(altConstraint.altitude1));
              break;
            default:
            // not constraining
          }
        }
      } else if (leg.constraintType === 2 /** DES */) {
        if (altConstraint?.altitude1) {
          switch (altConstraint.altitudeDescriptor) {
            case '@': // at alt 1
            case '+': // at or above alt 1
              currentDesConstraint = Math.max(currentDesConstraint, Math.round(altConstraint.altitude1));
              break;
            case 'B': // between alt 1 and alt 2
              currentDesConstraint = Math.max(
                currentDesConstraint,
                Math.round(altConstraint.altitude2 ?? altConstraint.altitude1),
              );
              break;
            default:
            // not constraining
          }
        }
      }

      const profilePoint = this.managedProfile.get(index);
      profilePoint.climbSpeed = currentSpeedConstraint;
      profilePoint.previousClimbSpeed = previousSpeedConstraint;
      profilePoint.climbAltitude = currentClbConstraint;
      profilePoint.descentAltitude = Math.max(destinationElevation, currentDesConstraint);
      previousSpeedConstraint = currentSpeedConstraint;
    }
  }

  private stepAheadTriggeredForAltitude: number | null = null;

  public checkForStepClimb() {
    const [approachingCruiseStep, cruiseStepLegIndex] = MfdFmsFplnVertRev.nextCruiseStep(this.flightPlanService.active);

    if (approachingCruiseStep && !approachingCruiseStep.isIgnored && cruiseStepLegIndex) {
      const distanceToStep =
        this.fmc.guidanceController.vnavDriver.mcduProfile?.waypointPredictions.get(
          cruiseStepLegIndex,
        )?.distanceFromAircraft;

      if (
        distanceToStep !== undefined &&
        distanceToStep < 20 &&
        this.stepAheadTriggeredForAltitude !== approachingCruiseStep.toAltitude
      ) {
        this.fmc.addMessageToQueue(NXSystemMessages.stepAhead, undefined, undefined);

        const autoStepClimb = NXDataStore.get('AUTO_STEP_CLIMB', 'DISABLED') === 'ENABLED';
        if (autoStepClimb && !this.fmc.guidanceController.vnavDriver.isSelectedVerticalModeActive()) {
          // Set new FCU alt, push FCU knob
          Coherent.call('AP_ALT_VAR_SET_ENGLISH', 3, approachingCruiseStep.toAltitude, true).catch(console.error);
          SimVar.SetSimVarValue('H:A320_Neo_FCU_ALT_PUSH', 'number', 1);
          SimVar.SetSimVarValue('H:A320_Neo_CDU_MODE_MANAGED_ALTITUDE', 'number', 1);
        }
        this.stepAheadTriggeredForAltitude = approachingCruiseStep.toAltitude;
      }
    }

    // Check for STEP DELETED message
    if (SimVar.GetSimVarValue('L:A32NX_FM_VNAV_TRIGGER_STEP_DELETED', SimVarValueType.Bool) === 1) {
      // Add message
      this.fmc.addMessageToQueue(NXSystemMessages.stepDeleted, undefined, undefined);

      SimVar.SetSimVarValue('L:A32NX_FM_VNAV_TRIGGER_STEP_DELETED', SimVarValueType.Bool, false);
    }
  }

  public transmitVerticalPath(
    targetProfile: VerticalPathCheckpoint[],
    vdAltitudeConstraints: VdAltitudeConstraint[],
    actualProfile: VerticalPathCheckpoint[],
    descentProfile: VerticalPathCheckpoint[],
    trackChangeDistance: number | null,
  ) {
    const pub = this.bus.getPublisher<MfdSurvEvents>();

    pub.pub('a32nx_fms_vertical_target_profile', targetProfile, true);
    pub.pub('a32nx_fms_vertical_constraints', vdAltitudeConstraints, true);
    pub.pub('a32nx_fms_vertical_actual_profile', actualProfile, true);
    pub.pub('a32nx_fms_vertical_descent_profile', descentProfile, true);
    pub.pub('a32nx_fms_vd_track_change_distance', trackChangeDistance, true);
  }

  //-----------------------------------------------------------------------------------
  // TODO:FPM REWRITE: Start of functions to refactor
  //-----------------------------------------------------------------------------------

  // FIXME remove A32NX_FM_LS_COURSE
  async updateIlsCourse(mmr: MmrRadioTuningStatus) {
    let course = -1;
    if (mmr.course !== null) {
      course = mmr.course;
    } else if (mmr.frequency !== null && SimVar.GetSimVarValue('L:A32NX_RADIO_RECEIVER_LOC_IS_VALID', 'number') === 1) {
      course = SimVar.GetSimVarValue('NAV LOCALIZER:3', 'degrees');
    }

    return SimVar.SetSimVarValue('L:A32NX_FM_LS_COURSE', 'number', course);
  }

  private hasTooSteepPathAhead = false;

  checkTooSteepPath() {
    const hasTooSteepPathAhead = this.fmc.guidanceController?.vnavDriver?.shouldShowTooSteepPathAhead();

    if (hasTooSteepPathAhead !== this.hasTooSteepPathAhead) {
      this.hasTooSteepPathAhead = hasTooSteepPathAhead;

      if (hasTooSteepPathAhead) {
        this.fmc.addMessageToQueue(
          NXSystemMessages.tooSteepPathAhead,
          () => !this.fmc.guidanceController?.vnavDriver?.shouldShowTooSteepPathAhead(),
          undefined,
        );
      }
    }
  }

  checkDestEfobBelowMin() {
    const destEfob = this.fmc.fmgc.getDestEFOB(true);
    if (destEfob !== null) {
      const minFuelAtDestination = this.fmc.fmgc.data.minFuelAtDestTon.get();
      if (minFuelAtDestination !== null) {
        const isBelowMin = this.fmgc.data.destEfobBelowMin.get();
        if (isBelowMin) {
          this.fmgc.data.destEfobBelowMin.set(destEfob - minFuelAtDestination <= 0.3);
        } else {
          this.fmgc.data.destEfobBelowMin.set(destEfob < minFuelAtDestination);
        }
        return;
      }
    }
    this.fmgc.data.destEfobBelowMin.set(false);
  }

  checkDestEfobBelowMinScratchPadMessage(deltaTime: number) {
    const flightPhase = this.flightPhase.get();
    const altActiveInClimbForMoreThan10Min: boolean = this.altActiveInClimbForMoreThan10Min.write(
      flightPhase === FmgcFlightPhase.Climb && this.fmaVerticalMode.get() == VerticalMode.ALT,
      deltaTime,
    );

    this.destEfobBelowMinScratchPadMessage.set(
      this.fmgc.data.destEfobBelowMin.get() &&
        (flightPhase === FmgcFlightPhase.Cruise ||
          flightPhase === FmgcFlightPhase.Descent ||
          altActiveInClimbForMoreThan10Min ||
          ((flightPhase === FmgcFlightPhase.Approach || flightPhase === FmgcFlightPhase.GoAround) &&
            (this.radioAlt.get() ?? 0) > 800)),
    );
  }
}

class FmArinc429OutputWord extends Arinc429Word {
  private dirty = true;

  private _ssm = 0;

  constructor(
    private name: string,
    private _value: number = 0,
  ) {
    super(0);
  }

  // @ts-ignore
  get value() {
    // eslint-disable-next-line no-underscore-dangle
    return this._value;
  }

  set value(value) {
    // eslint-disable-next-line no-underscore-dangle
    if (this._value !== value) {
      this.dirty = true;
    }
    // eslint-disable-next-line no-underscore-dangle
    this._value = value;
  }

  // @ts-ignore
  get ssm() {
    // eslint-disable-next-line no-underscore-dangle
    return this._ssm;
  }

  set ssm(ssm) {
    // eslint-disable-next-line no-underscore-dangle
    if (this._ssm !== ssm) {
      this.dirty = true;
    }
    // eslint-disable-next-line no-underscore-dangle
    this._ssm = ssm;
  }

  static emptyFm(name: string) {
    return new FmArinc429OutputWord(name, 0);
  }

  async writeToSimVarIfDirty() {
    if (this.dirty) {
      this.dirty = false;
      return Promise.all([
        Arinc429Word.toSimVarValue(`L:A32NX_FM1_${this.name}`, this.value, this.ssm),
        Arinc429Word.toSimVarValue(`L:A32NX_FM2_${this.name}`, this.value, this.ssm),
      ]);
    }
    return Promise.resolve();
  }

  setBnrValue(value: number, ssm: number, bits: number, rangeMax: number, rangeMin = 0) {
    const quantum = Math.max(Math.abs(rangeMin), rangeMax) / 2 ** bits;
    const data = Math.max(rangeMin, Math.min(rangeMax, Math.round(value / quantum) * quantum));

    this.value = data;
    this.ssm = ssm;
  }
}<|MERGE_RESOLUTION|>--- conflicted
+++ resolved
@@ -39,10 +39,7 @@
 import { MfdFmsFplnVertRev } from 'instruments/src/MFD/pages/FMS/F-PLN/MfdFmsFplnVertRev';
 import { MfdSurvEvents, VdAltitudeConstraint } from 'instruments/src/MsfsAvionicsCommon/providers/MfdSurvPublisher';
 import { VerticalWaypointPrediction } from '@fmgc/guidance/vnav/profile/NavGeometryProfile';
-<<<<<<< HEAD
-=======
 import { RadioAltimeterEvents } from '@flybywiresim/msfs-avionics-common';
->>>>>>> 62e0ae9f
 
 /**
  * Interface between FMS and rest of aircraft through SimVars and ARINC values (mostly data being sent here)
@@ -1309,26 +1306,6 @@
     }
 
     // Calculate approach speeds. Independent from ADR data
-<<<<<<< HEAD
-    const approachSpeeds = new A380OperatingSpeeds(
-      ldgWeight,
-      0,
-      this.fmgc.data.approachFlapConfig.get(),
-      FmgcFlightPhase.Approach,
-      this.fmgc.getV2Speed(),
-      this.fmgc.getDestinationElevation(),
-      towerHeadwind,
-      true, // ignore VLS spoiler increase as it's only for display purposes
-    );
-    this.fmgc.data.approachSpeed.set(Math.ceil(approachSpeeds.vapp));
-    this.fmgc.data.approachVls.set(Math.ceil(approachSpeeds.vls));
-    this.fmgc.data.approachVref.set(Math.ceil(approachSpeeds.vref));
-    this.fmgc.data.approachGreenDotSpeed.set(Math.ceil(approachSpeeds.gd));
-    this.fmgc.data.approachSlatRetractionSpeed.set(Math.ceil(approachSpeeds.s));
-    this.fmgc.data.approachFlapRetractionSpeed.set(Math.ceil(approachSpeeds.f3));
-    this.speedVapp.set(Math.round(approachSpeeds.vapp));
-
-=======
     if (ldgWeight !== null) {
       const approachSpeeds = new A380OperatingSpeeds(
         ldgWeight,
@@ -1356,7 +1333,6 @@
       this.fmgc.data.approachFlapRetractionSpeed.set(null);
       this.speedVapp.set(0);
     }
->>>>>>> 62e0ae9f
     // Retrieve altitude from ADRs
     const alt = this.fmc.navigation.getPressureAltitude();
 

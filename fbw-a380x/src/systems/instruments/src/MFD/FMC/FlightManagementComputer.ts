--- conflicted
+++ resolved
@@ -323,13 +323,8 @@
         this.enginesWereStarted.sub((val) => {
           if (
             val &&
-<<<<<<< HEAD
             this.flightPlanInterface.hasActive &&
-            !Number.isFinite(this.flightPlanInterface.active.performanceData.costIndex)
-=======
-            this.flightPlanService.hasActive &&
-            !Number.isFinite(this.flightPlanService.active.performanceData.costIndex.get())
->>>>>>> 4c7ea3d8
+            !Number.isFinite(this.flightPlanInterface.active.performanceData.costIndex.get())
           ) {
             this.flightPlanInterface.active.setPerformanceData('costIndex', 0);
             this.addMessageToQueue(NXSystemMessages.costIndexInUse.getModifiedMessage('000'));
@@ -880,13 +875,8 @@
         const cruisePreSelMach = this.fmgc.data.cruisePreSelMach.get();
         this.acInterface.updatePreSelSpeedMach(cruisePreSelMach ?? cruisePreSel);
 
-<<<<<<< HEAD
-        if (!this.flightPlanInterface.active.performanceData.cruiseFlightLevel) {
+        if (!this.flightPlanInterface.active.performanceData.cruiseFlightLevel.get()) {
           this.flightPlanInterface.active.setPerformanceData(
-=======
-        if (!this.flightPlanService.active.performanceData.cruiseFlightLevel.get()) {
-          this.flightPlanService.active.setPerformanceData(
->>>>>>> 4c7ea3d8
             'cruiseFlightLevel',
             (Simplane.getAutoPilotDisplayedAltitudeLockValue('feet') ?? 0) / 100,
           );
@@ -958,13 +948,8 @@
           },
         );
 
-<<<<<<< HEAD
         const activePlan = this.flightPlanInterface.active;
-        if (!activePlan.performanceData.missedAccelerationAltitude) {
-=======
-        const activePlan = this.flightPlanService.active;
         if (!activePlan.performanceData.missedAccelerationAltitude.get()) {
->>>>>>> 4c7ea3d8
           // it's important to set this immediately as we don't want to immediately sequence to the climb phase
           activePlan.setPerformanceData(
             'pilotMissedAccelerationAltitude',

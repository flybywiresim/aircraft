// Copyright (c) 2023-2025 FlyByWire Simulations
// SPDX-License-Identifier: GPL-3.0

import { FlightPlanService } from '@fmgc/flightplanning/FlightPlanService';
import { GuidanceController } from '@fmgc/guidance/GuidanceController';
import { A380AircraftConfig } from '@fmgc/flightplanning/A380AircraftConfig';
import {
  ArraySubject,
  ConsumerSubject,
  EventBus,
  MappedSubject,
  SimVarValueType,
  Subject,
  Subscribable,
  Subscription,
} from '@microsoft/msfs-sdk';
import { A380AltitudeUtils } from '@shared/OperatingAltitudes';
import { maxBlockFuel, maxCertifiedAlt, maxZfw } from '@shared/PerformanceConstants';
import { FmgcFlightPhase } from '@shared/flightphase';
import { FmcAircraftInterface } from 'instruments/src/MFD/FMC/FmcAircraftInterface';
import { FmgcDataService } from 'instruments/src/MFD/FMC/fmgc';
import { FmcInterface, FmcOperatingModes } from 'instruments/src/MFD/FMC/FmcInterface';
import {
  DatabaseItem,
  EfisSide,
  Fix,
  NXDataStore,
  Units,
  UpdateThrottler,
  VerticalPathCheckpoint,
  Waypoint,
  a380EfisRangeSettings,
} from '@flybywiresim/fbw-sdk';
import {
  McduMessage,
  NXFictionalMessages,
  NXSystemMessages,
  TypeIIMessage,
  TypeIMessage,
} from 'instruments/src/MFD/shared/NXSystemMessages';
import { DataManager, LatLonFormatType, PilotWaypoint } from '@fmgc/flightplanning/DataManager';
import { Coordinates, bearingTo } from 'msfs-geo';
import { FmsDisplayInterface } from '@fmgc/flightplanning/interface/FmsDisplayInterface';
import { MfdDisplayInterface } from 'instruments/src/MFD/MFD';
import { FmcIndex } from 'instruments/src/MFD/FMC/FmcServiceInterface';
import { FmsErrorType } from '@fmgc/FmsError';
import { A380Failure } from '@failures';
import { FpmConfigs } from '@fmgc/flightplanning/FpmConfig';
import { FlightPhaseManager, FlightPhaseManagerEvents } from '@fmgc/flightphase';
import { MfdUIData } from 'instruments/src/MFD/shared/MfdUIData';
import { ActiveUriInformation } from 'instruments/src/MFD/pages/common/MfdUiService';
import { A320FlightPlanPerformanceData } from '@fmgc/flightplanning/plans/performance/FlightPlanPerformanceData';
import { EfisInterface } from '@fmgc/efis/EfisInterface';
import { Navigation } from '@fmgc/navigation/Navigation';
import { EfisSymbols } from '@fmgc/efis/EfisSymbols';
import { FlightPlanIndex } from '@fmgc/flightplanning/FlightPlanManager';
import { NavigationDatabase, NavigationDatabaseBackend } from '@fmgc/NavigationDatabase';
import { NavigationDatabaseService } from '@fmgc/flightplanning/NavigationDatabaseService';
import { ReadonlyFlightPlan } from '@fmgc/flightplanning/plans/ReadonlyFlightPlan';
import { VdAltitudeConstraint } from 'instruments/src/MsfsAvionicsCommon/providers/MfdSurvPublisher';

export interface FmsErrorMessage {
  message: McduMessage;
  messageText: string;
  backgroundColor: 'white' | 'amber' | 'cyan'; // Whether the message should be colored.
  cleared: boolean; // If message has been cleared from footer
  isResolvedOverride: () => boolean;
  onClearOverride: () => void;
}

/*
 * Handles navigation (and potentially other aspects) for MFD pages
 */
export class FlightManagementComputer implements FmcInterface {
  protected readonly subs = [] as Subscription[];

  #mfdReference: (FmsDisplayInterface & MfdDisplayInterface) | null;

  get mfdReference() {
    return this.#mfdReference;
  }

  set mfdReference(value: (FmsDisplayInterface & MfdDisplayInterface) | null) {
    this.#mfdReference = value;

    if (value) {
      this.dataManager = new DataManager(value, { latLonFormat: LatLonFormatType.ExtendedFormat });
    }
  }

  #operatingMode: FmcOperatingModes;

  get operatingMode(): FmcOperatingModes {
    // TODO amend once
    return this.#operatingMode;
  }

  set operatingMode(value: FmcOperatingModes) {
    this.#operatingMode = value;
  }

  // FIXME A320 data
  #flightPlanService = new FlightPlanService(this.bus, new A320FlightPlanPerformanceData(), FpmConfigs.A380);

  get flightPlanService() {
    return this.#flightPlanService;
  }

  private lastFlightPlanVersion: number | null = null;

  #fmgc = new FmgcDataService(this.flightPlanService);

  get fmgc() {
    return this.#fmgc;
  }

  private fmsUpdateThrottler = new UpdateThrottler(250);

  private efisInterfaces = {
    L: new EfisInterface('L', this.flightPlanService),
    R: new EfisInterface('R', this.flightPlanService),
  };

  #guidanceController!: GuidanceController;

  get guidanceController() {
    return this.#guidanceController;
  }

  #navigation: Navigation;

  get navigation() {
    if (this.instance !== FmcIndex.FmcA) {
      throw new Error('Multiple navigation instances not supported!');
    }
    return this.#navigation;
  }

  get navaidTuner() {
    if (this.instance !== FmcIndex.FmcA) {
      throw new Error('Multiple navaid tuners not supported!');
    }
    return this.#navigation.getNavaidTuner();
  }

  private efisSymbolsLeft!: EfisSymbols<number>;
  private efisSymbolsRight!: EfisSymbols<number>;

  private readonly flightPhaseManager = new FlightPhaseManager(this.bus);

  // TODO remove this cyclic dependency, isWaypointInUse should be moved to DataInterface
  private dataManager: DataManager | null = null;

  private readonly sub = this.bus.getSubscriber<FlightPhaseManagerEvents & MfdUIData>();

  private readonly flightPhase = ConsumerSubject.create<FmgcFlightPhase>(
    this.sub.on('fmgc_flight_phase'),
    this.flightPhaseManager.phase,
  );
  private readonly activePage = ConsumerSubject.create<ActiveUriInformation | null>(
    this.sub.on('mfd_active_uri'),
    null,
  );

  private readonly isReset = Subject.create(true);

  private readonly shouldBePreflightPhase = MappedSubject.create(
    ([phase, page, isReset]) => {
      const isPreflight =
        phase === FmgcFlightPhase.Done &&
        isReset &&
        (page?.uri === 'fms/active/init' || page?.uri === 'fms/active/fuel-load' || page?.uri === 'fms/active/perf');
      return isPreflight;
    },
    this.flightPhase,
    this.activePage,
    this.isReset,
  );

  public getDataManager() {
    return this.dataManager;
  }

  #fmsErrors = ArraySubject.create<FmsErrorMessage>();

  get fmsErrors() {
    return this.#fmsErrors;
  }

  // TODO make private, and access methods through FmcInterface
  public acInterface!: FmcAircraftInterface;

  public revisedLegIndex = Subject.create<number | null>(null);

  public revisedLegPlanIndex = Subject.create<FlightPlanIndex | null>(null);

  public revisedLegIsAltn = Subject.create<boolean | null>(null);

  public enginesWereStarted = Subject.create<boolean>(false);

  private readonly failureKey =
    this.instance === FmcIndex.FmcA
      ? A380Failure.FmcA
      : this.instance === FmcIndex.FmcB
        ? A380Failure.FmcB
        : A380Failure.FmcC;

  private readonly legacyFmsIsHealthy = Subject.create(false);

  private wasReset = false;

  private readonly ZfwOrZfwCgUndefined = MappedSubject.create(
    ([zfw, zfwCg]) => zfw == null || zfwCg == null,
    this.fmgc.data.zeroFuelWeight,
    this.fmgc.data.zeroFuelWeightCenterOfGravity,
  );

  private readonly destDataEntered = MappedSubject.create(
    ([qnh, temperature, wind]) => qnh !== null && temperature !== null && wind !== null,
    this.fmgc.data.approachQnh,
    this.fmgc.data.approachTemperature,
    this.fmgc.data.approachWind,
  );

  private destDataCheckedInCruise = false;

  constructor(
    private instance: FmcIndex,
    operatingMode: FmcOperatingModes,
    private readonly bus: EventBus,
    private readonly fmcInop: Subscribable<boolean>,
    mfdReference: (FmsDisplayInterface & MfdDisplayInterface) | null,
  ) {
    this.#operatingMode = operatingMode;
    this.#mfdReference = mfdReference;

    const db = new NavigationDatabase(this.bus, NavigationDatabaseBackend.Msfs);
    NavigationDatabaseService.activeDatabase = db;

    this.#navigation = new Navigation(this.bus, this.flightPlanService);

    this.flightPlanService.createFlightPlans();

    // FIXME implement sync between FMCs and also let FMC-B and FMC-C compute
    if (this.instance === FmcIndex.FmcA) {
      this.acInterface = new FmcAircraftInterface(this.bus, this, this.fmgc, this.flightPlanService);

      this.#guidanceController = new GuidanceController(
        this.bus,
        this.fmgc,
        this.flightPlanService,
        this.efisInterfaces,
        this.#navigation,
        a380EfisRangeSettings,
        A380AircraftConfig,
      );
      this.efisSymbolsLeft = new EfisSymbols(
        this.bus,
        'L',
        this.#guidanceController,
        this.flightPlanService,
        this.navaidTuner,
        this.efisInterfaces.L,
        a380EfisRangeSettings,
        true,
      );
      this.efisSymbolsRight = new EfisSymbols(
        this.bus,
        'R',
        this.#guidanceController,
        this.flightPlanService,
        this.navaidTuner,
        this.efisInterfaces.R,
        a380EfisRangeSettings,
        true,
      );

      this.#navigation.init();
      this.efisSymbolsLeft.init();
      this.efisSymbolsRight.init();
      this.flightPhaseManager.init();
      this.#guidanceController.init();
      this.fmgc.guidanceController = this.#guidanceController;

      this.initSimVars();

      this.flightPhaseManager.addOnPhaseChanged((prev, next) => this.onFlightPhaseChanged(prev, next));

      this.subs.push(
        this.shouldBePreflightPhase.sub((shouldBePreflight) => {
          if (shouldBePreflight) {
            this.flightPhaseManager.changePhase(FmgcFlightPhase.Preflight);
          }
        }, true),
        this.enginesWereStarted.sub((val) => {
          if (
            val &&
            this.flightPlanService.hasActive &&
            !Number.isFinite(this.flightPlanService.active.performanceData.costIndex)
          ) {
            this.flightPlanService.active.setPerformanceData('costIndex', 0);
            this.addMessageToQueue(NXSystemMessages.costIndexInUse.getModifiedMessage('000'));
          }
        }),
        this.legacyFmsIsHealthy.sub((v) => {
          // FIXME some of the systems require the A320 FMS health bits, need to refactor/split FMS stuff
          SimVar.SetSimVarValue('L:A32NX_FM1_HEALTHY_DISCRETE', 'boolean', v);
          SimVar.SetSimVarValue('L:A32NX_FM2_HEALTHY_DISCRETE', 'boolean', v);
        }, true),

        this.ZfwOrZfwCgUndefined,
        this.ZfwOrZfwCgUndefined.sub((v) => {
          if (!v) {
            this.removeMessageFromQueue(NXSystemMessages.initializeZfwOrZfwCg.text);
          }
        }),

        this.fmgc.data.cpnyFplnAvailable.sub((v) => {
          if (v) {
            this.addMessageToQueue(NXSystemMessages.comFplnRecievedPendingInsertion);
          } else {
            this.removeMessageFromQueue(NXSystemMessages.comFplnRecievedPendingInsertion.text);
          }
        }),
        this.destDataEntered,
        this.destDataEntered.sub((v) => {
          if (v) {
            this.removeMessageFromQueue(NXSystemMessages.enterDestData.text);
          }
        }),
      );

      this.subs.push(this.shouldBePreflightPhase, this.flightPhase, this.activePage);
    }

    let lastUpdateTime = Date.now();
    setInterval(() => {
      const now = Date.now();
      const dt = now - lastUpdateTime;

      this.onUpdate(dt);

      lastUpdateTime = now;
    }, 100);

    console.log(`${FmcIndex[this.instance]} initialized.`);
  }

  destroy() {
    for (const s of this.subs) {
      s.destroy();
    }
  }

  public revisedWaypoint(): Fix | undefined {
    const revWptIdx = this.revisedLegIndex.get();
    const revPlanIdx = this.revisedLegPlanIndex.get();
    if (revWptIdx !== null && revPlanIdx !== null && this.flightPlanService.has(revPlanIdx)) {
      const flightPlan = this.revisedLegIsAltn.get()
        ? this.flightPlanService.get(revPlanIdx).alternateFlightPlan
        : this.flightPlanService.get(revPlanIdx);
      if (flightPlan.hasElement(revWptIdx) && flightPlan.elementAt(revWptIdx)?.isDiscontinuity === false) {
        return flightPlan.legElementAt(revWptIdx)?.definition?.waypoint;
      }
    }
    return undefined;
  }

  public setRevisedWaypoint(index: number, planIndex: number, isAltn: boolean) {
    this.revisedLegPlanIndex.set(planIndex);
    this.revisedLegIsAltn.set(isAltn);
    this.revisedLegIndex.set(index);
  }

  public resetRevisedWaypoint(): void {
    this.revisedLegIndex.set(null);
    this.revisedLegIsAltn.set(null);
    this.revisedLegPlanIndex.set(null);
  }

  public latLongStoredWaypoints: Waypoint[] = [];

  public pbdStoredWaypoints: Waypoint[] = [];

  public pbxStoredWaypoints: Waypoint[] = [];

  public deleteAllStoredWaypoints() {
    this.latLongStoredWaypoints = [];
    this.pbdStoredWaypoints = [];
    this.pbxStoredWaypoints = [];
  }

  /**
   * Checks whether a waypoint is currently in use
   * @param waypoint the waypoint to look for
   */
  async isWaypointInUse(waypoint: Waypoint): Promise<boolean> {
    // Check in all flight plans
    if (this.flightPlanService.hasActive) {
      return this.flightPlanService.isWaypointInUse(waypoint);
    }

    return false;
  }

  /** in kg */
  public getLandingWeight(): number | null {
    const tow = this.getTakeoffWeight();
    const gw = this.fmgc.getGrossWeightKg();
    const tf = this.getTripFuel();

    if (!this.enginesWereStarted.get()) {
      // On ground, engines off
      // LW = TOW - TRIP
      return tow && tf ? tow - tf : null;
    }
    if (gw && tf && this.fmgc.getFlightPhase() >= FmgcFlightPhase.Takeoff) {
      // In flight
      // LW = GW - TRIP
      return gw - tf;
    }
    if (gw) {
      // Preflight, engines on
      // LW = GW - TRIP - TAXI
      return gw - (tf ?? 0) - (this.fmgc.data.taxiFuel.get() ?? 0);
    }
    return null;
  }

  public getTakeoffWeight(): number | null {
    if (!this.enginesWereStarted.get()) {
      // On ground, engines off
      // TOW before engine start: TOW = ZFW + BLOCK - TAXI
      const zfw = this.fmgc.data.zeroFuelWeight.get() ?? maxZfw;
      if (this.fmgc.data.zeroFuelWeight.get() && this.fmgc.data.blockFuel.get() && this.fmgc.data.taxiFuel.get()) {
        return zfw + (this.fmgc.data.blockFuel.get() ?? maxBlockFuel) - (this.fmgc.data.taxiFuel.get() ?? 0);
      }
      return null;
    }
    if (this.fmgc.getFlightPhase() >= FmgcFlightPhase.Takeoff) {
      // In flight
      // TOW: TOW = GW
      return SimVar.GetSimVarValue('TOTAL WEIGHT', 'kilogram');
    }
    // Preflight, engines on
    // LW = GW - TRIP - TAXI
    // TOW after engine start: TOW = GW - TAXI
    return SimVar.GetSimVarValue('TOTAL WEIGHT', 'kilogram') - (this.fmgc.data.taxiFuel.get() ?? 0);
  }

  public getTripFuel(): number | null {
    const destPred = this.guidanceController.vnavDriver.getDestinationPrediction();
    if (destPred) {
      const fob = this.fmgc.getFOB()! * 1_000;
      const destFuelKg = Units.poundToKilogram(destPred.estimatedFuelOnBoard);
      return fob - destFuelKg;
    }
    return null;
  }

  public getExtraFuel(): number | null {
    const destPred = this.guidanceController.vnavDriver.getDestinationPrediction();
    if (destPred) {
      if (this.flightPhase.get() === FmgcFlightPhase.Preflight) {
        // EXTRA = BLOCK - TAXI - TRIP - MIN FUEL DEST - RTE RSV
        return (
          (this.enginesWereStarted.get() ? this.fmgc.getFOB()! * 1_000 : this.fmgc.data.blockFuel.get() ?? 0) -
          (this.fmgc.data.taxiFuel.get() ?? 0) -
          (this.getTripFuel() ?? 0) -
          (this.fmgc.data.minimumFuelAtDestination.get() ?? 0) -
          (this.fmgc.data.routeReserveFuelWeight.get() ?? 0)
        );
      } else {
        return (
          Units.poundToKilogram(destPred.estimatedFuelOnBoard) - (this.fmgc.data.minimumFuelAtDestination.get() ?? 0)
        );
      }
    }

    return null;
  }

  /** @inheritdoc */
  public getRecMaxFlightLevel(grossWeight?: number): number | null {
    const gw = grossWeight ?? this.fmgc.getGrossWeightKg();
    if (!gw) {
      return null;
    }

    const isaTempDeviation = A380AltitudeUtils.getIsaTempDeviation();
    return Math.min(A380AltitudeUtils.calculateRecommendedMaxAltitude(gw, isaTempDeviation), maxCertifiedAlt) / 100;
  }

  public getOptFlightLevel(): number | null {
    return Math.floor((0.96 * (this.getRecMaxFlightLevel() ?? maxCertifiedAlt / 100)) / 5) * 5; // TODO remove magic
  }

  private initSimVars() {
    // Reset SimVars
    SimVar.SetSimVarValue('L:A32NX_SPEEDS_MANAGED_PFD', 'knots', 0);
    SimVar.SetSimVarValue('L:A32NX_SPEEDS_MANAGED_ATHR', 'knots', 0);

    SimVar.SetSimVarValue('L:A32NX_MachPreselVal', 'mach', -1);
    SimVar.SetSimVarValue('L:A32NX_SpeedPreselVal', 'knots', -1);

    SimVar.SetSimVarValue('L:AIRLINER_DECISION_HEIGHT', 'feet', -1);
    SimVar.SetSimVarValue('L:AIRLINER_MINIMUM_DESCENT_ALTITUDE', 'feet', 0);

    SimVar.SetSimVarValue('L:A32NX_FG_ALTITUDE_CONSTRAINT', 'feet', 0);
    SimVar.SetSimVarValue('L:A32NX_TO_CONFIG_NORMAL', 'Bool', 0);
    SimVar.SetSimVarValue('L:A32NX_CABIN_READY', 'Bool', 0);
    SimVar.SetSimVarValue('L:A32NX_FM_GROSS_WEIGHT', 'Number', 0);

    if (SimVar.GetSimVarValue('L:A32NX_AUTOTHRUST_DISABLED', 'number') === 1) {
      SimVar.SetSimVarValue('K:A32NX.ATHR_RESET_DISABLE', 'number', 1);
    }

    SimVar.SetSimVarValue('L:A32NX_PFD_MSG_SET_HOLD_SPEED', 'bool', false);

    // Reset SimVars
    SimVar.SetSimVarValue('L:AIRLINER_V1_SPEED', 'Knots', NaN);
    SimVar.SetSimVarValue('L:AIRLINER_V2_SPEED', 'Knots', NaN);
    SimVar.SetSimVarValue('L:AIRLINER_VR_SPEED', 'Knots', NaN);

    const gpsDriven = SimVar.GetSimVarValue('GPS DRIVES NAV1', 'Bool');
    if (!gpsDriven) {
      SimVar.SetSimVarValue('K:TOGGLE_GPS_DRIVES_NAV1', 'Bool', 0);
    }
    SimVar.SetSimVarValue('K:VS_SLOT_INDEX_SET', 'number', 1);

    // Start the check routine for system health and status
    setInterval(() => {
      if (this.flightPhaseManager.phase === FmgcFlightPhase.Cruise && !this.destDataCheckedInCruise) {
        const destPred = this.guidanceController.vnavDriver.getDestinationPrediction();
        if (destPred && Number.isFinite(destPred.distanceFromAircraft) && destPred.distanceFromAircraft < 180) {
          this.destDataCheckedInCruise = true;
          this.checkDestData();
        }
      }
    }, 15000);
  }

  public clearLatestFmsErrorMessage() {
    const arr = this.fmsErrors.getArray();
    const index = arr.findIndex((val) => !val.cleared);

    if (index > -1) {
      if (arr[index].message.isTypeTwo) {
        const old = arr[index];
        old.cleared = true;

        this.fmsErrors.set(arr);
      } else {
        this.fmsErrors.removeAt(index);
      }
    }
  }

  /**
   * Called when a flight plan uplink is in progress
   */
  onUplinkInProgress() {
    this.fmgc.data.cpnyFplnUplinkInProgress.set(true);
  }

  /**
   * Called when a flight plan uplink is done
   */
  onUplinkDone() {
    this.fmgc.data.cpnyFplnUplinkInProgress.set(false);
    this.fmgc.data.cpnyFplnAvailable.set(true);
  }

  /**
   * Calling this function with a message should display the message in the FMS' message area,
   * such as the scratchpad or a dedicated error line. The FMS error type given should be translated
   * into the appropriate message for the UI
   *
   * @param errorType the message to show
   */
  showFmsErrorMessage(errorType: FmsErrorType) {
    switch (errorType) {
      case FmsErrorType.EntryOutOfRange:
        this.addMessageToQueue(NXSystemMessages.entryOutOfRange, undefined, undefined);
        break;
      case FmsErrorType.FormatError:
        this.addMessageToQueue(NXSystemMessages.formatError, undefined, undefined);
        break;
      case FmsErrorType.NotInDatabase:
        this.addMessageToQueue(NXSystemMessages.notInDatabase, undefined, undefined);
        break;
      case FmsErrorType.NotYetImplemented:
        this.addMessageToQueue(NXFictionalMessages.notYetImplemented, undefined, undefined);
        break;
      default:
        break;
    }
  }

  /**
   * Duplicate implementation, because WaypointEntryUtils needs one parameter with both DataInterface and DisplayInterface
   */
  async deduplicateFacilities<T extends DatabaseItem<any>>(items: T[]): Promise<T | undefined> {
    return this.mfdReference?.deduplicateFacilities(items);
  }

  /**
   * Duplicate implementation, because WaypointEntryUtils needs one parameter with both DataInterface and DisplayInterface
   */
  // eslint-disable-next-line @typescript-eslint/no-unused-vars
  async createNewWaypoint(ident: string): Promise<Waypoint | undefined> {
    // TODO navigate to DATA/NAVAID --> PILOT STORED NAVAIDS --> NEW NAVAID
    return undefined;
  }

  /**
   * Add message to fmgc message queue
   * @param _message MessageObject
   * @param _isResolvedOverride Function that determines if the error is resolved at this moment (type II only).
   * @param _onClearOverride Function that executes when the error is actively cleared by the pilot (type II only).
   */
  public addMessageToQueue(
    _message: TypeIMessage | TypeIIMessage,
    _isResolvedOverride: (() => boolean) | undefined = undefined,
    _onClearOverride: (() => void) | undefined = undefined,
  ) {
    const message =
      _isResolvedOverride === undefined && _onClearOverride === undefined
        ? _message
        : _message.getModifiedMessage('', _isResolvedOverride, _onClearOverride);

    const msg: FmsErrorMessage = {
      message: _message,
      messageText: message.text,
      backgroundColor: message.isAmber ? 'amber' : 'white',
      cleared: false,
      onClearOverride: _message instanceof TypeIIMessage ? _message.onClear : () => {},
      isResolvedOverride: _message instanceof TypeIIMessage ? _message.isResolved : () => false,
    };

    const exists = this.fmsErrors.getArray().findIndex((el) => el.messageText === msg.messageText && el.cleared);
    if (exists !== -1) {
      this.fmsErrors.removeAt(exists);
    }
    this.fmsErrors.insert(msg, 0);
  }

  /**
   * Removes a message from the queue
   * @param value {String}
   */
  removeMessageFromQueue(value: string) {
    const exists = this.fmsErrors.getArray().findIndex((el) => el.messageText === value);
    if (exists !== -1) {
      this.fmsErrors.removeAt(exists);
    }
  }

  private updateMessageQueue() {
    this.fmsErrors.getArray().forEach((it, idx) => {
      if (it.message.isTypeTwo && it.isResolvedOverride()) {
        console.warn(`message "${it.messageText}" is resolved.`);
        this.fmsErrors.removeAt(idx);
      }
    });
  }

  openMessageList() {
    this.mfdReference?.openMessageList();
  }

  createLatLonWaypoint(coordinates: Coordinates, stored: boolean, ident?: string): PilotWaypoint | null {
    return this.dataManager?.createLatLonWaypoint(coordinates, stored, ident) ?? null;
  }

  createPlaceBearingPlaceBearingWaypoint(
    place1: Fix,
    bearing1: DegreesTrue,
    place2: Fix,
    bearing2: DegreesTrue,
    stored?: boolean,
    ident?: string,
  ): PilotWaypoint | null {
    return (
      this.dataManager?.createPlaceBearingPlaceBearingWaypoint(place1, bearing1, place2, bearing2, stored, ident) ??
      null
    );
  }

  createPlaceBearingDistWaypoint(
    place: Fix,
    bearing: DegreesTrue,
    distance: NauticalMiles,
    stored?: boolean,
    ident?: string,
  ): PilotWaypoint | null {
    return this.dataManager?.createPlaceBearingDistWaypoint(place, bearing, distance, stored, ident) ?? null;
  }

  getStoredWaypointsByIdent(ident: string): PilotWaypoint[] {
    return this.dataManager?.getStoredWaypointsByIdent(ident) ?? [];
  }

  /**
   * This method is called by the FlightPhaseManager after a flight phase change
   * This method initializes AP States, initiates CDUPerformancePage changes and other set other required states
   * @param prevPhase Previous FmgcFlightPhase
   * @param nextPhase New FmgcFlightPhase
   */
  onFlightPhaseChanged(prevPhase: FmgcFlightPhase, nextPhase: FmgcFlightPhase) {
    this.acInterface.updateConstraints();
    this.acInterface.updateManagedSpeed();

    SimVar.SetSimVarValue('L:A32NX_CABIN_READY', 'Bool', 0);
    this.isReset.set(false);

    switch (nextPhase) {
      case FmgcFlightPhase.Takeoff: {
        this.destDataCheckedInCruise = false;

        const plan = this.flightPlanService.active;
        const pd = this.fmgc.data;

        if (!plan.performanceData.accelerationAltitude) {
          // it's important to set this immediately as we don't want to immediately sequence to the climb phase
          plan.setPerformanceData(
            'pilotAccelerationAltitude',
            SimVar.GetSimVarValue('INDICATED ALTITUDE', 'feet') + parseInt(NXDataStore.get('CONFIG_ACCEL_ALT', '1500')),
          );
          this.acInterface.updateThrustReductionAcceleration();
        }
        if (!plan.performanceData.engineOutAccelerationAltitude) {
          // it's important to set this immediately as we don't want to immediately sequence to the climb phase
          plan.setPerformanceData(
            'pilotEngineOutAccelerationAltitude',
            SimVar.GetSimVarValue('INDICATED ALTITUDE', 'feet') + parseInt(NXDataStore.get('CONFIG_ACCEL_ALT', '1500')),
          );
          this.acInterface.updateThrustReductionAcceleration();
        }

        pd.taxiFuelPilotEntry.set(null);
        pd.defaultTaxiFuel.set(null);
        pd.routeReserveFuelWeightPilotEntry.set(null);
        pd.routeReserveFuelPercentagePilotEntry.set(0);
        pd.routeReserveFuelWeightCalculated.set(0);

        this.fmgc.data.climbPredictionsReferenceAutomatic.set(
          this.guidanceController.verticalProfileComputationParametersObserver.get().fcuAltitude,
        );

        /** Arm preselected speed/mach for next flight phase */
        const climbPreSel = this.fmgc.data.climbPreSelSpeed.get();
        if (climbPreSel) {
          this.acInterface.updatePreSelSpeedMach(climbPreSel);
        }

        break;
      }

      case FmgcFlightPhase.Climb: {
        this.destDataCheckedInCruise = false;

        /** Activate pre selected speed/mach */
        if (prevPhase === FmgcFlightPhase.Takeoff) {
          const climbPreSel = this.fmgc.data.climbPreSelSpeed.get();
          if (climbPreSel) {
            this.acInterface.activatePreSelSpeedMach(climbPreSel);
          }
        }

        /** Arm preselected speed/mach for next flight phase */
        const cruisePreSel = this.fmgc.data.cruisePreSelMach.get() ?? 280;
        const cruisePreSelMach = this.fmgc.data.cruisePreSelMach.get();
        this.acInterface.updatePreSelSpeedMach(cruisePreSelMach ?? cruisePreSel);

        if (!this.flightPlanService.active.performanceData.cruiseFlightLevel) {
          this.flightPlanService.active.setPerformanceData(
            'cruiseFlightLevel',
            (Simplane.getAutoPilotDisplayedAltitudeLockValue('feet') ?? 0) / 100,
          );
          SimVar.SetSimVarValue(
            'L:A32NX_AIRLINER_CRUISE_ALTITUDE',
            'number',
            Simplane.getAutoPilotDisplayedAltitudeLockValue('feet') ?? 0,
          );
        }

        break;
      }

      case FmgcFlightPhase.Cruise: {
        this.destDataCheckedInCruise = false;
        SimVar.SetSimVarValue('L:A32NX_GOAROUND_PASSED', 'bool', 0);

        const cruisePreSel = this.fmgc.data.cruisePreSelSpeed.get();
        const cruisePreSelMach = this.fmgc.data.cruisePreSelMach.get();
        const preSelToActivate = cruisePreSelMach ?? cruisePreSel;

        /** Activate pre selected speed/mach */
        if (prevPhase === FmgcFlightPhase.Climb && preSelToActivate) {
          this.triggerCheckSpeedModeMessage(preSelToActivate);
          this.acInterface.activatePreSelSpeedMach(preSelToActivate);
        }

        /** Arm preselected speed/mach for next flight phase */
        const desPreSel = this.fmgc.data.descentPreSelSpeed.get();
        if (desPreSel) {
          this.acInterface.updatePreSelSpeedMach(desPreSel);
        }

        break;
      }

      case FmgcFlightPhase.Descent: {
        this.checkDestData();

        /** Activate pre selected speed/mach */
        const desPreSel = this.fmgc.data.descentPreSelSpeed.get();
        if (prevPhase === FmgcFlightPhase.Cruise && desPreSel) {
          this.acInterface.activatePreSelSpeedMach(desPreSel);
        }

        this.triggerCheckSpeedModeMessage(null);

        /** Clear pre selected speed/mach */
        this.acInterface.updatePreSelSpeedMach(null);
        this.flightPlanService.active.setPerformanceData('cruiseFlightLevel', null);

        break;
      }

      case FmgcFlightPhase.Approach: {
        SimVar.SetSimVarValue('L:A32NX_GOAROUND_PASSED', 'bool', 0);

        this.checkDestData();

        break;
      }

      case FmgcFlightPhase.GoAround: {
        SimVar.SetSimVarValue('L:A32NX_GOAROUND_INIT_SPEED', 'number', Simplane.getIndicatedSpeed());

        this.flightPlanService.stringMissedApproach(
          /** @type {FlightPlanLeg} */ (map) => {
            this.addMessageToQueue(NXSystemMessages.cstrDelUpToWpt.getModifiedMessage(map.ident));
          },
        );

        const activePlan = this.flightPlanService.active;
        if (!activePlan.performanceData.missedAccelerationAltitude) {
          // it's important to set this immediately as we don't want to immediately sequence to the climb phase
          activePlan.setPerformanceData(
            'pilotMissedAccelerationAltitude',
            SimVar.GetSimVarValue('INDICATED ALTITUDE', 'feet') +
              parseInt(NXDataStore.get('CONFIG_ENG_OUT_ACCEL_ALT', '1500')),
          );
          this.acInterface.updateThrustReductionAcceleration();
        }
        if (!activePlan.performanceData.missedEngineOutAccelerationAltitude) {
          // it's important to set this immediately as we don't want to immediately sequence to the climb phase
          activePlan.setPerformanceData(
            'pilotMissedEngineOutAccelerationAltitude',
            SimVar.GetSimVarValue('INDICATED ALTITUDE', 'feet') +
              parseInt(NXDataStore.get('CONFIG_ENG_OUT_ACCEL_ALT', '1500')),
          );
          this.acInterface.updateThrustReductionAcceleration();
        }

        break;
      }

      case FmgcFlightPhase.Done:
        this.flightPlanService
          .reset()
          .then(() => {
            this.fmgc.data.reset();
            this.initSimVars();
            this.deleteAllStoredWaypoints();
            this.clearLatestFmsErrorMessage();
            SimVar.SetSimVarValue('L:A32NX_COLD_AND_DARK_SPAWN', 'Bool', true).then(() => {
              this.mfdReference?.uiService.navigateTo('fms/data/status');
              this.isReset.set(true);
            });
          })
          .catch(console.error);
        break;

      default:
        break;
    }
  }

  triggerCheckSpeedModeMessage(preselectedSpeed: number | null) {
    const isSpeedSelected = !Simplane.getAutoPilotAirspeedManaged();
    const hasPreselectedSpeed = !!preselectedSpeed;

    const checkSpeedModeMessageActive =
      this.fmsErrors.getArray().filter((it) => it.message === NXSystemMessages.checkSpeedMode).length > 0;
    if (!checkSpeedModeMessageActive && isSpeedSelected && !hasPreselectedSpeed) {
      this.addMessageToQueue(
        NXSystemMessages.checkSpeedMode,
        () => !checkSpeedModeMessageActive,
        () => {
          SimVar.SetSimVarValue('L:A32NX_PFD_MSG_CHECK_SPEED_MODE', 'bool', false);
        },
      );
      SimVar.SetSimVarValue('L:A32NX_PFD_MSG_CHECK_SPEED_MODE', 'bool', true);
    }
  }

  clearCheckSpeedModeMessage() {
    const checkSpeedModeMessageActive =
      this.fmsErrors.getArray().filter((it) => it.message === NXSystemMessages.checkSpeedMode).length > 0;
    if (checkSpeedModeMessageActive && Simplane.getAutoPilotAirspeedManaged()) {
      this.removeMessageFromQueue(NXSystemMessages.checkSpeedMode.text);
      SimVar.SetSimVarValue('L:A32NX_PFD_MSG_CHECK_SPEED_MODE', 'bool', false);
    }
  }

  private checkDestData(): void {
    if (!this.destDataEntered.get()) {
      this.addMessageToQueue(NXSystemMessages.enterDestData);
    }
  }

  private zfwInitDisplayed = 0;

  private initMessageSettable = false;

  private checkZfwParams(): void {
    const eng2state = SimVar.GetSimVarValue('L:A32NX_ENGINE_STATE:2', 'Number');
    const eng3state = SimVar.GetSimVarValue('L:A32NX_ENGINE_STATE:3', 'Number');

    if (eng2state === 2 || eng3state === 2) {
      if (this.zfwInitDisplayed < 1 && this.flightPhaseManager.phase < FmgcFlightPhase.Takeoff) {
        this.initMessageSettable = true;
      }
    }
    // INITIALIZE ZFW/ZFW CG
    if (this.fmgc.isAnEngineOn() && this.ZfwOrZfwCgUndefined.get() && this.initMessageSettable) {
      this.addMessageToQueue(NXSystemMessages.initializeZfwOrZfwCg);
      this.zfwInitDisplayed++;
      this.initMessageSettable = false;
    }
  }

  private onUpdate(dt: number) {
    const isHealthy = !this.fmcInop.get();

    SimVar.SetSimVarValue(
      `L:A32NX_FMC_${this.instance === FmcIndex.FmcA ? 'A' : this.instance === FmcIndex.FmcB ? 'B' : 'C'}_IS_HEALTHY`,
      SimVarValueType.Bool,
      isHealthy,
    );

    // Stop early, if not FmcA or if all FMCs failed
    const allFmcResetsPulled =
      SimVar.GetSimVarValue('L:A32NX_RESET_PANEL_FMC_A', SimVarValueType.Bool) &&
      SimVar.GetSimVarValue('L:A32NX_RESET_PANEL_FMC_B', SimVarValueType.Bool) &&
      SimVar.GetSimVarValue('L:A32NX_RESET_PANEL_FMC_B', SimVarValueType.Bool);
    const allFmcInop =
      !SimVar.GetSimVarValue('L:A32NX_FMC_A_IS_HEALTHY', SimVarValueType.Bool) &&
      !SimVar.GetSimVarValue('L:A32NX_FMC_B_IS_HEALTHY', SimVarValueType.Bool) &&
      !SimVar.GetSimVarValue('L:A32NX_FMC_C_IS_HEALTHY', SimVarValueType.Bool);

    this.legacyFmsIsHealthy.set(!allFmcInop);
    if (this.instance !== FmcIndex.FmcA || (this.instance === FmcIndex.FmcA && allFmcInop)) {
      if (this.instance === FmcIndex.FmcA && (allFmcResetsPulled || allFmcInop) && this.wasReset === false) {
        this.reset();
      }
      return;
    }

    this.wasReset = false;

    this.flightPhaseManager.shouldActivateNextPhase(dt);

    const throttledDt = this.fmsUpdateThrottler.canUpdate(dt);

    if (throttledDt !== -1) {
      this.navigation.update(throttledDt);
      if (this.flightPlanService.hasActive) {
        const flightPhase = this.flightPhase.get();
        this.enginesWereStarted.set(
          flightPhase >= FmgcFlightPhase.Takeoff ||
            (flightPhase == FmgcFlightPhase.Preflight && SimVar.GetSimVarValue('L:A32NX_ENGINE_N2:1', 'number') > 20) ||
            SimVar.GetSimVarValue('L:A32NX_ENGINE_N2:2', 'number') > 20 ||
            SimVar.GetSimVarValue('L:A32NX_ENGINE_N2:3', 'number') > 20 ||
            SimVar.GetSimVarValue('L:A32NX_ENGINE_N2:4', 'number') > 20,
        );

        this.acInterface.updateThrustReductionAcceleration();
        this.acInterface.updateTransitionAltitudeLevel();
        this.acInterface.updatePerformanceData();
        this.acInterface.updatePerfSpeeds();
        this.acInterface.updateWeights();
        this.acInterface.toSpeedsChecks();
        this.acInterface.checkForStepClimb();
        this.acInterface.checkTooSteepPath();
        this.acInterface.checkDestEfobBelowMin();
        this.acInterface.checkDestEfobBelowMinScratchPadMessage(throttledDt);

        const toFlaps = this.fmgc.getTakeoffFlapsSetting();
        if (toFlaps) {
          this.acInterface.setTakeoffFlaps(toFlaps);
        }

        const thsFor = this.fmgc.data.takeoffThsFor.get();
        if (thsFor) {
          this.acInterface.setTakeoffTrim(thsFor);
        }

        const destPred = this.guidanceController.vnavDriver.getDestinationPrediction();
        if (destPred) {
          this.acInterface.updateDestinationPredictions(destPred);
        } else {
          this.acInterface.resetDestinationPredictions();
        }
        this.acInterface.updateIlsCourse(this.navigation.getNavaidTuner().getMmrRadioTuningStatus(1));
<<<<<<< HEAD
      } else {
        this.acInterface.resetDestinationPredictions();
=======
        this.fmgc.data.alternateExists.set(this.flightPlanService.active.alternateDestinationAirport !== undefined);
      } else {
        this.acInterface.resetDestinationPredictions();
        this.fmgc.data.alternateExists.set(false);
        this.fmgc.data.alternateFuelPilotEntry.set(null);
>>>>>>> 62e0ae9f
      }
      this.checkZfwParams();
      this.updateMessageQueue();
      this.updateVerticalPath();

      this.acInterface.checkSpeedLimit();
      this.acInterface.thrustReductionAccelerationChecks();
      // TODO port over from legacy code
      // this.updatePerfPageAltPredictions();
    }

    const flightPlanChanged = this.flightPlanService.activeOrTemporary.version !== this.lastFlightPlanVersion;

    if (flightPlanChanged) {
      this.acInterface.updateManagedProfile();
      this.acInterface.updateDestinationData();

      // Update ND plan center, but only if not on F-PLN page. There has to be a better solution though.
      if (this.mfdReference?.uiService.activeUri.get().page !== 'f-pln') {
        this.updateEfisPlanCentre(
          this.mfdReference?.uiService.captOrFo === 'FO' ? 'R' : 'L',
          FlightPlanIndex.Active,
          this.#flightPlanService.active.activeLegIndex,
          this.#flightPlanService.active.activeLegIndex >= this.#flightPlanService.active.allLegs.length,
        );
      }

      this.lastFlightPlanVersion = this.flightPlanService.activeOrTemporary.version;
    }

    this.acInterface.updateAutopilot(dt);

    this.guidanceController.update(dt);

    this.efisSymbolsLeft.update();
    this.efisSymbolsRight.update();

    this.acInterface.arincBusOutputs.forEach((word) => word.writeToSimVarIfDirty());
  }

  updateEfisPlanCentre(
    side: EfisSide,
    planDisplayForPlan: number,
    planDisplayLegIndex: number,
    planDisplayInAltn: boolean,
  ) {
    this.efisInterfaces[side].setNumLegsOnFplnPage(this.flightPlanService.hasTemporary ? 7 : 8);
    this.efisInterfaces[side].setPlanCentre(planDisplayForPlan, planDisplayLegIndex, planDisplayInAltn);
    this.efisInterfaces[side].setSecRelatedPageOpen(planDisplayForPlan >= FlightPlanIndex.FirstSecondary);
  }

  handleFcuAltKnobPushPull(distanceToDestination: number): void {
    this.flightPhaseManager.handleFcuAltKnobPushPull(distanceToDestination);
  }

  handleFcuAltKnobTurn(distanceToDestination: number): void {
    this.flightPhaseManager.handleFcuAltKnobTurn(distanceToDestination);
  }

  handleFcuVSKnob(distanceToDestination: number, onStepClimbDescent: () => void): void {
    this.flightPhaseManager.handleFcuVSKnob(distanceToDestination, onStepClimbDescent);
  }

  handleNewCruiseAltitudeEntered(newCruiseFlightLevel: number): void {
    this.flightPhaseManager.handleNewCruiseAltitudeEntered(newCruiseFlightLevel);
  }

  tryGoInApproachPhase(): void {
    this.flightPhaseManager.tryGoInApproachPhase();
  }

  private updateVerticalPath() {
    // Transmit active vertical geometry
    const predictions = this.guidanceController.vnavDriver.mcduProfile?.waypointPredictions;
    const plan: ReadonlyFlightPlan = this.flightPlanService.active;

    if (!predictions || !this.flightPlanService.hasActive) {
      this.acInterface.transmitVerticalPath([], [], [], [], null);
      return;
    }

    const targetProfile = this.guidanceController.vnavDriver.mcduProfile;
    const descentProfile = this.guidanceController.vnavDriver.descentProfile;
    const actualProfile = this.guidanceController.vnavDriver.ndProfile;

    const targetProfileVd: VerticalPathCheckpoint[] = [];
    const showFromLegIndex = Math.max(0, plan.activeLegIndex - 1);

    if (targetProfile) {
      targetProfile.checkpoints.forEach((c) => {
        const currentDistance = targetProfile.distanceToPresentPosition;

        targetProfileVd.push({
          distanceFromAircraft: c.distanceFromStart - currentDistance,
          altitude: c.altitude,
        });
      });
    }

    // Separately extract all altitude constraints
    const vdAltitudeConstraints: VdAltitudeConstraint[] = plan.allLegs
      .slice(showFromLegIndex)
      .filter((leg, legIndex) => leg.isDiscontinuity === false && predictions.get(legIndex + showFromLegIndex))
      .map((_, legIndex) => {
        const legPrediction = predictions.get(legIndex + showFromLegIndex);

        return {
          altitudeConstraint: legPrediction?.altitudeConstraint,
          isAltitudeConstraintMet: legPrediction?.isAltitudeConstraintMet,
        };
      });

    const descentProfileVd: VerticalPathCheckpoint[] = descentProfile
      ? descentProfile.checkpoints.map((c) => {
          return {
            distanceFromAircraft:
              c.distanceFromStart +
              this.guidanceController.vnavDriver.computeTacticalToGuidanceProfileOffset() -
              descentProfile.distanceToPresentPosition,
            altitude: c.altitude,
            altitudeConstraint: undefined,
            isAltitudeConstraintMet: undefined,
          };
        })
      : [];

    const actualProfileVd: VerticalPathCheckpoint[] = actualProfile
      ? actualProfile.checkpoints.map((c) => {
          return {
            distanceFromAircraft: c.distanceFromStart - actualProfile.distanceToPresentPosition,
            altitude: c.altitude,
            altitudeConstraint: undefined,
            isAltitudeConstraintMet: undefined,
          };
        })
      : [];

    // Start of grey area
    // FIXME improve, currently only works on a per-leg-basis
    let lastBearing: number | null = null;
    let trackChangesSignificantlyAtDistance: number | null = null;
    const previousLeg = plan.allLegs[showFromLegIndex - 1];
    let lastLegLatLong: Coordinates =
      showFromLegIndex > 0 && previousLeg.isDiscontinuity === false && previousLeg.definition.waypoint
        ? previousLeg.definition.waypoint.location
        : this.guidanceController.lnavDriver.ppos;

    plan.allLegs.slice(showFromLegIndex).forEach((leg, legIndex) => {
      const legPrediction = predictions.get(legIndex + showFromLegIndex);
      if (leg.isDiscontinuity === false && legPrediction) {
        if (leg.definition.waypoint && trackChangesSignificantlyAtDistance === null) {
          const bearing = bearingTo(lastLegLatLong, leg.definition.waypoint.location);
          if (lastBearing !== null && Math.abs(lastBearing - bearing) > 3) {
            trackChangesSignificantlyAtDistance = legPrediction.distanceFromAircraft;
          }
          lastBearing = bearing;
        }

        lastLegLatLong = leg.definition.waypoint?.location ?? lastLegLatLong;
      }
    });

    this.acInterface.transmitVerticalPath(
      targetProfileVd,
      vdAltitudeConstraints,
      actualProfileVd,
      descentProfileVd,
      trackChangesSignificantlyAtDistance,
    );
  }

  async swapNavDatabase(): Promise<void> {
    await this.reset();
  }

  async reset(): Promise<void> {
    if (this.instance === FmcIndex.FmcA) {
      // FIXME reset ATSU when it is added to A380X
      // this.atsu.resetAtisAutoUpdate();
      this.wasReset = true;
      await this.flightPlanService.reset();
      this.fmgc.data.reset();
      this.initSimVars();
      this.deleteAllStoredWaypoints();
      this.clearLatestFmsErrorMessage();
      this.mfdReference?.uiService.navigateTo('fms/data/status');
      this.navigation.resetState();
    }
  }
}<|MERGE_RESOLUTION|>--- conflicted
+++ resolved
@@ -1017,16 +1017,11 @@
           this.acInterface.resetDestinationPredictions();
         }
         this.acInterface.updateIlsCourse(this.navigation.getNavaidTuner().getMmrRadioTuningStatus(1));
-<<<<<<< HEAD
-      } else {
-        this.acInterface.resetDestinationPredictions();
-=======
         this.fmgc.data.alternateExists.set(this.flightPlanService.active.alternateDestinationAirport !== undefined);
       } else {
         this.acInterface.resetDestinationPredictions();
         this.fmgc.data.alternateExists.set(false);
         this.fmgc.data.alternateFuelPilotEntry.set(null);
->>>>>>> 62e0ae9f
       }
       this.checkZfwParams();
       this.updateMessageQueue();

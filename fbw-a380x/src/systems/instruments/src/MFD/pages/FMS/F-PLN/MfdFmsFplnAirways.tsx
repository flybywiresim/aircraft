--- conflicted
+++ resolved
@@ -53,12 +53,8 @@
           <AirwayLine
             fmc={this.props.fmcService.master}
             mfd={this.props.mfd}
-<<<<<<< HEAD
+            tmpyActive={this.tmpyActive}
             loadedFlightPlan={this.loadedFlightPlan}
-=======
-            tmpyActive={this.tmpyActive}
-            pendingAirways={this.loadedFlightPlan.pendingAirways}
->>>>>>> add52971
             fromFix={fromFix}
             isFirstLine={false}
             nextLineCallback={(fix) => this.renderNextLine(fix)}
@@ -92,12 +88,8 @@
         <AirwayLine
           fmc={this.props.fmcService.master}
           mfd={this.props.mfd}
-<<<<<<< HEAD
+          tmpyActive={this.tmpyActive}
           loadedFlightPlan={this.loadedFlightPlan}
-=======
-          tmpyActive={this.tmpyActive}
-          pendingAirways={this.loadedFlightPlan.pendingAirways}
->>>>>>> add52971
           fromFix={revWpt}
           isFirstLine
           nextLineCallback={(fix) => this.renderNextLine(fix)}
@@ -180,12 +172,8 @@
 interface AirwayLineProps extends ComponentProps {
   fmc: FmcInterface;
   mfd: FmsDisplayInterface & MfdDisplayInterface;
-<<<<<<< HEAD
+  tmpyActive: Subject<boolean>;
   loadedFlightPlan: FlightPlan;
-=======
-  tmpyActive: Subject<boolean>;
-  pendingAirways: PendingAirways;
->>>>>>> add52971
   fromFix: Fix;
   isFirstLine: boolean;
   nextLineCallback: (f: Fix) => void;
@@ -294,11 +282,7 @@
                 return false;
               }
 
-<<<<<<< HEAD
-              const success = await this.props.loadedFlightPlan.continueAirwayEntryDirectToFix(chosenFix);
-=======
-              const success = this.props.pendingAirways.thenTo(chosenFix, isDct);
->>>>>>> add52971
+              const success = await this.props.loadedFlightPlan.continueAirwayEntryDirectToFix(chosenFix, isDct);
               if (success) {
                 this.toFieldDisabled.set(true);
                 this.props.nextLineCallback(chosenFix);

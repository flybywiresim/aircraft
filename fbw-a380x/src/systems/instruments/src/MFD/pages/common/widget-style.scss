--- conflicted
+++ resolved
@@ -103,14 +103,13 @@
   border: 2px inset $display-light-grey;
 }
 
-<<<<<<< HEAD
+.mfd-button.selected:hover {
+  border-color: $display-cyan;
+}
+
 .mfd-button.highlighted {
   color: $display-mfd-darker-grey;
   background-color: $display-white;
-=======
-.mfd-button.selected:hover {
-  border-color: $display-cyan;
->>>>>>> cf2df8d6
 }
 
 .mfd-button.disabled:hover {

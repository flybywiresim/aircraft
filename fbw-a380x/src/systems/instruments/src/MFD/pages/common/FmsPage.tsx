import { FlightPlanIndex } from '@fmgc/flightplanning/FlightPlanManager';
import { ConsumerSubject, DisplayComponent, FSComponent, Subject, Subscription, VNode } from '@microsoft/msfs-sdk';
import { FmgcFlightPhase } from '@shared/flightphase';
import { AbstractMfdPageProps } from 'instruments/src/MFD/MFD';
import { NXSystemMessages } from 'instruments/src/MFD/shared/NXSystemMessages';
import { ActivePageTitleBar } from 'instruments/src/MFD/pages/common/ActivePageTitleBar';
import { MfdSimvars } from 'instruments/src/MFD/shared/MFDSimvarPublisher';
import { FlightPlanEvents } from '@fmgc/flightplanning/sync/FlightPlanEvents';
import { ReadonlyFlightPlan } from '@fmgc/flightplanning/plans/ReadonlyFlightPlan';
import { AlternateFlightPlan } from '@fmgc/flightplanning/plans/AlternateFlightPlan';
import { FlightPlanPerformanceData } from '@fmgc/flightplanning/plans/performance/FlightPlanPerformanceData';

export abstract class FmsPage<T extends AbstractMfdPageProps = AbstractMfdPageProps> extends DisplayComponent<T> {
  // Make sure to collect all subscriptions here, otherwise page navigation doesn't work.
  protected readonly subs = [] as Subscription[];

  private readonly sub = this.props.bus.getSubscriber<MfdSimvars>();

  private newDataIntervalId: ReturnType<typeof setTimeout> | undefined = undefined;

  protected readonly activePageTitle = Subject.create<string>('');

  public loadedFlightPlan: ReadonlyFlightPlan<FlightPlanPerformanceData> | null = null;

  public loadedAlternateFlightPlan: AlternateFlightPlan<FlightPlanPerformanceData> | null = null;

  protected readonly loadedFlightPlanIndex = Subject.create<FlightPlanIndex>(FlightPlanIndex.Active);

  protected currentFlightPlanVersion: number = 0;

  protected readonly tmpyActive = Subject.create<boolean>(false);

  protected readonly secActive = Subject.create<boolean>(false);

  protected readonly eoActive = Subject.create<boolean>(false);

  protected readonly activeFlightPhase = ConsumerSubject.create<FmgcFlightPhase>(
    this.sub.on('flightPhase'),
    FmgcFlightPhase.Preflight,
  );

  // protected mfdInViewConsumer: Consumer<boolean>;

  public onAfterRender(node: VNode): void {
    super.onAfterRender(node);

    // this.mfdInViewConsumer = sub.on(this.props.mfd.uiService.captOrFo === 'CAPT' ? 'leftMfdInView' : 'rightMfdInView');

    this.subs.push(
      this.props.mfd.uiService.activeUri.sub((val) => {
        this.activePageTitle.set(`${val.category.toUpperCase()}/${this.props.pageTitle}`);
      }, true),
    );

    // Check if flight plan changed using flight plan sync bus events
    const flightPlanSyncSub = this.props.bus.getSubscriber<FlightPlanEvents>();

    this.subs.push(
      flightPlanSyncSub.on('flightPlanManager.create').handle(() => {
        this.onFlightPlanChanged();
      }),
    );

    this.subs.push(
      flightPlanSyncSub.on('flightPlanManager.delete').handle((data) => {
        if (data.planIndex === this.loadedFlightPlan?.index) {
          this.onFlightPlanChanged();
        }
      }),
    );

    this.subs.push(
      flightPlanSyncSub.on('flightPlanManager.deleteAll').handle(() => {
        this.onFlightPlanChanged();
      }),
    );

    this.subs.push(
      flightPlanSyncSub.on('flightPlanManager.swap').handle((data) => {
        if (data.planIndex === this.loadedFlightPlan?.index || data.targetPlanIndex === this.loadedFlightPlan?.index) {
          this.onFlightPlanChanged();
        }
      }),
    );

    this.subs.push(
      flightPlanSyncSub.on('flightPlanManager.copy').handle((data) => {
        if (data.planIndex === this.loadedFlightPlan?.index || data.targetPlanIndex === this.loadedFlightPlan?.index) {
          this.onFlightPlanChanged();
        }
      }),
    );

    this.subs.push(
      this.props.fmcService.masterFmcChanged.sub(() => {
        // Check if master FMC exists, re-route subjects
        this.props.fmcService.master?.fmgc.data.engineOut.pipe(this.eoActive);
      }, true),
    );

    this.onFlightPlanChanged();
    this.onNewDataChecks();
    this.onNewData();
    this.newDataIntervalId = setInterval(() => this.checkIfNewData(), 500);
  }

  protected checkIfNewData() {
    // Check for current flight plan, whether it has changed (TODO switch to Subscribable in the future)
    if (this.loadedFlightPlan?.version !== this.currentFlightPlanVersion) {
      this.onNewDataChecks();
      this.onNewData();
      this.currentFlightPlanVersion = this.loadedFlightPlan?.version ?? 0;
    }
  }

  protected onFlightPlanChanged() {
    switch (this.props.mfd.uiService.activeUri.get().category) {
      case 'active':
        if (
          this.props.fmcService.master?.flightPlanInterface.hasActive ||
          this.props.fmcService.master?.flightPlanInterface.hasTemporary
        ) {
          this.loadedFlightPlan = this.props.fmcService.master?.flightPlanInterface.activeOrTemporary ?? null;
          this.loadedAlternateFlightPlan = this.props.fmcService.master?.flightPlanInterface.get(
            this.props.fmcService.master?.flightPlanInterface.hasTemporary
              ? FlightPlanIndex.Temporary
              : FlightPlanIndex.Active,
          ).alternateFlightPlan;
          this.loadedFlightPlanIndex.set(
            this.props.fmcService.master?.flightPlanInterface.hasTemporary
              ? FlightPlanIndex.Temporary
              : FlightPlanIndex.Active,
          );
          this.secActive.set(false);
          this.tmpyActive.set(this.props.fmcService.master?.flightPlanInterface.hasTemporary ?? false);
        }
        break;
      case 'sec1':
        if (this.props.fmcService.master?.flightPlanInterface.hasSecondary(1)) {
          this.loadedFlightPlan = this.props.fmcService.master?.flightPlanInterface.secondary(1) ?? null;
          this.loadedAlternateFlightPlan = this.props.fmcService.master?.flightPlanInterface.get(
            FlightPlanIndex.FirstSecondary,
          ).alternateFlightPlan;
          this.loadedFlightPlanIndex.set(FlightPlanIndex.FirstSecondary);
          this.secActive.set(true);
          this.tmpyActive.set(false);
        }
        break;
      case 'sec2':
        if (this.props.fmcService.master?.flightPlanInterface.hasSecondary(2)) {
          this.loadedFlightPlan = this.props.fmcService.master?.flightPlanInterface.secondary(2) ?? null;
          this.loadedAlternateFlightPlan = this.props.fmcService.master?.flightPlanInterface.get(
            FlightPlanIndex.FirstSecondary + 1,
          ).alternateFlightPlan;
          this.loadedFlightPlanIndex.set(FlightPlanIndex.FirstSecondary + 1);
          this.secActive.set(true);
          this.tmpyActive.set(false);
        }
        break;
      case 'sec3':
        if (this.props.fmcService.master?.flightPlanInterface.hasSecondary(3)) {
          this.loadedFlightPlan = this.props.fmcService.master?.flightPlanInterface.secondary(3) ?? null;
          this.loadedAlternateFlightPlan = this.props.fmcService.master?.flightPlanInterface.get(
            FlightPlanIndex.FirstSecondary + 2,
          ).alternateFlightPlan;
          this.loadedFlightPlanIndex.set(FlightPlanIndex.FirstSecondary + 2);
          this.secActive.set(true);
          this.tmpyActive.set(false);
        }
        break;

      default:
        if (
          this.props.fmcService.master?.flightPlanInterface.hasActive ||
          this.props.fmcService.master?.flightPlanInterface.hasTemporary
        ) {
          this.loadedFlightPlan = this.props.fmcService.master?.flightPlanInterface.activeOrTemporary ?? null;
          this.loadedAlternateFlightPlan =
            this.props.fmcService.master?.flightPlanInterface.get(
              this.props.fmcService.master?.flightPlanInterface.hasTemporary
                ? FlightPlanIndex.Temporary
                : FlightPlanIndex.Active,
            ).alternateFlightPlan ?? null;
        }
        break;
    }
    this.onNewDataChecks();
    this.onNewData();
    this.currentFlightPlanVersion = this.loadedFlightPlan?.version ?? 0;
  }

  protected abstract onNewData(): void;

  private onNewDataChecks() {
    const fm = this.props.fmcService.master?.fmgc.data ?? null;
    const pd = this.loadedFlightPlan?.performanceData ?? null;
    const fps = this.props.fmcService.master?.flightPlanInterface ?? null;

    if (this.loadedFlightPlan?.originRunway) {
      if (!fm?.vSpeedsForRunway.get()) {
        fm?.vSpeedsForRunway.set(this.loadedFlightPlan.originRunway.ident);
      } else if (fm.vSpeedsForRunway.get() !== this.loadedFlightPlan.originRunway.ident) {
        fm.vSpeedsForRunway.set(this.loadedFlightPlan.originRunway.ident);
<<<<<<< HEAD
        fm.v1ToBeConfirmed.set(pd?.v1 ?? null);
        fps?.setPerformanceData('v1', null, this.loadedFlightPlanIndex.get());
        fm.vrToBeConfirmed.set(pd?.vr ?? null);
        fps?.setPerformanceData('vr', null, this.loadedFlightPlanIndex.get());
        fm.v2ToBeConfirmed.set(pd?.v2 ?? null);
        fps?.setPerformanceData('v2', null, this.loadedFlightPlanIndex.get());
=======
        fm.v1ToBeConfirmed.set(pd?.v1.get() ?? null);
        this.loadedFlightPlan.setPerformanceData('v1', null);
        fm.vrToBeConfirmed.set(pd?.vr.get() ?? null);
        this.loadedFlightPlan.setPerformanceData('vr', null);
        fm.v2ToBeConfirmed.set(pd?.v2.get() ?? null);
        this.loadedFlightPlan.setPerformanceData('v2', null);
>>>>>>> 4c7ea3d8

        this.props.fmcService.master?.addMessageToQueue(
          NXSystemMessages.checkToData,
          () => this.loadedFlightPlan?.performanceData.vr.get() !== null,
          undefined,
        );
      }
    }

    this.props.fmcService.master?.acInterface.updateFmsData();
  }

  public destroy(): void {
    // Destroy all subscriptions to remove all references to this instance.
    for (const s of this.subs) {
      s.destroy();
    }

    clearInterval(this.newDataIntervalId);
    this.newDataIntervalId = undefined;

    super.destroy();
  }

  render(): VNode {
    return (
      <ActivePageTitleBar
        activePage={this.activePageTitle}
        offset={Subject.create('')}
        eoIsActive={this.eoActive}
        tmpyIsActive={this.tmpyActive}
      />
    );
  }
}<|MERGE_RESOLUTION|>--- conflicted
+++ resolved
@@ -201,21 +201,12 @@
         fm?.vSpeedsForRunway.set(this.loadedFlightPlan.originRunway.ident);
       } else if (fm.vSpeedsForRunway.get() !== this.loadedFlightPlan.originRunway.ident) {
         fm.vSpeedsForRunway.set(this.loadedFlightPlan.originRunway.ident);
-<<<<<<< HEAD
-        fm.v1ToBeConfirmed.set(pd?.v1 ?? null);
+        fm.v1ToBeConfirmed.set(pd?.v1.get() ?? null);
         fps?.setPerformanceData('v1', null, this.loadedFlightPlanIndex.get());
-        fm.vrToBeConfirmed.set(pd?.vr ?? null);
+        fm.vrToBeConfirmed.set(pd?.vr.get() ?? null);
         fps?.setPerformanceData('vr', null, this.loadedFlightPlanIndex.get());
-        fm.v2ToBeConfirmed.set(pd?.v2 ?? null);
+        fm.v2ToBeConfirmed.set(pd?.v2.get() ?? null);
         fps?.setPerformanceData('v2', null, this.loadedFlightPlanIndex.get());
-=======
-        fm.v1ToBeConfirmed.set(pd?.v1.get() ?? null);
-        this.loadedFlightPlan.setPerformanceData('v1', null);
-        fm.vrToBeConfirmed.set(pd?.vr.get() ?? null);
-        this.loadedFlightPlan.setPerformanceData('vr', null);
-        fm.v2ToBeConfirmed.set(pd?.v2.get() ?? null);
-        this.loadedFlightPlan.setPerformanceData('v2', null);
->>>>>>> 4c7ea3d8
 
         this.props.fmcService.master?.addMessageToQueue(
           NXSystemMessages.checkToData,

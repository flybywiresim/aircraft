import {
  ComponentProps,
  DisplayComponent,
  FSComponent,
  Subject,
  Subscribable,
  SubscribableUtils,
  Subscription,
  VNode,
} from '@microsoft/msfs-sdk';
import './style.scss';
import { TriangleDown, TriangleUp } from 'instruments/src/MFD/pages/common/shapes';

export type ButtonMenuItem = {
  label: string;
  disabled?: boolean;
  action(): void;
};

export interface ButtonProps extends ComponentProps {
  label: string | Subscribable<VNode>;
  menuItems?: Subscribable<ButtonMenuItem[]>; // When defining menu items, idPrefix has to be set
  showArrow?: boolean;
  idPrefix?: string;
  disabled?: boolean | Subscribable<boolean>;
  visible?: boolean | Subscribable<boolean>;
  selected?: Subscribable<boolean>; // Renders with lighter grey if selected (e.g. for segmented controls)
<<<<<<< HEAD
  buttonStyle?: string | Subscribable<string>;
=======
  buttonStyle?: string;
  containerStyle?: string;
>>>>>>> c837ab18
  onClick: () => void;
  scrollToMenuItem?: Subscribable<number>;
}

/*
 * Button for MFD pages. If menuItems is set, a dropdown menu will be displayed when button is clicked
 */
export class Button extends DisplayComponent<ButtonProps> {
  // Make sure to collect all subscriptions here, otherwise page navigation doesn't work.
  private subs = [] as Subscription[];

  private topRef = FSComponent.createRef<HTMLDivElement>();

  private buttonRef = FSComponent.createRef<HTMLSpanElement>();

  private dropdownMenuRef = FSComponent.createRef<HTMLDivElement>();

  private dropdownIsOpened = Subject.create(false);

  private menuOpensUpwards = Subject.create(false);

  private renderedMenuItems: ButtonMenuItem[] = [];

  private readonly disabled = SubscribableUtils.toSubscribable(this.props.disabled ?? Subject.create(false), true);

  private readonly visible = SubscribableUtils.toSubscribable(this.props.visible ?? Subject.create(true), true);

  private onClick() {
    if (!this.disabled.get()) {
      this.props.onClick();
    }
  }

  private onClickHandler = this.onClick.bind(this);

  onDropdownMenuElementClick(val: ButtonMenuItem) {
    val.action();
    this.dropdownIsOpened.set(false);
  }

  private onDropdownMenuElementClickHandler = this.onDropdownMenuElementClick.bind(this);

  private scrollMenuTo(elementIndex: number) {
    // Assume 36px height for each menu item div
    this.dropdownMenuRef.instance.scrollTo({ behavior: 'instant', left: 0, top: elementIndex * 36 });
  }

  public onAfterRender(node: VNode): void {
    super.onAfterRender(node);

    if (this.props.disabled === undefined) {
      this.props.disabled = Subject.create(false);
    }
    if (this.props.selected === undefined) {
      this.props.selected = Subject.create(false);
    }
    if (typeof this.props.label === 'string') {
      this.props.label = Subject.create(<span>{this.props.label}</span>);
    }
    if (this.props.menuItems && !this.props.idPrefix) {
      console.error('Button: menuItems set without idPrefix.');
    }
    if (this.props.idPrefix === undefined) {
      this.props.idPrefix = '';
    }
    if (this.props.showArrow === undefined) {
      this.props.showArrow = true;
    }
    this.buttonRef.instance.addEventListener('click', this.onClickHandler);

    this.subs.push(
      this.disabled.sub((val) => {
        this.buttonRef.getOrDefault()?.classList.toggle('disabled', val);
      }, true),
    );

    this.subs.push(
      this.visible.sub((val) => {
        this.topRef.instance.style.visibility = val ? 'inherit' : 'hidden';
      }, true),
    );

    this.subs.push(
      this.props.selected.sub((val) => {
        this.buttonRef.getOrDefault()?.classList.toggle('selected', val);
      }, true),
    );

    // Menu handling
    if (this.props.menuItems !== undefined) {
      this.subs.push(
        this.props.menuItems.sub((items) => {
          // Delete click handler, delete dropdownMenuRef children, render dropdownMenuRef children,
          this.renderedMenuItems?.forEach((val, i) => {
            document
              .getElementById(`${this.props.idPrefix}_${i}`)
              ?.removeEventListener('click', this.onDropdownMenuElementClickHandler.bind(this, val));
          });

          // Delete dropdownMenuRef's children
          while (this.dropdownMenuRef.instance.firstChild) {
            this.dropdownMenuRef.instance.removeChild(this.dropdownMenuRef.instance.firstChild);
          }

          this.renderedMenuItems = items;

          // Render dropdownMenuRef's children
          const itemNodes: VNode = (
            <div>
              {items?.map<VNode>(
                (el, idx) => (
                  <span
                    id={`${this.props.idPrefix}_${idx}`}
                    class={{
                      'mfd-dropdown-menu-element': true,
                      disabled: el.disabled === true,
                    }}
                  >
                    {el.label}
                  </span>
                ),
                this,
              )}
            </div>
          );
          FSComponent.render(itemNodes, this.dropdownMenuRef.instance);

          // Add click event listener
          for (const val of items) {
            if (val.disabled === true) {
              continue;
            }

            const i = items.indexOf(val);
            document
              .getElementById(`${this.props.idPrefix}_${i}`)
              ?.addEventListener('click', this.onDropdownMenuElementClickHandler.bind(this, val));
          }

          // Check if menu would overflow vertically (i.e. leave screen at the bottom). If so, open menu upwards
          // Open menu for a split second to measure size
          this.dropdownMenuRef.instance.style.display = 'block';
          this.buttonRef.instance.classList.add('opened');

          // Check if menu leaves screen at the bottom, reposition if needed
          const boundingRect = this.dropdownMenuRef.instance.getBoundingClientRect();
          const overflowsVertically = boundingRect.top + boundingRect.height > 1024;
          this.menuOpensUpwards.set(overflowsVertically);

          if (overflowsVertically) {
            this.dropdownMenuRef.instance.style.top = `${Math.round(-boundingRect.height)}px`;
          }

          // Close again
          this.dropdownMenuRef.instance.style.display = 'none';
          this.buttonRef.instance.classList.remove('opened');
        }, true),
      );
    }

    this.subs.push(
      this.props.label?.sub((val) => {
        while (this.buttonRef.instance.firstChild) {
          this.buttonRef.instance.removeChild(this.buttonRef.instance.firstChild);
        }

        // If menuItems is defined, render as button with arrow on the right side
        if (this.props.menuItems !== undefined && this.props.showArrow) {
          const n: VNode = (
            <div class="mfd-fms-fpln-button-dropdown">
              <span class="mfd-fms-fpln-button-dropdown-label">{val}</span>
              <span class="mfd-fms-fpln-button-dropdown-arrow">
                {this.menuOpensUpwards.get() ? (
                  <TriangleUp color={this.disabled.get() ? 'grey' : 'white'} />
                ) : (
                  <TriangleDown color={this.disabled.get() ? 'grey' : 'white'} />
                )}
              </span>
            </div>
          );
          FSComponent.render(n, this.buttonRef.instance);
        } else {
          FSComponent.render(val, this.buttonRef.instance);
        }
      }, true),
    );

    // Close dropdown menu if clicked outside
    document.getElementById('MFD_CONTENT')?.addEventListener('click', this.onCloseDropdownHandler);

    this.buttonRef.instance.addEventListener('click', this.onButtonClickHandler);

    this.subs.push(
      this.dropdownIsOpened.sub((val) => {
        this.dropdownMenuRef.instance.style.display = val ? 'block' : 'none';

        if (val) {
          this.buttonRef.instance.classList.add('opened');
        } else {
          this.buttonRef.instance.classList.remove('opened');
        }

        if (this.props.scrollToMenuItem !== undefined) {
          this.scrollMenuTo(this.props.scrollToMenuItem.get());
        }
      }),
    );

    if (this.props.scrollToMenuItem !== undefined) {
      this.subs.push(
        this.props.scrollToMenuItem.sub((val) => {
          if (this.dropdownIsOpened.get()) {
            this.scrollMenuTo(val);
          }
        }),
      );
    }
  }

  private onCloseDropdown(e: MouseEvent) {
    if (!this.topRef.getOrDefault()?.contains(e.target as Node) && this.dropdownIsOpened.get()) {
      this.dropdownIsOpened.set(false);
    }
  }

  private onCloseDropdownHandler = this.onCloseDropdown.bind(this);

  private onButtonClick() {
    if (this.props.menuItems && this.props.menuItems.get().length > 0 && !this.disabled.get()) {
      this.dropdownIsOpened.set(!this.dropdownIsOpened.get());
    }
  }

  private onButtonClickHandler = this.onButtonClick.bind(this);

  public destroy(): void {
    // Destroy all subscriptions to remove all references to this instance.
    this.subs.forEach((x) => x.destroy());

    this.buttonRef.getOrDefault()?.removeEventListener('click', this.onClickHandler);
    document.getElementById('MFD_CONTENT')?.removeEventListener('click', this.onCloseDropdownHandler);
    this.buttonRef.getOrDefault()?.removeEventListener('click', this.onButtonClickHandler);

    super.destroy();
  }

  public render(): VNode {
    return (
      <div
        class="mfd-dropdown-container"
        ref={this.topRef}
        style={this.props.containerStyle ? this.props.containerStyle : ''}
      >
        <span
          ref={this.buttonRef}
          class="mfd-button"
          style={`${this.props.buttonStyle} ${this.props.menuItems && this.props.menuItems.get().length > 0 ? 'padding-right: 5px;' : ''}`}
        />
        <div
          ref={this.dropdownMenuRef}
          class="mfd-dropdown-menu"
          style={`display: ${this.dropdownIsOpened.get() ? 'block' : 'none'}`}
        />
      </div>
    );
  }
}<|MERGE_RESOLUTION|>--- conflicted
+++ resolved
@@ -25,12 +25,8 @@
   disabled?: boolean | Subscribable<boolean>;
   visible?: boolean | Subscribable<boolean>;
   selected?: Subscribable<boolean>; // Renders with lighter grey if selected (e.g. for segmented controls)
-<<<<<<< HEAD
   buttonStyle?: string | Subscribable<string>;
-=======
-  buttonStyle?: string;
   containerStyle?: string;
->>>>>>> c837ab18
   onClick: () => void;
   scrollToMenuItem?: Subscribable<number>;
 }

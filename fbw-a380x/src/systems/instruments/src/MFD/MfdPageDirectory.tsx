--- conflicted
+++ resolved
@@ -89,16 +89,13 @@
     case 'fms/sec2/f-pln-hold':
     case 'fms/sec3/f-pln-hold':
       return <MfdFmsFplnHold pageTitle="F-PLN/HOLD" bus={bus} mfd={mfd} fmcService={fmcService} />;
-<<<<<<< HEAD
     case 'fms/active/f-pln-offset':
     case 'fms/sec1/f-pln-offset':
     case 'fms/sec2/f-pln-offset':
     case 'fms/sec3/f-pln-offset':
       return <MfdFmsFplnOffset pageTitle="F-PLN/OFFSET" bus={bus} mfd={mfd} fmcService={fmcService} />;
-=======
     case 'fms/active/f-pln-fix-info':
       return <MfdFmsFplnFixInfo pageTitle="F-PLN/FIX INFO" bus={bus} mfd={mfd} fmcService={fmcService} />;
->>>>>>> 0e1ed4fe
     case 'fms/position/irs':
       return <MfdFmsPositionIrs pageTitle="IRS" bus={bus} mfd={mfd} fmcService={fmcService} />;
     case 'fms/position/navaids':

--- conflicted
+++ resolved
@@ -9,13 +9,10 @@
   Subscribable,
   VNode,
 } from '@microsoft/msfs-sdk';
-<<<<<<< HEAD
-import { Arinc429Word } from '@flybywiresim/fbw-sdk';
-=======
->>>>>>> 1a6e658c
 import { ArmedLateralMode, ArmedVerticalMode, isArmed, LateralMode, VerticalMode } from '@shared/autopilot';
 import { Arinc429Values } from './shared/ArincValueProvider';
 import { PFDSimvars } from './shared/PFDSimvarPublisher';
+import { Arinc429Word } from '@flybywiresim/fbw-sdk';
 
 abstract class ShowForSecondsComponent<T extends ComponentProps> extends DisplayComponent<T> {
   private timeout: number = 0;
@@ -47,7 +44,6 @@
 
 export class FMA extends DisplayComponent<{ bus: EventBus; isAttExcessive: Subscribable<boolean> }> {
   private activeLateralMode: number = 0;
-<<<<<<< HEAD
 
   private activeVerticalMode: number = 0;
 
@@ -86,46 +82,6 @@
         this.tcasRaInhibited.get(),
       )[0] !== null;
 
-=======
-
-  private activeVerticalMode: number = 0;
-
-  private armedVerticalModeSub = Subject.create(0);
-
-  private athrModeMessage = 0;
-
-  private machPresel = Arinc429Word.empty();
-
-  private speedPresel = Arinc429Word.empty();
-
-  private setHoldSpeed = false;
-
-  private tcasRaInhibited = Subject.create(false);
-
-  private trkFpaDeselected = Subject.create(false);
-
-  private firstBorderRef = FSComponent.createRef<SVGPathElement>();
-
-  private secondBorderRef = FSComponent.createRef<SVGPathElement>();
-
-  private AB3Message = Subject.create(false);
-
-  private handleFMABorders() {
-    const sharedModeActive =
-      this.activeLateralMode === 32 ||
-      this.activeLateralMode === 33 ||
-      this.activeLateralMode === 34 ||
-      (this.activeLateralMode === 20 && this.activeVerticalMode === 24);
-    const BC3Message =
-      getBC3Message(
-        this.props.isAttExcessive.get(),
-        this.armedVerticalModeSub.get(),
-        this.setHoldSpeed,
-        this.trkFpaDeselected.get(),
-        this.tcasRaInhibited.get(),
-      )[0] !== null;
-
->>>>>>> 1a6e658c
     const engineMessage = this.athrModeMessage;
     const AB3Message =
       (this.machPresel.isNormalOperation() || this.speedPresel.isNormalOperation()) &&
@@ -771,7 +727,6 @@
 
 class B1Cell extends ShowForSecondsComponent<CellProps> {
   private boxClassSub = Subject.create('');
-<<<<<<< HEAD
 
   private boxPathStringSub = Subject.create('');
 
@@ -803,39 +758,6 @@
     super(props, 10);
   }
 
-=======
-
-  private boxPathStringSub = Subject.create('');
-
-  private activeVerticalModeSub = Subject.create(0);
-
-  private activeVerticalModeClassSub = Subject.create('');
-
-  private speedProtectionPathRef = FSComponent.createRef<SVGPathElement>();
-
-  private inModeReversionPathRef = FSComponent.createRef<SVGPathElement>();
-
-  private fmaTextRef = FSComponent.createRef<SVGTextElement>();
-
-  private selectedVS = 0;
-
-  private inSpeedProtection = false;
-
-  private fmaModeReversion = false;
-
-  private expediteMode = false;
-
-  private crzAltMode = false;
-
-  private tcasModeDisarmed = false;
-
-  private FPA = 0;
-
-  constructor(props: CellProps) {
-    super(props, 10);
-  }
-
->>>>>>> 1a6e658c
   private getText(): boolean {
     let text: string;
     let additionalText: string = '';
@@ -1135,7 +1057,6 @@
 
 class C1Cell extends ShowForSecondsComponent<CellProps> {
   private textSub = Subject.create('');
-<<<<<<< HEAD
 
   private activeLateralMode = 0;
 
@@ -1160,32 +1081,6 @@
 
         const isShown = this.updateText();
 
-=======
-
-  private activeLateralMode = 0;
-
-  private activeVerticalMode = 0;
-
-  private armedVerticalMode = 0;
-
-  constructor(props: CellProps) {
-    super(props, 10);
-  }
-
-  onAfterRender(node: VNode): void {
-    super.onAfterRender(node);
-
-    const sub = this.props.bus.getSubscriber<PFDSimvars>();
-
-    sub
-      .on('activeLateralMode')
-      .whenChanged()
-      .handle((lm) => {
-        this.activeLateralMode = lm;
-
-        const isShown = this.updateText();
-
->>>>>>> 1a6e658c
         if (isShown) {
           this.displayModeChangedPath();
         } else {
@@ -1308,7 +1203,6 @@
 
 class C2Cell extends DisplayComponent<CellProps> {
   private fmaLateralArmed: number = 0;
-<<<<<<< HEAD
 
   private fmaVerticalArmed: number = 0;
 
@@ -1322,21 +1216,6 @@
 
     const finalArmed = isArmed(this.fmaVerticalArmed, ArmedVerticalMode.FINAL);
 
-=======
-
-  private fmaVerticalArmed: number = 0;
-
-  private activeVerticalMode: number = 0;
-
-  private textSub = Subject.create('');
-
-  private getText() {
-    const navArmed = isArmed(this.fmaLateralArmed, ArmedLateralMode.NAV);
-    const locArmed = isArmed(this.fmaLateralArmed, ArmedLateralMode.LOC);
-
-    const finalArmed = isArmed(this.fmaVerticalArmed, ArmedVerticalMode.FINAL);
-
->>>>>>> 1a6e658c
     let text: string = '';
     if (locArmed) {
       // case 1:
@@ -1395,19 +1274,11 @@
 
 class BC1Cell extends ShowForSecondsComponent<CellProps> {
   private lastLateralMode = 0;
-<<<<<<< HEAD
 
   private lastVerticalMode = 0;
 
   private textSub = Subject.create('');
 
-=======
-
-  private lastVerticalMode = 0;
-
-  private textSub = Subject.create('');
-
->>>>>>> 1a6e658c
   constructor(props: CellProps) {
     super(props, 9);
   }
@@ -1423,7 +1294,6 @@
       text = 'LAND';
     } else if (this.lastVerticalMode === VerticalMode.FINAL && this.lastLateralMode === LateralMode.NAV) {
       text = 'FINAL APP';
-<<<<<<< HEAD
     } else {
       text = '';
     }
@@ -1433,17 +1303,6 @@
       this.isShown = false;
       this.displayModeChangedPath(true);
     }
-=======
-    } else {
-      text = '';
-    }
-    if (text !== '') {
-      this.displayModeChangedPath();
-    } else {
-      this.isShown = false;
-      this.displayModeChangedPath(true);
-    }
->>>>>>> 1a6e658c
     this.textSub.set(text);
   }
 
@@ -1556,7 +1415,6 @@
 
 class BC3Cell extends DisplayComponent<{ isAttExcessive: Subscribable<boolean>; bus: EventBus }> {
   private bc3Cell = FSComponent.createRef<SVGTextElement>();
-<<<<<<< HEAD
 
   private classNameSub = Subject.create('');
 
@@ -1566,17 +1424,6 @@
 
   private setHoldSpeed = false;
 
-=======
-
-  private classNameSub = Subject.create('');
-
-  private isAttExcessive = false;
-
-  private armedVerticalMode = 0;
-
-  private setHoldSpeed = false;
-
->>>>>>> 1a6e658c
   private tcasRaInhibited = false;
 
   private trkFpaDeselected = false;

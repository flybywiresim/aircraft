--- conflicted
+++ resolved
@@ -199,12 +199,10 @@
 
     this.disconnectApForLdg.sub(() => this.handleFMABorders());
 
-<<<<<<< HEAD
+    this.btvExitMissed.sub(() => this.handleFMABorders());
+
     this.fcdcDiscreteWord1.sub(() => this.handleFMABorders());
     this.fwcFlightPhase.sub(() => this.handleFMABorders());
-=======
-    this.btvExitMissed.sub(() => this.handleFMABorders());
->>>>>>> 0f7801cb
 
     this.unrestrictedClimbDescent.sub(() => {
       this.handleFMABorders();

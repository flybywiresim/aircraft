import { EventBus, SimVarDefinition, SimVarValueType } from '@microsoft/msfs-sdk';
import { UpdatableSimVarPublisher } from "../../MsfsAvionicsCommon/UpdatableSimVarPublisher";

export interface PFDSimvars {
    slatsFlapsStatusRaw: number;
    slatsPositionRaw: number;
    flapsPositionRaw: number;
    coldDark: number;
    elec: number;
    elecFo: number;
    potentiometerCaptain: number;
    potentiometerFo: number;
    pitch: number;
    roll: number;
    heading: number;
    baroCorrectedAltitude: number;
    pressureAltitude: number;
    speed: number;
    staticPressureRaw: number;
    noseGearCompressed: boolean;
    leftMainGearCompressed: boolean;
    rightMainGearCompressed: boolean;
    activeLateralMode: number;
    activeVerticalMode: number;
    fmaModeReversion: boolean;
    fmaSpeedProtection: boolean;
    AThrMode: number;
    apVsSelected: number;
    approachCapability: number;
    ap1Active: boolean;
    ap2Active: boolean;
    fmaVerticalArmed: number;
    fmaLateralArmed: number;
    fd1Active: boolean;
    fd2Active: boolean;
    athrStatus: number;
    athrModeMessage: number;
    machPreselVal: number;
    speedPreselVal: number;
    mda: number;
    dh: number;
    attHdgKnob: number;
    airKnob: number;
    vsBaro: number;
    vsInert: number;
    sideStickX: number;
    sideStickY: number;
    fdYawCommand: number;
    fdBank: number;
    fdPitch: number;
    v1: number;
    vr: number;
    fwcFlightPhase: number;
    fmgcFlightPhase: number;
    hasLoc: boolean;
    hasDme: boolean;
    navIdent: string;
    navFreq: number;
    dme: number;
    navRadialError: number;
    hasGlideslope: boolean;
    glideSlopeError: number;
    markerBeacon: number;
    isAltManaged: boolean;
    targetSpeedManaged: number;
    mach: number;
    flapHandleIndex: number;
    transAlt: number;
    transAltAppr: number;
    groundTrack: number;
    showSelectedHeading: number;
    altConstraint: number;
    trkFpaActive: boolean;
    aoa: number;
    groundHeadingTrue: number;
    groundTrackTrue: number;
    selectedFpa: number;
    ilsCourse: number;
    metricAltToggle: boolean;
    tla1: number;
    tla2: number;
    landingElevation: number;
    tcasState: number;
    tcasCorrective: boolean;
    tcasRedZoneL: number;
    tcasRedZoneH: number;
    tcasGreenZoneL: number;
    tcasGreenZoneH: number;
    tcasFail: boolean;
    engOneRunning: boolean;
    engTwoRunning: boolean;
    expediteMode: boolean;
    setHoldSpeed: boolean;
    trkFpaDeselectedTCAS: boolean;
    tcasRaInhibited: boolean;
    groundSpeed: number;
    radioAltitude1: number;
    radioAltitude2: number;
    radioAltitude3: number;
    beta: number;
    betaTargetActive: number;
    betaTarget: number;
    latAcc: number;
    crzAltMode: boolean;
    tcasModeDisarmed: boolean;
    flexTemp: number;
    autoBrakeMode: number;
    autoBrakeActive: boolean;
    autoBrakeDecel: boolean;
    fpaRaw: number;
    daRaw: number;
    ls1Button: boolean;
    ls2Button: boolean;
    xtk: number;
    ldevRequestLeft: boolean;
    ldevRequestRight: boolean;
    landingElevation1Raw: number;
    landingElevation2Raw: number;
    fac1Healthy: boolean;
    fac2Healthy: boolean;
    fac1VAlphaProtRaw: number;
    fac2VAlphaProtRaw: number;
    fac1VAlphaMaxRaw: number;
    fac2VAlphaMaxRaw: number;
    fac1VStallWarnRaw: number;
    fac2VStallWarnRaw: number;
    fac1VMaxRaw: number;
    fac2VMaxRaw: number;
    fac1VFeNextRaw: number;
    fac2VFeNextRaw: number;
    fac1VCTrendRaw: number;
    fac2VCTrendRaw: number;
    fac1VManRaw: number;
    fac2VManRaw: number;
    fac1V4Raw: number;
    fac2V4Raw: number;
    fac1V3Raw: number;
    fac2V3Raw: number;
    fac1VLsRaw: number;
    fac2VLsRaw: number;
    fac1EstimatedBetaRaw: number;
    fac2EstimatedBetaRaw: number;
    fac1BetaTargetRaw: number;
    fac2BetaTargetRaw: number;
    fm1NavDiscrete: number;
    fm1EisDiscrete2Raw: number;
    fm2EisDiscrete2Raw: number;
    fm1MdaRaw: number;
    fm2MdaRaw: number;
    fm1DhRaw: number;
    fm2DhRaw: number;
    fm1HealthyDiscrete: number;
    fm2HealthyDiscrete: number;
    fm1TransAltRaw: number;
    fm2TransAltRaw: number;
    fm1TransLvlRaw: number;
    fm2TransLvlRaw: number;
<<<<<<< HEAD
=======
    lgciuDiscreteWord1Raw: number;
>>>>>>> 4652f094
}

export enum PFDVars {
    slatsFlapsStatusRaw = 'L:A32NX_SFCC_SLAT_FLAP_SYSTEM_STATUS_WORD',
    slatsPositionRaw = 'L:A32NX_SFCC_SLAT_ACTUAL_POSITION_WORD',
    flapsPositionRaw = 'L:A32NX_SFCC_FLAP_ACTUAL_POSITION_WORD',
    coldDark = 'L:A32NX_COLD_AND_DARK_SPAWN',
    elec = 'L:A32NX_ELEC_AC_ESS_BUS_IS_POWERED',
    elecFo = 'L:A32NX_ELEC_AC_2_BUS_IS_POWERED',
    potentiometerCaptain = 'LIGHT POTENTIOMETER:88',
    potentiometerFo = 'LIGHT POTENTIOMETER:90',
    pitch = 'L:A32NX_ADIRS_IR_1_PITCH',
    roll = 'L:A32NX_ADIRS_IR_1_ROLL',
    heading = 'L:A32NX_ADIRS_IR_1_HEADING',
    baroCorrectedAltitude1 = 'L:A32NX_ADIRS_ADR_1_BARO_CORRECTED_ALTITUDE_1',
    pressureAltitude = 'L:A32NX_ADIRS_ADR_1_ALTITUDE',
    speed = 'L:A32NX_ADIRS_ADR_1_COMPUTED_AIRSPEED',
    staticPressureRaw = 'L:A32NX_ADIRS_ADR_1_CORRECTED_AVERAGE_STATIC_PRESSURE',
    noseGearCompressed = 'L:A32NX_LGCIU_1_NOSE_GEAR_COMPRESSED',
    leftMainGearCompressed = 'L:A32NX_LGCIU_1_LEFT_GEAR_COMPRESSED',
    rightMainGearCompressed = 'L:A32NX_LGCIU_1_RIGHT_GEAR_COMPRESSED',
    activeLateralMode = 'L:A32NX_FMA_LATERAL_MODE',
    activeVerticalMode = 'L:A32NX_FMA_VERTICAL_MODE',
    fmaModeReversion = 'L:A32NX_FMA_MODE_REVERSION',
    fmaSpeedProtection = 'L:A32NX_FMA_SPEED_PROTECTION_MODE',
    AThrMode = 'L:A32NX_AUTOTHRUST_MODE',
    apVsSelected = 'L:A32NX_AUTOPILOT_VS_SELECTED',
    approachCapability = 'L:A32NX_ApproachCapability',
    ap1Active = 'L:A32NX_AUTOPILOT_1_ACTIVE',
    ap2Active = 'L:A32NX_AUTOPILOT_2_ACTIVE',
    fmaVerticalArmed = 'L:A32NX_FMA_VERTICAL_ARMED',
    fmaLateralArmed = 'L:A32NX_FMA_LATERAL_ARMED',
    fd1Active = 'AUTOPILOT FLIGHT DIRECTOR ACTIVE:1',
    fd2Active = 'AUTOPILOT FLIGHT DIRECTOR ACTIVE:2',
    athrStatus = 'L:A32NX_AUTOTHRUST_STATUS',
    athrModeMessage = 'L:A32NX_AUTOTHRUST_MODE_MESSAGE',
    machPreselVal = 'L:A32NX_MachPreselVal',
    speedPreselVal = 'L:A32NX_SpeedPreselVal',
    mda = 'L:AIRLINER_MINIMUM_DESCENT_ALTITUDE',
    dh = 'L:AIRLINER_DECISION_HEIGHT',
    attHdgKnob = 'L:A32NX_ATT_HDG_SWITCHING_KNOB',
    airKnob = 'L:A32NX_AIR_DATA_SWITCHING_KNOB',
    vsBaro = 'L:A32NX_ADIRS_ADR_1_BAROMETRIC_VERTICAL_SPEED',
    vsInert = 'L:A32NX_ADIRS_IR_1_VERTICAL_SPEED',
    sideStickX = 'L:A32NX_SIDESTICK_POSITION_X',
    sideStickY = 'L:A32NX_SIDESTICK_POSITION_Y',
    fdYawCommand = 'L:A32NX_FLIGHT_DIRECTOR_YAW',
    fdBank = 'L:A32NX_FLIGHT_DIRECTOR_BANK',
    fdPitch = 'L:A32NX_FLIGHT_DIRECTOR_PITCH',
    v1 = 'L:AIRLINER_V1_SPEED',
    vr = 'L:AIRLINER_VR_SPEED',
    fwcFlightPhase = 'L:A32NX_FWC_FLIGHT_PHASE',
    fmgcFlightPhase = 'L:A32NX_FMGC_FLIGHT_PHASE',
    hasLoc = 'L:A32NX_RADIO_RECEIVER_LOC_IS_VALID',
    hasDme = 'NAV HAS DME:3',
    navIdent = 'NAV IDENT:3',
    navFreq = 'NAV FREQUENCY:3',
    dme = 'NAV DME:3',
    navRadialError = 'L:A32NX_RADIO_RECEIVER_LOC_DEVIATION',
    hasGlideslope = 'L:A32NX_RADIO_RECEIVER_GS_IS_VALID',
    glideSlopeError = 'L:A32NX_RADIO_RECEIVER_GS_DEVIATION',
    markerBeacon = 'MARKER BEACON STATE',
    isAltManaged = 'L:A32NX_FCU_ALT_MANAGED',
    targetSpeedManaged = 'L:A32NX_SPEEDS_MANAGED_PFD',
    mach = 'L:A32NX_ADIRS_ADR_1_MACH',
    flapHandleIndex = 'L:A32NX_FLAPS_HANDLE_INDEX',
    transAlt = 'L:AIRLINER_TRANS_ALT',
    transAltAppr = 'L:AIRLINER_APPR_TRANS_ALT',
    groundTrack = 'L:A32NX_ADIRS_IR_1_TRACK',
    showSelectedHeading = 'L:A320_FCU_SHOW_SELECTED_HEADING',
    altConstraint = 'L:A32NX_FG_ALTITUDE_CONSTRAINT',
    trkFpaActive = 'L:A32NX_TRK_FPA_MODE_ACTIVE',
    aoa = 'INCIDENCE ALPHA',
    groundHeadingTrue = 'GPS GROUND TRUE HEADING',
    groundTrackTrue = 'GPS GROUND TRUE TRACK',
    selectedFpa = 'L:A32NX_AUTOPILOT_FPA_SELECTED',
    ilsCourse = 'L:A32NX_FM_LS_COURSE',
    metricAltToggle = 'L:A32NX_METRIC_ALT_TOGGLE',
    tla1 = 'L:A32NX_AUTOTHRUST_TLA:1',
    tla2 = 'L:A32NX_AUTOTHRUST_TLA:2',
    tcasState = 'L:A32NX_TCAS_STATE',
    tcasCorrective = 'L:A32NX_TCAS_RA_CORRECTIVE',
    tcasRedZoneL = 'L:A32NX_TCAS_VSPEED_RED:1',
    tcasRedZoneH = 'L:A32NX_TCAS_VSPEED_RED:2',
    tcasGreenZoneL = 'L:A32NX_TCAS_VSPEED_GREEN:1',
    tcasGreenZoneH = 'L:A32NX_TCAS_VSPEED_GREEN:2',
    tcasFail = 'L:A32NX_TCAS_FAULT',
    engOneRunning = 'GENERAL ENG COMBUSTION:1',
    engTwoRunning = 'GENERAL ENG COMBUSTION:2',
    expediteMode = 'L:A32NX_FMA_EXPEDITE_MODE',
    setHoldSpeed = 'L:A32NX_PFD_MSG_SET_HOLD_SPEED',
    trkFpaDeselectedTCAS = 'L:A32NX_AUTOPILOT_TCAS_MESSAGE_TRK_FPA_DESELECTION',
    tcasRaInhibited = 'L:A32NX_AUTOPILOT_TCAS_MESSAGE_RA_INHIBITED',
    groundSpeed = 'L:A32NX_ADIRS_IR_1_GROUND_SPEED',
    radioAltitude1 = 'L:A32NX_RA_1_RADIO_ALTITUDE',
    radioAltitude2 = 'L:A32NX_RA_2_RADIO_ALTITUDE',
    radioAltitude3 = 'L:A32NX_RA_3_RADIO_ALTITUDE',
    beta = 'INCIDENCE BETA',
    betaTargetActive = 'L:A32NX_BETA_TARGET_ACTIVE',
    betaTarget = 'L:A32NX_BETA_TARGET',
    latAcc = 'ACCELERATION BODY X',
    crzAltMode = 'L:A32NX_FMA_CRUISE_ALT_MODE',
    tcasModeDisarmed = 'L:A32NX_AUTOPILOT_TCAS_MESSAGE_DISARM',
    flexTemp = 'L:AIRLINER_TO_FLEX_TEMP',
    autoBrakeMode = 'L:A32NX_AUTOBRAKES_ARMED_MODE',
    autoBrakeActive = 'L:A32NX_AUTOBRAKES_ACTIVE',
    autoBrakeDecel = 'L:A32NX_AUTOBRAKES_DECEL_LIGHT',
    fpaRaw = 'L:A32NX_ADIRS_IR_1_FLIGHT_PATH_ANGLE',
    daRaw = 'L:A32NX_ADIRS_IR_1_DRIFT_ANGLE',
    ls1Button = 'L:BTN_LS_1_FILTER_ACTIVE',
    ls2Button = 'L:BTN_LS_2_FILTER_ACTIVE',
    xtk = 'L:A32NX_FG_CROSS_TRACK_ERROR',
    ldevLeft = 'L:A32NX_FMGC_L_LDEV_REQUEST',
    ldevRight = 'L:A32NX_FMGC_R_LDEV_REQUEST',
    landingElevation1Raw = 'L:A32NX_FM1_LANDING_ELEVATION',
    landingElevation2Raw = 'L:A32NX_FM2_LANDING_ELEVATION',
    fac1Healthy = 'L:A32NX_FAC_1_HEALTHY',
    fac2Healthy = 'L:A32NX_FAC_2_HEALTHY',
    fac1VAlphaProtRaw = 'L:A32NX_FAC_1_V_ALPHA_PROT',
    fac2VAlphaProtRaw = 'L:A32NX_FAC_2_V_ALPHA_PROT',
    fac1VAlphaMaxRaw = 'L:A32NX_FAC_1_V_ALPHA_LIM',
    fac2VAlphaMaxRaw = 'L:A32NX_FAC_2_V_ALPHA_LIM',
    fac1VStallWarnRaw = 'L:A32NX_FAC_1_V_STALL_WARN',
    fac2VStallWarnRaw = 'L:A32NX_FAC_2_V_STALL_WARN',
    fac1VMaxRaw = 'L:A32NX_FAC_1_V_MAX',
    fac2VMaxRaw = 'L:A32NX_FAC_2_V_MAX',
    fac1VFeNextRaw = 'L:A32NX_FAC_1_V_FE_NEXT',
    fac2VFeNextRaw = 'L:A32NX_FAC_2_V_FE_NEXT',
    fac1VCTrendRaw = 'L:A32NX_FAC_1_SPEED_TREND',
    fac2VCTrendRaw = 'L:A32NX_FAC_2_SPEED_TREND',
    fac1VManRaw = 'L:A32NX_FAC_1_V_MAN',
    fac2VManRaw = 'L:A32NX_FAC_2_V_MAN',
    fac1V4Raw = 'L:A32NX_FAC_1_V_4',
    fac2V4Raw = 'L:A32NX_FAC_2_V_4',
    fac1V3Raw = 'L:A32NX_FAC_1_V_3',
    fac2V3Raw = 'L:A32NX_FAC_2_V_3',
    fac1VLsRaw = 'L:A32NX_FAC_1_V_LS',
    fac2VLsRaw = 'L:A32NX_FAC_2_V_LS',
    fac1EstimatedBetaRaw = 'L:A32NX_FAC_1_ESTIMATED_SIDESLIP',
    fac2EstimatedBetaRaw = 'L:A32NX_FAC_2_ESTIMATED_SIDESLIP',
    fac1BetaTargetRaw = 'L:A32NX_FAC_1_SIDESLIP_TARGET',
    fac2BetaTargetRaw = 'L:A32NX_FAC_2_SIDESLIP_TARGET',
    fm1NavDiscrete = 'L:A32NX_FM1_NAV_DISCRETE',
    fm1EisDiscrete2 = 'L:A32NX_FM1_EIS_DISCRETE_WORD_2',
    fm2EisDiscrete2 = 'L:A32NX_FM2_EIS_DISCRETE_WORD_2',
    fm1MdaRaw = 'L:A32NX_FM1_MINIMUM_DESCENT_ALTITUDE',
    fm2MdaRaw = 'L:A32NX_FM2_MINIMUM_DESCENT_ALTITUDE',
    fm1DhRaw = 'L:A32NX_FM1_DECISION_HEIGHT',
    fm2DhRaw = 'L:A32NX_FM1_DECISION_HEIGHT',
    fm1HealthyDiscrete = 'L:A32NX_FM1_HEALTHY_DISCRETE',
    fm2HealthyDiscrete = 'L:A32NX_FM2_HEALTHY_DISCRETE',
    fm1TransAltRaw = 'L:A32NX_FM1_TRANS_ALT',
    fm2TransAltRaw = 'L:A32NX_FM2_TRANS_ALT',
    fm1TransLvlRaw = 'L:A32NX_FM1_TRANS_LVL',
    fm2TransLvlRaw = 'L:A32NX_FM2_TRANS_LVL',
<<<<<<< HEAD
=======
    lgciuDiscreteWord1Raw = 'L:A32NX_LGCIU_1_DISCRETE_WORD_1',
>>>>>>> 4652f094
}

/** A publisher to poll and publish nav/com simvars. */
export class PFDSimvarPublisher extends UpdatableSimVarPublisher<PFDSimvars> {
    private static simvars = new Map<keyof PFDSimvars, SimVarDefinition>([
        ['slatsFlapsStatusRaw', { name: PFDVars.slatsFlapsStatusRaw, type: SimVarValueType.Number }],
        ['slatsPositionRaw', { name: PFDVars.slatsPositionRaw, type: SimVarValueType.Number }],
        ['flapsPositionRaw', { name: PFDVars.flapsPositionRaw, type: SimVarValueType.Number }],
        ['coldDark', { name: PFDVars.coldDark, type: SimVarValueType.Number }],
        ['elec', { name: PFDVars.elec, type: SimVarValueType.Bool }],
        ['elecFo', { name: PFDVars.elecFo, type: SimVarValueType.Bool }],
        ['potentiometerCaptain', { name: PFDVars.potentiometerCaptain, type: SimVarValueType.Number }],
        ['potentiometerFo', { name: PFDVars.potentiometerFo, type: SimVarValueType.Number }],
        ['pitch', { name: PFDVars.pitch, type: SimVarValueType.Number }],
        ['roll', { name: PFDVars.roll, type: SimVarValueType.Number }],
        ['heading', { name: PFDVars.heading, type: SimVarValueType.Number }],
        ['baroCorrectedAltitude', { name: PFDVars.baroCorrectedAltitude1, type: SimVarValueType.Number }],
        ['pressureAltitude', { name: PFDVars.pressureAltitude, type: SimVarValueType.Number }],
        ['speed', { name: PFDVars.speed, type: SimVarValueType.Number }],
        ['staticPressureRaw', { name: PFDVars.staticPressureRaw, type: SimVarValueType.Number }],
        ['noseGearCompressed', { name: PFDVars.noseGearCompressed, type: SimVarValueType.Bool }],
        ['leftMainGearCompressed', { name: PFDVars.leftMainGearCompressed, type: SimVarValueType.Bool }],
        ['rightMainGearCompressed', { name: PFDVars.rightMainGearCompressed, type: SimVarValueType.Bool }],
        ['activeLateralMode', { name: PFDVars.activeLateralMode, type: SimVarValueType.Number }],
        ['activeVerticalMode', { name: PFDVars.activeVerticalMode, type: SimVarValueType.Number }],
        ['fmaModeReversion', { name: PFDVars.fmaModeReversion, type: SimVarValueType.Bool }],
        ['fmaSpeedProtection', { name: PFDVars.fmaSpeedProtection, type: SimVarValueType.Bool }],
        ['AThrMode', { name: PFDVars.AThrMode, type: SimVarValueType.Number }],
        ['apVsSelected', { name: PFDVars.apVsSelected, type: SimVarValueType.FPM }],
        ['approachCapability', { name: PFDVars.approachCapability, type: SimVarValueType.Number }],
        ['ap1Active', { name: PFDVars.ap1Active, type: SimVarValueType.Bool }],
        ['ap2Active', { name: PFDVars.ap2Active, type: SimVarValueType.Bool }],
        ['fmaVerticalArmed', { name: PFDVars.fmaVerticalArmed, type: SimVarValueType.Number }],
        ['fmaLateralArmed', { name: PFDVars.fmaLateralArmed, type: SimVarValueType.Number }],
        ['fd1Active', { name: PFDVars.fd1Active, type: SimVarValueType.Bool }],
        ['fd2Active', { name: PFDVars.fd2Active, type: SimVarValueType.Bool }],
        ['athrStatus', { name: PFDVars.athrStatus, type: SimVarValueType.Number }],
        ['athrModeMessage', { name: PFDVars.athrModeMessage, type: SimVarValueType.Number }],
        ['machPreselVal', { name: PFDVars.machPreselVal, type: SimVarValueType.Number }],
        ['speedPreselVal', { name: PFDVars.speedPreselVal, type: SimVarValueType.Knots }],
        ['mda', { name: PFDVars.mda, type: SimVarValueType.Feet }],
        ['dh', { name: PFDVars.dh, type: SimVarValueType.Feet }],
        ['attHdgKnob', { name: PFDVars.attHdgKnob, type: SimVarValueType.Enum }],
        ['airKnob', { name: PFDVars.airKnob, type: SimVarValueType.Enum }],
        ['vsBaro', { name: PFDVars.vsBaro, type: SimVarValueType.Number }],
        ['vsInert', { name: PFDVars.vsInert, type: SimVarValueType.Number }],
        ['sideStickX', { name: PFDVars.sideStickX, type: SimVarValueType.Number }],
        ['sideStickY', { name: PFDVars.sideStickY, type: SimVarValueType.Number }],
        ['fdYawCommand', { name: PFDVars.fdYawCommand, type: SimVarValueType.Number }],
        ['fdBank', { name: PFDVars.fdBank, type: SimVarValueType.Number }],
        ['fdPitch', { name: PFDVars.fdPitch, type: SimVarValueType.Number }],
        ['v1', { name: PFDVars.v1, type: SimVarValueType.Knots }],
        ['vr', { name: PFDVars.vr, type: SimVarValueType.Knots }],
        ['fwcFlightPhase', { name: PFDVars.fwcFlightPhase, type: SimVarValueType.Number }],
        ['fmgcFlightPhase', { name: PFDVars.fmgcFlightPhase, type: SimVarValueType.Enum }],
        ['hasLoc', { name: PFDVars.hasLoc, type: SimVarValueType.Bool }],
        ['hasDme', { name: PFDVars.hasDme, type: SimVarValueType.Bool }],
        ['navIdent', { name: PFDVars.navIdent, type: SimVarValueType.String }],
        ['navFreq', { name: PFDVars.navFreq, type: SimVarValueType.MHz }],
        ['dme', { name: PFDVars.dme, type: SimVarValueType.NM }],
        ['navRadialError', { name: PFDVars.navRadialError, type: SimVarValueType.Degree }],
        ['hasGlideslope', { name: PFDVars.hasGlideslope, type: SimVarValueType.Bool }],
        ['glideSlopeError', { name: PFDVars.glideSlopeError, type: SimVarValueType.Degree }],
        ['markerBeacon', { name: PFDVars.markerBeacon, type: SimVarValueType.Enum }],
        ['isAltManaged', { name: PFDVars.isAltManaged, type: SimVarValueType.Bool }],
        ['targetSpeedManaged', { name: PFDVars.targetSpeedManaged, type: SimVarValueType.Knots }],
        ['mach', { name: PFDVars.mach, type: SimVarValueType.Number }],
        ['flapHandleIndex', { name: PFDVars.flapHandleIndex, type: SimVarValueType.Number }],
        ['transAlt', { name: PFDVars.transAlt, type: SimVarValueType.Number }],
        ['transAltAppr', { name: PFDVars.transAltAppr, type: SimVarValueType.Number }],
        ['groundTrack', { name: PFDVars.groundTrack, type: SimVarValueType.Number }],
        ['showSelectedHeading', { name: PFDVars.showSelectedHeading, type: SimVarValueType.Number }],
        ['altConstraint', { name: PFDVars.altConstraint, type: SimVarValueType.Feet }],
        ['trkFpaActive', { name: PFDVars.trkFpaActive, type: SimVarValueType.Bool }],
        ['aoa', { name: PFDVars.aoa, type: SimVarValueType.Degree }],
        ['groundHeadingTrue', { name: PFDVars.groundHeadingTrue, type: SimVarValueType.Degree }],
        ['groundTrackTrue', { name: PFDVars.groundTrackTrue, type: SimVarValueType.Degree }],
        ['selectedFpa', { name: PFDVars.selectedFpa, type: SimVarValueType.Degree }],
        ['ilsCourse', { name: PFDVars.ilsCourse, type: SimVarValueType.Number }],
        ['metricAltToggle', { name: PFDVars.metricAltToggle, type: SimVarValueType.Bool }],
        ['tla1', { name: PFDVars.tla1, type: SimVarValueType.Number }],
        ['tla2', { name: PFDVars.tla2, type: SimVarValueType.Number }],
        ['tcasState', { name: PFDVars.tcasState, type: SimVarValueType.Enum }],
        ['tcasCorrective', { name: PFDVars.tcasCorrective, type: SimVarValueType.Bool }],
        ['tcasRedZoneL', { name: PFDVars.tcasRedZoneL, type: SimVarValueType.Number }],
        ['tcasRedZoneH', { name: PFDVars.tcasRedZoneH, type: SimVarValueType.Number }],
        ['tcasGreenZoneL', { name: PFDVars.tcasGreenZoneL, type: SimVarValueType.Number }],
        ['tcasGreenZoneH', { name: PFDVars.tcasGreenZoneH, type: SimVarValueType.Number }],
        ['tcasFail', { name: PFDVars.tcasFail, type: SimVarValueType.Bool }],
        ['engOneRunning', { name: PFDVars.engOneRunning, type: SimVarValueType.Bool }],
        ['engTwoRunning', { name: PFDVars.engTwoRunning, type: SimVarValueType.Bool }],
        ['expediteMode', { name: PFDVars.expediteMode, type: SimVarValueType.Bool }],
        ['setHoldSpeed', { name: PFDVars.setHoldSpeed, type: SimVarValueType.Bool }],
        ['trkFpaDeselectedTCAS', { name: PFDVars.trkFpaDeselectedTCAS, type: SimVarValueType.Bool }],
        ['tcasRaInhibited', { name: PFDVars.tcasRaInhibited, type: SimVarValueType.Bool }],
        ['groundSpeed', { name: PFDVars.groundSpeed, type: SimVarValueType.Number }],
        ['radioAltitude1', { name: PFDVars.radioAltitude1, type: SimVarValueType.Number }],
        ['radioAltitude2', { name: PFDVars.radioAltitude2, type: SimVarValueType.Number }],
        ['radioAltitude3', { name: PFDVars.radioAltitude3, type: SimVarValueType.Number }],
        ['beta', { name: PFDVars.beta, type: SimVarValueType.Degree }],
        ['betaTargetActive', { name: PFDVars.betaTargetActive, type: SimVarValueType.Number }],
        ['betaTarget', { name: PFDVars.betaTarget, type: SimVarValueType.Number }],
        ['latAcc', { name: PFDVars.latAcc, type: 'G Force' as SimVarValueType }],
        ['crzAltMode', { name: PFDVars.crzAltMode, type: SimVarValueType.Bool }],
        ['tcasModeDisarmed', { name: PFDVars.tcasModeDisarmed, type: SimVarValueType.Bool }],
        ['flexTemp', { name: PFDVars.flexTemp, type: SimVarValueType.Number }],
        ['autoBrakeMode', { name: PFDVars.autoBrakeMode, type: SimVarValueType.Number }],
        ['autoBrakeActive', { name: PFDVars.autoBrakeActive, type: SimVarValueType.Bool }],
        ['autoBrakeDecel', { name: PFDVars.autoBrakeDecel, type: SimVarValueType.Bool }],
        ['fpaRaw', { name: PFDVars.fpaRaw, type: SimVarValueType.Number }],
        ['daRaw', { name: PFDVars.daRaw, type: SimVarValueType.Number }],
        ['ls1Button', { name: PFDVars.ls1Button, type: SimVarValueType.Bool }],
        ['ls2Button', { name: PFDVars.ls2Button, type: SimVarValueType.Bool }],
        ['xtk', { name: PFDVars.xtk, type: SimVarValueType.NM }],
        ['ldevRequestLeft', { name: PFDVars.ldevLeft, type: SimVarValueType.Bool }],
        ['ldevRequestRight', { name: PFDVars.ldevRight, type: SimVarValueType.Bool }],
        ['landingElevation1Raw', { name: PFDVars.landingElevation1Raw, type: SimVarValueType.Number }],
        ['landingElevation2Raw', { name: PFDVars.landingElevation2Raw, type: SimVarValueType.Number }],
        ['fac1Healthy', { name: PFDVars.fac1Healthy, type: SimVarValueType.Bool }],
        ['fac2Healthy', { name: PFDVars.fac2Healthy, type: SimVarValueType.Bool }],
        ['fac1VAlphaProtRaw', { name: PFDVars.fac1VAlphaProtRaw, type: SimVarValueType.Number }],
        ['fac2VAlphaProtRaw', { name: PFDVars.fac2VAlphaProtRaw, type: SimVarValueType.Number }],
        ['fac1VAlphaMaxRaw', { name: PFDVars.fac1VAlphaMaxRaw, type: SimVarValueType.Number }],
        ['fac2VAlphaMaxRaw', { name: PFDVars.fac2VAlphaMaxRaw, type: SimVarValueType.Number }],
        ['fac1VStallWarnRaw', { name: PFDVars.fac1VStallWarnRaw, type: SimVarValueType.Number }],
        ['fac2VStallWarnRaw', { name: PFDVars.fac2VStallWarnRaw, type: SimVarValueType.Number }],
        ['fac1VMaxRaw', { name: PFDVars.fac1VMaxRaw, type: SimVarValueType.Number }],
        ['fac2VMaxRaw', { name: PFDVars.fac2VMaxRaw, type: SimVarValueType.Number }],
        ['fac1VFeNextRaw', { name: PFDVars.fac1VFeNextRaw, type: SimVarValueType.Number }],
        ['fac2VFeNextRaw', { name: PFDVars.fac2VFeNextRaw, type: SimVarValueType.Number }],
        ['fac1VCTrendRaw', { name: PFDVars.fac1VCTrendRaw, type: SimVarValueType.Number }],
        ['fac2VCTrendRaw', { name: PFDVars.fac2VCTrendRaw, type: SimVarValueType.Number }],
        ['fac1VManRaw', { name: PFDVars.fac1VManRaw, type: SimVarValueType.Number }],
        ['fac2VManRaw', { name: PFDVars.fac2VManRaw, type: SimVarValueType.Number }],
        ['fac1V4Raw', { name: PFDVars.fac1V4Raw, type: SimVarValueType.Number }],
        ['fac2V4Raw', { name: PFDVars.fac2V4Raw, type: SimVarValueType.Number }],
        ['fac1V3Raw', { name: PFDVars.fac1V3Raw, type: SimVarValueType.Number }],
        ['fac2V3Raw', { name: PFDVars.fac2V3Raw, type: SimVarValueType.Number }],
        ['fac1VLsRaw', { name: PFDVars.fac1VLsRaw, type: SimVarValueType.Number }],
        ['fac2VLsRaw', { name: PFDVars.fac2VLsRaw, type: SimVarValueType.Number }],
        ['fac1EstimatedBetaRaw', { name: PFDVars.fac1EstimatedBetaRaw, type: SimVarValueType.Number }],
        ['fac2EstimatedBetaRaw', { name: PFDVars.fac2EstimatedBetaRaw, type: SimVarValueType.Number }],
        ['fac1BetaTargetRaw', { name: PFDVars.fac1BetaTargetRaw, type: SimVarValueType.Number }],
        ['fac2BetaTargetRaw', { name: PFDVars.fac2BetaTargetRaw, type: SimVarValueType.Number }],
        ['fm1NavDiscrete', { name: PFDVars.fm1NavDiscrete, type: SimVarValueType.Number }],
        ['fm1EisDiscrete2Raw', { name: PFDVars.fm1EisDiscrete2, type: SimVarValueType.Number }],
        ['fm2EisDiscrete2Raw', { name: PFDVars.fm2EisDiscrete2, type: SimVarValueType.Number }],
        ['fm1MdaRaw', { name: PFDVars.fm1MdaRaw, type: SimVarValueType.Number }],
        ['fm2MdaRaw', { name: PFDVars.fm2MdaRaw, type: SimVarValueType.Number }],
        ['fm1DhRaw', { name: PFDVars.fm1DhRaw, type: SimVarValueType.Number }],
        ['fm2DhRaw', { name: PFDVars.fm2DhRaw, type: SimVarValueType.Number }],
        ['fm1HealthyDiscrete', { name: PFDVars.fm1HealthyDiscrete, type: SimVarValueType.Number }],
        ['fm2HealthyDiscrete', { name: PFDVars.fm2HealthyDiscrete, type: SimVarValueType.Number }],
        ['fm1TransAltRaw', { name: PFDVars.fm1TransAltRaw, type: SimVarValueType.Number }],
        ['fm2TransAltRaw', { name: PFDVars.fm2TransAltRaw, type: SimVarValueType.Number }],
        ['fm1TransLvlRaw', { name: PFDVars.fm1TransLvlRaw, type: SimVarValueType.Number }],
        ['fm2TransLvlRaw', { name: PFDVars.fm2TransLvlRaw, type: SimVarValueType.Number }],
<<<<<<< HEAD
=======
        ['lgciuDiscreteWord1Raw', { name: PFDVars.lgciuDiscreteWord1Raw, type: SimVarValueType.Number }],
>>>>>>> 4652f094
    ])

    public constructor(bus: EventBus) {
        super(PFDSimvarPublisher.simvars, bus);
    }
}<|MERGE_RESOLUTION|>--- conflicted
+++ resolved
@@ -155,10 +155,7 @@
     fm2TransAltRaw: number;
     fm1TransLvlRaw: number;
     fm2TransLvlRaw: number;
-<<<<<<< HEAD
-=======
     lgciuDiscreteWord1Raw: number;
->>>>>>> 4652f094
 }
 
 export enum PFDVars {
@@ -314,10 +311,7 @@
     fm2TransAltRaw = 'L:A32NX_FM2_TRANS_ALT',
     fm1TransLvlRaw = 'L:A32NX_FM1_TRANS_LVL',
     fm2TransLvlRaw = 'L:A32NX_FM2_TRANS_LVL',
-<<<<<<< HEAD
-=======
     lgciuDiscreteWord1Raw = 'L:A32NX_LGCIU_1_DISCRETE_WORD_1',
->>>>>>> 4652f094
 }
 
 /** A publisher to poll and publish nav/com simvars. */
@@ -475,10 +469,7 @@
         ['fm2TransAltRaw', { name: PFDVars.fm2TransAltRaw, type: SimVarValueType.Number }],
         ['fm1TransLvlRaw', { name: PFDVars.fm1TransLvlRaw, type: SimVarValueType.Number }],
         ['fm2TransLvlRaw', { name: PFDVars.fm2TransLvlRaw, type: SimVarValueType.Number }],
-<<<<<<< HEAD
-=======
         ['lgciuDiscreteWord1Raw', { name: PFDVars.lgciuDiscreteWord1Raw, type: SimVarValueType.Number }],
->>>>>>> 4652f094
     ])
 
     public constructor(bus: EventBus) {

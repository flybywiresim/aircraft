import { ClockEvents, ComponentProps, DisplayComponent, EventBus, FSComponent, Subject, Subscribable, VNode } from '@microsoft/msfs-sdk';
<<<<<<< HEAD
import { Arinc429Word } from '@shared/arinc429';
import { ArincEventBus } from '@flybywiresim/fbw-sdk';
=======
import { Arinc429Word, ArincEventBus } from '@flybywiresim/fbw-sdk';
>>>>>>> 513ebafb
import { Arinc429Values } from './shared/ArincValueProvider';
import { PFDSimvars } from './shared/PFDSimvarPublisher';
import { LagFilter } from './PFDUtils';

interface VerticalSpeedIndicatorProps {
    bus: ArincEventBus,
    instrument: BaseInstrument,
    filteredRadioAltitude: Subscribable<number>,
}

interface TcasState {
    tcasState: number;
    isTcasCorrective: boolean;
    tcasRedZoneL: number;
    tcasRedZoneH: number;
    tcasGreenZoneL: number;
    tcasGreenZoneH: number;
}

export class VerticalSpeedIndicator extends DisplayComponent<VerticalSpeedIndicatorProps> {
    private yOffsetSub = Subject.create(0);

    private needleColour = Subject.create('Green');

    private radioAlt = new Arinc429Word(0);

    private vsFailed = FSComponent.createRef<SVGGElement>();

    private vsNormal = FSComponent.createRef<SVGGElement>();

    private lagFilter = new LagFilter(2);

    private needsUpdate = false;

    private vspeedTcas = FSComponent.createRef<VSpeedTcas>();

    private filteredRadioAltitude = 0;

    private tcasState: TcasState = {
        tcasState: 0,
        isTcasCorrective: false,
        tcasRedZoneL: 0,
        tcasRedZoneH: 0,
        tcasGreenZoneL: 0,
        tcasGreenZoneH: 0,
    };

    onAfterRender(node: VNode): void {
        super.onAfterRender(node);

        const sub = this.props.bus.getArincSubscriber<PFDSimvars & Arinc429Values & ClockEvents>();

        sub.on('tcasState').whenChanged().handle((s) => {
            this.tcasState.tcasState = s;
            this.needsUpdate = true;
        });

        sub.on('tcasCorrective').whenChanged().handle((s) => {
            this.tcasState.isTcasCorrective = s;
            this.needsUpdate = true;
        });
        sub.on('tcasRedZoneL').whenChanged().handle((s) => {
            this.tcasState.tcasRedZoneL = s;
            this.needsUpdate = true;
        });
        sub.on('tcasRedZoneH').whenChanged().handle((s) => {
            this.tcasState.tcasRedZoneH = s;
            this.needsUpdate = true;
        });
        sub.on('tcasGreenZoneL').whenChanged().handle((s) => {
            this.tcasState.tcasGreenZoneL = s;
            this.needsUpdate = true;
        });
        sub.on('tcasGreenZoneH').whenChanged().handle((s) => {
            this.tcasState.tcasGreenZoneH = s;
            this.needsUpdate = true;
        });

        sub.on('realTime').handle((_r) => {
            if (this.needsUpdate) {
                if (this.tcasState.tcasState === 2) {
                    this.needleColour.set('White');
                }
                this.vspeedTcas.instance.update(this.tcasState);
            }
        });

        sub.on('vs').withArinc429Precision(2).handle((vs) => {
            const filteredVS = this.lagFilter.step(vs.value, this.props.instrument.deltaTime / 1000);

            const absVSpeed = Math.abs(filteredVS);

            if (!vs.isNormalOperation()) {
                this.vsFailed.instance.style.visibility = 'visible';
                this.vsNormal.instance.style.visibility = 'hidden';
            } else {
                this.vsFailed.instance.style.visibility = 'hidden';
                this.vsNormal.instance.style.visibility = 'visible';
            }

            const radioAltitudeValid = !this.radioAlt.isNoComputedData() && !this.radioAlt.isFailureWarning();
            if (this.tcasState.tcasState !== 2) {
                if (
                    absVSpeed >= 6000
                    || (vs.value <= -2000 && radioAltitudeValid && this.filteredRadioAltitude <= 2500 && this.filteredRadioAltitude >= 1000)
                    || (vs.value <= -1200 && radioAltitudeValid && this.filteredRadioAltitude <= 1000)
                ) {
                    this.needleColour.set('Amber');
                } else {
                    this.needleColour.set('Green');
                }
            }

            const sign = Math.sign(filteredVS);

            if (absVSpeed < 1000) {
                this.yOffsetSub.set(filteredVS / 1000 * -27.22);
            } else if (absVSpeed < 2000) {
                this.yOffsetSub.set((filteredVS - sign * 1000) / 1000 * -10.1 - sign * 27.22);
            } else if (absVSpeed < 6000) {
                this.yOffsetSub.set((filteredVS - sign * 2000) / 4000 * -10.1 - sign * 37.32);
            } else {
                this.yOffsetSub.set(sign * -47.37);
            }
        });

        sub.on('chosenRa').handle((ra) => {
            this.radioAlt = ra;
        });

        this.props.filteredRadioAltitude.sub((filteredRadioAltitude) => {
            this.filteredRadioAltitude = filteredRadioAltitude;
        });
    }

    render(): VNode {
        return (
            <g>
                <path class="TapeBackground" d="m151.84 131.72 4.1301-15.623v-70.556l-4.1301-15.623h-5.5404v101.8z" />

                <g id="VSpeedFailText" ref={this.vsFailed}>
                    <text class="Blink9Seconds FontLargest Red EndAlign" x="153.13206" y="77.501472">V</text>
                    <text class="Blink9Seconds FontLargest Red EndAlign" x="153.13406" y="83.211388">/</text>
                    <text class="Blink9Seconds FontLargest Red EndAlign" x="152.99374" y="88.870819">S</text>
                </g>

                <VSpeedTcas ref={this.vspeedTcas} bus={this.props.bus} />

                <g id="VerticalSpeedGroup" ref={this.vsNormal}>
                    <g class="Fill White">
                        <path d="m149.92 54.339v-1.4615h1.9151v1.4615z" />
                        <path d="m149.92 44.26v-1.4615h1.9151v1.4615z" />
                        <path d="m149.92 34.054v-1.2095h1.9151v1.2095z" />
                        <path d="m151.84 107.31h-1.9151v1.4615h1.9151z" />
                        <path d="m151.84 117.39h-1.9151v1.4615h1.9151z" />
                        <path d="m151.84 127.59h-1.9151v1.2095h1.9151z" />
                    </g>
                    <g class="SmallStroke  White">
                        <path d="m149.92 67.216h1.7135h0" />
                        <path d="m151.84 48.569h-1.9151h0" />
                        <path d="m151.84 38.489h-1.9151h0" />
                        <path d="m149.92 94.43h1.7135h0" />
                        <path d="m151.84 113.08h-1.9151h0" />
                        <path d="m151.84 123.16h-1.9151h0" />
                    </g>
                    <g class="FontSmallest MiddleAlign Fill White">
                        <text x="148.47067" y="109.72845">1</text>
                        <text x="148.24495" y="119.8801">2</text>
                        <text x="148.27068" y="129.90607">6</text>
                        <text x="148.49667" y="55.316456">1</text>
                        <text x="148.26495" y="45.356102">2</text>
                        <text x="148.21367" y="35.195072">6</text>
                    </g>
                    <path class="Fill Yellow" d="m145.79 80.067h6.0476v1.5119h-6.0476z" />
                    <VSpeedNeedle yOffset={this.yOffsetSub} needleColour={this.needleColour} />

                    <VSpeedText bus={this.props.bus} yOffset={this.yOffsetSub} textColour={this.needleColour.map((c) => (c === 'White' ? 'Green' : c))} />
                </g>
            </g>
        );
    }
}

class VSpeedNeedle extends DisplayComponent<{ yOffset: Subscribable<number>, needleColour: Subscribable<string> }> {
    private outLineRef = FSComponent.createRef<SVGPathElement>();

    private indicatorRef = FSComponent.createRef<SVGPathElement>();

    onAfterRender(node: VNode): void {
        super.onAfterRender(node);

        const dxFull = 12;
        const dxBorder = 5;
        const centerX = 162.74;
        const centerY = 80.822;

        this.props.yOffset.sub((yOffset) => {
            const path = `m${centerX - dxBorder} ${centerY + dxBorder / dxFull * yOffset} l ${dxBorder - dxFull} ${(1 - dxBorder / dxFull) * yOffset}`;

            this.outLineRef.instance.setAttribute('d', path);
            this.indicatorRef.instance.setAttribute('d', path);
        });

        this.props.needleColour.sub((colour) => {
            this.indicatorRef.instance.setAttribute('class', `HugeStroke ${colour}`);
        }, true);
    }

    render(): VNode | null {
        return (
            <>
                <path ref={this.outLineRef} class="HugeOutline" />
                <path ref={this.indicatorRef} id="VSpeedIndicator" />
            </>
        );
    }
}

class VSpeedText extends DisplayComponent<{ bus: EventBus, yOffset: Subscribable<number>, textColour: Subscribable<string> }> {
    private vsTextRef = FSComponent.createRef<SVGTextElement>();

    private groupRef = FSComponent.createRef<SVGGElement>();

    onAfterRender(node: VNode): void {
        super.onAfterRender(node);

        const sub = this.props.bus.getSubscriber<Arinc429Values>();

        sub.on('vs').handle((vs) => {
            const absVSpeed = Math.abs(vs.value);

            if (absVSpeed < 200) {
                this.groupRef.instance.setAttribute('visibility', 'hidden');
                return;
            }
            this.groupRef.instance.setAttribute('visibility', 'visible');

            const sign = Math.sign(vs.value);

            const textOffset = this.props.yOffset.get() - sign * 2.4;

            const text = (Math.round(absVSpeed / 100) < 10 ? '0' : '') + Math.round(absVSpeed / 100).toString();
            this.vsTextRef.instance.textContent = text;
            this.groupRef.instance.setAttribute('transform', `translate(0 ${textOffset})`);
        });

        this.props.textColour.sub((colour) => {
            const className = `FontSmallest MiddleAlign ${colour}`;
            this.vsTextRef.instance.setAttribute('class', className);
        }, true);
    }

    render(): VNode {
        return (
            <g ref={this.groupRef} id="VSpeedTextGroup">
                <path class="BackgroundFill" d="m158.4 83.011h-7.0514v-4.3989h7.0514z" />
                <text ref={this.vsTextRef} id="VSpeedText" x="155.14055" y="82.554756" />
            </g>
        );
    }
}

interface VSpeedTcasProps extends ComponentProps {
    bus: EventBus;
}
class VSpeedTcas extends DisplayComponent<VSpeedTcasProps> {
    private tcasGroup = FSComponent.createRef<SVGGElement>();

    private nonCorrective = FSComponent.createRef<SVGGElement>();

    private background = FSComponent.createRef<SVGRectElement>();

    private redZoneElement = FSComponent.createRef<VSpeedTcasZone>();

    private greenZoneElement = FSComponent.createRef<VSpeedTcasZone>();

    private redZone = Subject.create(-1);

    private redZoneHigh = Subject.create(-1);

    private greenZone = Subject.create(-1);

    private greenZoneHigh = Subject.create(-1);

    private extended = Subject.create(false);

    private isCorrective = Subject.create(false);

    public update(state: TcasState) {
        if (state.tcasState !== 2) {
            this.tcasGroup.instance.classList.add('HiddenElement');
            this.nonCorrective.instance.classList.add('HiddenElement');
        } else if (state.isTcasCorrective) {
            this.tcasGroup.instance.classList.remove('HiddenElement');
            this.background.instance.classList.remove('HiddenElement');
            this.redZone.set(state.tcasRedZoneL);
            this.redZoneHigh.set(state.tcasRedZoneH);
            this.greenZone.set(state.tcasGreenZoneL);
            this.greenZoneHigh.set(state.tcasGreenZoneH);
            this.nonCorrective.instance.classList.add('HiddenElement');
        } else {
            this.background.instance.classList.add('HiddenElement');
            this.nonCorrective.instance.classList.add('HiddenElement');

            this.isCorrective.set(false);
            this.extended.set(false);
            this.redZone.set(state.tcasRedZoneL);
            this.redZoneHigh.set(state.tcasRedZoneH);
        }
    }

    render(): VNode {
        return (
            <>
                <g id="VerticalSpeedTCASGroup" ref={this.tcasGroup}>
                    <rect ref={this.background} class="TapeBackground" height="101.8" width="5.5404" y="29.92" x="151.84" />
                    <VSpeedTcasZone
                        ref={this.redZoneElement}
                        zoneBoundLow={this.redZone}
                        zoneBoundHigh={this.redZoneHigh}
                        zoneClass="Fill Red"
                        isCorrective={this.isCorrective}
                        extended={Subject.create(false)}
                    />
                    <VSpeedTcasZone
                        ref={this.greenZoneElement}
                        zoneBoundLow={this.greenZone}
                        zoneBoundHigh={this.greenZoneHigh}
                        zoneClass="Fill Green"
                        extended={this.extended}
                        isCorrective={this.isCorrective}
                    />
                </g>
                <g id="VerticalSpeedTCASGroupNonCorrective" ref={this.nonCorrective}>
                    <VSpeedTcasZone
                        zoneBoundLow={this.redZone}
                        zoneBoundHigh={this.redZoneHigh}
                        zoneClass="Fill Red"
                        extended={Subject.create(false)}
                        isCorrective={Subject.create(false)}
                    />
                </g>
            </>
        );
    }
}

interface VSpeedTcasZoneProps extends ComponentProps {
    zoneBoundLow: Subscribable<number>;
    zoneBoundHigh: Subscribable<number>;
    zoneClass: string;
    isCorrective: Subscribable<boolean>;
    extended: Subscribable<boolean>;
}
class VSpeedTcasZone extends DisplayComponent<VSpeedTcasZoneProps> {
    private zoneUpper = 0;

    private zoneLower = 0;

    private extended = false;

    private isCorrective = false;

    private path = FSComponent.createRef<SVGPathElement>();

    private getYoffset = (VSpeed: number) => {
        const absVSpeed = Math.abs(VSpeed);
        const sign = Math.sign(VSpeed);

        if (absVSpeed < 1000) {
            return VSpeed / 1000 * -27.22;
        }
        if (absVSpeed < 2000) {
            return (VSpeed - sign * 1000) / 1000 * -10.1 - sign * 27.22;
        }
        if (absVSpeed < 6000) {
            return (VSpeed - sign * 2000) / 4000 * -10.1 - sign * 37.32;
        }
        return sign * -47.37;
    };

    private drawTcasZone() {
        if (this.zoneLower !== -1 && this.zoneUpper !== -1) {
            let y1;
            let y2;
            let y3;
            let y4;

            if (this.zoneLower >= 6000) {
                y1 = 29.92;
            } else if (this.zoneLower <= -6000) {
                y1 = 131.72;
            } else {
                y1 = 80.822 + this.getYoffset(this.zoneLower);
            }

            if (this.zoneUpper >= 6000) {
                y2 = 29.92;
            } else if (this.zoneUpper <= -6000) {
                y2 = 131.72;
            } else {
                y2 = 80.822 + this.getYoffset(this.zoneUpper);
            }

            if ((Math.abs(this.zoneUpper) > 1750 && Math.abs(this.zoneUpper) > Math.abs(this.zoneLower))
                || (this.isCorrective && this.props.zoneClass === 'Fill Red')) {
                y3 = y2;
            } else {
                // y3 = 80.822 + getYoffset(zoneBounds[1] / 2);
                y3 = 80.822;
            }

            if (Math.abs(this.zoneLower) > 1750 && Math.abs(this.zoneLower) > Math.abs(this.zoneUpper)
                || (this.isCorrective && this.props.zoneClass === 'Fill Red')) {
                y4 = y1;
            } else {
                // y4 = 80.822 + getYoffset(zoneBounds[0] / 2);
                y4 = 80.822;
            }

            const x1 = 151.84;
            const x2 = this.extended ? 162.74 : 157.3804;

            this.path.instance.setAttribute('d', `m${x1},${y1} L${x1},${y2} L${x2},${y3} L${x2},${y4} L${x1},${y1}z`);
        }
    }

    onAfterRender(node: VNode): void {
        super.onAfterRender(node);

        this.props.zoneBoundLow.sub((z) => {
            this.zoneLower = z;
            this.drawTcasZone();
        });

        this.props.zoneBoundHigh.sub((z) => {
            this.zoneUpper = z;
            this.drawTcasZone();
        });

        this.props.extended.sub((z) => {
            this.extended = z;
            this.drawTcasZone();
        });

        this.props.isCorrective.sub((z) => {
            this.isCorrective = z;
            this.drawTcasZone();
        });
    }

    render(): VNode {
        return (
            <path ref={this.path} class={this.props.zoneClass} />
        );
    }
}<|MERGE_RESOLUTION|>--- conflicted
+++ resolved
@@ -1,10 +1,5 @@
 import { ClockEvents, ComponentProps, DisplayComponent, EventBus, FSComponent, Subject, Subscribable, VNode } from '@microsoft/msfs-sdk';
-<<<<<<< HEAD
-import { Arinc429Word } from '@shared/arinc429';
-import { ArincEventBus } from '@flybywiresim/fbw-sdk';
-=======
 import { Arinc429Word, ArincEventBus } from '@flybywiresim/fbw-sdk';
->>>>>>> 513ebafb
 import { Arinc429Values } from './shared/ArincValueProvider';
 import { PFDSimvars } from './shared/PFDSimvarPublisher';
 import { LagFilter } from './PFDUtils';
@@ -50,7 +45,7 @@
         tcasRedZoneH: 0,
         tcasGreenZoneL: 0,
         tcasGreenZoneH: 0,
-    };
+    }
 
     onAfterRender(node: VNode): void {
         super.onAfterRender(node);
@@ -360,11 +355,11 @@
     extended: Subscribable<boolean>;
 }
 class VSpeedTcasZone extends DisplayComponent<VSpeedTcasZoneProps> {
-    private zoneUpper = 0;
+    private zoneUpper =0;
 
     private zoneLower = 0;
 
-    private extended = false;
+    private extended =false;
 
     private isCorrective = false;
 

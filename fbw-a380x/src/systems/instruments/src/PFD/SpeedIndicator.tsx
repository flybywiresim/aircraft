--- conflicted
+++ resolved
@@ -1,12 +1,6 @@
 import { ClockEvents, DisplayComponent, EventBus, FSComponent, NodeReference, Subject, Subscribable, VNode } from '@microsoft/msfs-sdk';
-<<<<<<< HEAD
-import { Arinc429Word } from '@shared/arinc429';
-import { ArincEventBus } from '@flybywiresim/fbw-sdk';
-import { LagFilter, RateLimiter, SmoothSin } from './PFDUtils';
-=======
 import { Arinc429Word, ArincEventBus } from '@flybywiresim/fbw-sdk';
 import { LagFilter, RateLimiter } from './PFDUtils';
->>>>>>> 513ebafb
 import { PFDSimvars } from './shared/PFDSimvarPublisher';
 import { VerticalTape } from './VerticalTape';
 import { SimplaneValues } from './shared/SimplaneValueProvider';
@@ -567,20 +561,12 @@
 
                     <path id="SpeedTapeBackground" class="TapeBackground" d="m1.9058 123.56v-85.473h17.125v85.473z" />
                     <text id="SpeedFailText" class="Blink9Seconds FontLargest EndAlign Red" x="17.756115" y="83.386398">SPD</text>
-<<<<<<< HEAD
-                    <path id="SpeedTapeOutlineRight" class="NormalStroke Red" d={this.pathSub} />
-=======
->>>>>>> 513ebafb
 
                 </g>
 
                 <g id="SpeedTapeElementsGroup" ref={this.speedTapeElements}>
                     <path id="SpeedTapeBackground" class="TapeBackground" d="m1.9058 123.56v-85.473h17.125v85.473z" />
                     {/* Outline */}
-<<<<<<< HEAD
-                    <path id="SpeedTapeOutlineRight" class="NormalStroke White" d={this.pathSub} />
-=======
->>>>>>> 513ebafb
                     <VerticalTape
                         tapeValue={this.speedSub}
                         lowerLimit={30}
@@ -880,7 +866,7 @@
         holdValue: 100,
         isSpeedManaged: false,
         isMach: false,
-    };
+    }
 
     private handleManagedSpeed() {
         if (this.speedState.isSpeedManaged) {

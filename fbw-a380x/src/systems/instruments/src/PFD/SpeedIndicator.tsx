import { ClockEvents, DisplayComponent, EventBus, FSComponent, NodeReference, Subject, Subscribable, VNode } from '@microsoft/msfs-sdk';
import { Arinc429Word } from '@shared/arinc429';
import { LagFilter, RateLimiter, SmoothSin } from './PFDUtils';
import { PFDSimvars } from './shared/PFDSimvarPublisher';
import { VerticalTape } from './VerticalTape';
import { SimplaneValues } from './shared/SimplaneValueProvider';
import { Arinc429Values } from './shared/ArincValueProvider';
import { ArincEventBus } from "@flybywiresim/fbw-sdk";

const ValueSpacing = 10;
const DistanceSpacing = 10;
const DisplayRange = 42;

const VMO = 340;
const MMO = 0.89;

class V1BugElement extends DisplayComponent<{ bus: EventBus }> {
    private offsetSub = Subject.create('translate3d(0px, 0px, 0px)');

    private visibilitySub = Subject.create('hidden');

    private flightPhase = 0;

    private v1Speed = 0;

    onAfterRender(node: VNode): void {
        super.onAfterRender(node);

        const pf = this.props.bus.getSubscriber<PFDSimvars>();

        pf.on('v1').whenChanged().handle((g) => {
            this.v1Speed = g;
            this.getV1Offset();
            this.getV1Visibility();
        });

        pf.on('fwcFlightPhase').whenChanged().handle((g) => {
            this.flightPhase = g;
            this.getV1Visibility();
        });
    }

    private getV1Offset() {
        const offset = -this.v1Speed * DistanceSpacing / ValueSpacing;
        this.offsetSub.set(`transform:translate3d(0px, ${offset}px, 0px)`);
    }

    private getV1Visibility() {
        if (this.flightPhase <= 4 && this.v1Speed !== 0) {
            this.visibilitySub.set('visible');
        } else {
            this.visibilitySub.set('hidden');
        }
    }

    render(): VNode {
        return (
            <g id='V1BugGroup' style={this.offsetSub} visibility={this.visibilitySub}>
                <path class='NormalStroke Cyan' d='m16.613 80.82h5.4899' />
                <text class='FontLarge MiddleAlign Cyan' x='26.205544' y='82.96'>1</text>
            </g>
        );
    }
}

class VRBugElement extends DisplayComponent<{ bus: EventBus }> {
    private offsetSub = Subject.create('');

    private visibilitySub = Subject.create('hidden');

    private flightPhase = 0;

    private vrSpeed = 0;

    onAfterRender(node: VNode): void {
        super.onAfterRender(node);

        const pf = this.props.bus.getSubscriber<PFDSimvars>();

        pf.on('vr').whenChanged().handle((g) => {
            this.vrSpeed = g;
            this.getVrOffset();
            this.getVrVisibility();
        });

        pf.on('fwcFlightPhase').whenChanged().handle((g) => {
            this.flightPhase = g;
            this.getVrVisibility();
        });
    }

    private getVrOffset() {
        const offset = -this.vrSpeed * DistanceSpacing / ValueSpacing;
        this.offsetSub.set(`translate(0 ${offset})`);
    }

    private getVrVisibility() {
        if (this.flightPhase <= 4 && this.vrSpeed !== 0) {
            this.visibilitySub.set('visible');
        } else {
            this.visibilitySub.set('hidden');
        }
    }

    render(): VNode {
        return (
            <path
                visibility={this.visibilitySub}
                transform={this.offsetSub}
                id='RotateSpeedMarker'
                class='NormalStroke Cyan'
                d='m21.549 80.82a1.2592 1.2599 0 1 0-2.5184 0 1.2592 1.2599 0 1 0 2.5184 0z'
            />
        );
    }
}

class VAlphaProtBar extends DisplayComponent<{ bus: ArincEventBus }> {
    private VAprotIndicator = FSComponent.createRef<SVGPathElement>();

    private airSpeed = new Arinc429Word(0);

    private vAlphaProt = new Arinc429Word(0);

    private fcdc1DiscreteWord1 = new Arinc429Word(0);

    private fcdc2DiscreteWord1 = new Arinc429Word(0);

    private setAlphaProtBarPath() {
        const normalLawActive = this.fcdc1DiscreteWord1.getBitValueOr(11, false) || this.fcdc2DiscreteWord1.getBitValueOr(11, false);
        if (this.airSpeed.value - this.vAlphaProt.value > DisplayRange || this.vAlphaProt.isFailureWarning() || this.vAlphaProt.isNoComputedData() || !normalLawActive) {
            this.VAprotIndicator.instance.style.visibility = 'hidden';
        } else {
            this.VAprotIndicator.instance.style.visibility = 'visible';

            const delta = Math.max(this.airSpeed.value - this.vAlphaProt.value, -DisplayRange);
            const offset = delta * DistanceSpacing / ValueSpacing;

            this.VAprotIndicator.instance.style.transform = `translate3d(0px, ${offset}px, 0px)`;
        }
    }

    onAfterRender(node: VNode): void {
        super.onAfterRender(node);

<<<<<<< HEAD
        const pf = this.props.bus.getSubscriber<PFDSimvars & Arinc429Values>();

        pf.on('vfeNext').whenChanged().handle((vfe) => {
            if (this.altitude.value < 15000 && this.flapHandleIndex < 4) {
                const offset = -vfe * DistanceSpacing / ValueSpacing;
                this.vfeNext.instance.classList.remove('HiddenElement');
                this.vfeNext.instance.style.transform = `translate3d(0px, ${offset}px, 0px)`;
            } else {
                this.vfeNext.instance.classList.add('HiddenElement');
            }
        });

        pf.on('altitudeAr').withPrecision(2).handle((a) => {
            this.altitude = a;
            if (this.altitude.isNormalOperation() && this.altitude.value < 15000 && this.flapHandleIndex < 4) {
                this.vfeNext.instance.classList.remove('HiddenElement');
            } else {
                this.vfeNext.instance.classList.add('HiddenElement');
            }
        });

        pf.on('flapHandleIndex').whenChanged().handle((a) => {
            this.flapHandleIndex = a;
            if (this.altitude.isNormalOperation() && this.altitude.value < 15000 && this.flapHandleIndex < 4) {
                this.vfeNext.instance.classList.remove('HiddenElement');
            } else {
                this.vfeNext.instance.classList.add('HiddenElement');
            }
        });

        pf.on('speedAr').handle((airSpeed) => {
            this.airSpeed = airSpeed;
            this.setOutline();
            this.vMaxRef.forEach((el, index) => {
                const isInRange = this.vMax <= this.speedSub.get() + DisplayRange;
                if (isInRange) {
                    let elementValue = this.vMax + 5.040 * index;

                    let offset = -elementValue * DistanceSpacing / ValueSpacing;
                    // if the lowest bug is below the speedtape place it on top again
                    if (-offset < this.speedSub.get() - 45) {
                        elementValue = (this.vMax + 5.040 * (index + 30));

                        offset = -elementValue * DistanceSpacing / ValueSpacing;
                    }
                    el.instance.style.transform = `translate3d(0px, ${offset}px, 0px)`;
                    el.instance.style.visibility = 'visible';
                } else {
                    el.instance.style.visibility = 'hidden';
                }
            });
        });

        pf.on('alphaProt').withPrecision(2).handle((a) => {
            this.alphaProtRef.forEach((el, index) => {
                const elementValue = a + -1 * 2.923 * index;
                const offset = -elementValue * DistanceSpacing / ValueSpacing;
                el.instance.style.transform = `translate3d(0px, ${offset}px, 0px)`;
            });
=======
        const sub = this.props.bus.getArincSubscriber<PFDSimvars & Arinc429Values>();
>>>>>>> 1cbb1d2e

        sub.on('speedAr').withArinc429Precision(2).handle((s) => {
            this.airSpeed = s;
            this.setAlphaProtBarPath();
        });

        sub.on('vAlphaProt').withArinc429Precision(2).handle((word) => {
            this.vAlphaProt = word;
            this.setAlphaProtBarPath();
        });

        sub.on('fcdc1DiscreteWord1').handle((word) => {
            this.fcdc1DiscreteWord1 = word;
            this.setAlphaProtBarPath();
        });

        sub.on('fcdc2DiscreteWord1').handle((word) => {
            this.fcdc2DiscreteWord1 = word;
            this.setAlphaProtBarPath();
        });
    }

    render(): VNode {
        return (
            <path
                id='VAlphaProtBarberpole'
                ref={this.VAprotIndicator}
                class='BarAmber'
                // eslint-disable-next-line max-len
                d='m19.031 169.9v-1.4111h2.9213v1.4111zm2.9213-2.923v1.5119m0-4.4349v1.5119m-2.9213 1.4111v-1.4111h2.9213v1.4111zm2.9213-5.8461v1.5119m-2.9213 1.4111v-1.4111h2.9213v1.4111zm2.9213-5.8461v1.5119m-2.9213 1.4111v-1.4111h2.9213v1.4111zm0-10.18h2.9213v1.4111h-2.9213zm2.9213 4.3341v1.5119m-2.9213 1.4111v-1.4111h2.9213v1.4111zm2.9213-5.846v1.5119m-2.9213 1.4111v-1.4111h2.9213v1.4111zm0-5.846v-1.4111h2.9213v1.4111zm2.9213 0v1.5119m0-4.4349v1.5119m0-4.4349v1.5119m-2.9213 1.4111v-1.4111h2.9213v1.4111zm2.9213-5.8461v1.5119m-2.9213 1.4111v-1.4111h2.9213v1.4111zm2.9213-5.8461v1.5119m-2.9213 1.4111v-1.4111h2.9213v1.4111zm0-10.18h2.9213v1.4111h-2.9213zm2.9213 4.3341v1.5119m-2.9213 1.4111v-1.4111h2.9213v1.4111zm2.9213-5.846v1.5119m-2.9213 1.4111v-1.4111h2.9213v1.4111zm0-5.846v-1.4111h2.9213v1.4111zm2.9213 0v1.5119m0-4.4349v1.5119m0-4.4349v1.5119m-2.9213 1.4111v-1.4111h2.9213v1.4111zm2.9213-5.8461v1.5119m-2.9213 1.4111v-1.4111h2.9213v1.4111zm2.9213-5.8461v1.5119m-2.9213 1.4111v-1.4111h2.9213v1.4111zm0-10.18h2.9213v1.4111h-2.9213zm2.9213 4.3341v1.5119m-2.9213 1.4111v-1.4111h2.9213v1.4111zm2.9213-5.846v1.5119m-2.9213 1.4111v-1.4111h2.9213v1.4111zm0-5.846v-1.4111h2.9213v1.4111zm2.9213 0v1.5119m0-4.4349v1.5119m0-4.4349v1.5119m-2.9213 1.4111v-1.4111h2.9213v1.4111zm2.9213-5.8461v1.5119m-2.9213 1.4111v-1.4111h2.9213v1.4111zm2.9213-5.8461v1.5119m-2.9213 1.4111v-1.4111h2.9213v1.4111zm0-10.18h2.9213v1.4111h-2.9213zm2.9213 4.3341v1.5119m-2.9213 1.4111v-1.4111h2.9213v1.4111zm2.9213-5.846v1.5119m-2.9213 1.4111v-1.4111h2.9213v1.4111zm0-5.846v-1.4111h2.9213v1.4111zm2.9213 0v1.5119m0-4.4349v1.5119m0-4.4349v1.5119m-2.9213 1.4111v-1.4111h2.9213v1.4111zm1.9748-4.3341h0.94654v1.4111h-2.9213v-1.4111z'
            />
        );
    }
}

class FlapsSpeedPointBugs extends DisplayComponent<{ bus: ArincEventBus }> {
    private greenDotBug = FSComponent.createRef<SVGGElement>();

    private flapsBug = FSComponent.createRef<SVGGElement>();

    private slatBug = FSComponent.createRef<SVGGElement>();

    render(): VNode {
        return (
            <>
                <g id='GreenDotSpeedMarker' ref={this.greenDotBug} style='transform:translate3d(0px, 0px,0px)'>
                    <path class='ThickOutline' d='m20.29 80.85a1.2592 1.2599 0 1 0-2.5184 0 1.2592 1.2599 0 1 0 2.5184 0z' />
                    <path class='ThickStroke Green' d='m20.29 80.85a1.2592 1.2599 0 1 0-2.5184 0 1.2592 1.2599 0 1 0 2.5184 0z' />
                </g>
                <g id='FlapsSlatsBug' ref={this.flapsBug} style='transform: translate3d(0px, 0px,0px)'>
                    <path class='NormalStroke Green' d='m19.031 80.82h3.8279' />
                    <text class='FontLarge MiddleAlign Green' x='27.536509' y='83.327988'>F</text>
                </g>
                <g id='FlapsSlatsBug' ref={this.slatBug} style='transform: translate3d(0px, 0px,0px)'>
                    <path class='NormalStroke Green' d='m19.031 80.82h3.8279' />
                    <text class='FontLarge MiddleAlign Green' x='27.536509' y='83.327988'>S</text>
                </g>
            </>
        );
    }

    onAfterRender(node: VNode): void {
        super.onAfterRender(node);

        const sub = this.props.bus.getArincSubscriber<PFDSimvars & Arinc429Values>();

        sub.on('vMan').withArinc429Precision(2)
            .handle((gd) => {
                if (gd.isNormalOperation()) {
                    this.greenDotBug.instance.style.visibility = 'visible';
                    this.greenDotBug.instance.style.transform = `translate3d(0px,${getSpeedTapeOffset(gd.value)}px, 0px`;
                } else {
                    this.greenDotBug.instance.style.visibility = 'hidden';
                }
            });
        sub.on('v4').withArinc429Precision(2)
            .handle((sls) => {
                if (sls.isNormalOperation()) {
                    this.slatBug.instance.style.visibility = 'visible';
                    this.slatBug.instance.style.transform = `translate3d(0px,${getSpeedTapeOffset(sls.value)}px, 0px`;
                } else {
                    this.slatBug.instance.style.visibility = 'hidden';
                }
            });
        sub.on('v3').withArinc429Precision(2)
            .handle((fs) => {
                if (fs.isNormalOperation()) {
                    this.flapsBug.instance.style.visibility = 'visible';
                    this.flapsBug.instance.style.transform = `translate3d(0px,${getSpeedTapeOffset(fs.value)}px, 0px`;
                } else {
                    this.flapsBug.instance.style.visibility = 'hidden';
                }
            });
    }
}

const getSpeedTapeOffset = (speed: number): number => -speed * DistanceSpacing / ValueSpacing;

export class AirspeedIndicatorOfftape extends DisplayComponent<{ bus: ArincEventBus }> {
    private lowerRef = FSComponent.createRef<SVGGElement>();

    private offTapeRef = FSComponent.createRef<SVGGElement>();

    private offTapeFailedRef = FSComponent.createRef<SVGGElement>();

    private decelRef = FSComponent.createRef<SVGTextElement>();

    private onGround = true;

    private leftMainGearCompressed = true;

    private rightMainGearCompressed = true;

    onAfterRender(node: VNode): void {
        super.onAfterRender(node);

        const sub = this.props.bus.getSubscriber<PFDSimvars & Arinc429Values>();

        sub.on('leftMainGearCompressed').whenChanged().handle((g) => {
            this.leftMainGearCompressed = g;
            this.onGround = this.rightMainGearCompressed || g;
        });

        sub.on('rightMainGearCompressed').whenChanged().handle((g) => {
            this.rightMainGearCompressed = g;
            this.onGround = this.leftMainGearCompressed || g;
        });

        sub.on('speedAr').handle((speed) => {
            let airspeedValue: number;
            if (speed.isFailureWarning() || (speed.isNoComputedData() && !this.onGround)) {
                airspeedValue = NaN;
            } else if (speed.isNoComputedData()) {
                airspeedValue = 30;
            } else {
                airspeedValue = speed.value;
            }
            if (Number.isNaN(airspeedValue)) {
                this.offTapeRef.instance.classList.add('HiddenElement');
                this.offTapeFailedRef.instance.classList.remove('HiddenElement');
            } else {
                this.offTapeRef.instance.classList.remove('HiddenElement');
                this.offTapeFailedRef.instance.classList.add('HiddenElement');

                const clampedSpeed = Math.max(Math.min(airspeedValue, 660), 30);
                const showLower = clampedSpeed > 72;

                if (showLower) {
                    this.lowerRef.instance.setAttribute('visibility', 'visible');
                } else {
                    this.lowerRef.instance.setAttribute('visibility', 'hidden');
                }
            }
        });

        sub.on('autoBrakeDecel').whenChanged().handle((a) => {
            if (a) {
                this.decelRef.instance.style.visibility = 'visible';
            } else {
                this.decelRef.instance.style.visibility = 'hidden';
            }
        });
    }

    render(): VNode {
        return (
            <>
                <g id='OfftapeFailedGroup' ref={this.offTapeFailedRef}>
                    <path id='SpeedTapeOutlineUpper' class='NormalStroke Red' d='m1.9058 38.086h21.859' />
                    <path id='SpeedTapeOutlineLower' class='NormalStroke Red' d='m1.9058 123.56h21.859' />
                </g>
                <g id='SpeedOfftapeGroup' ref={this.offTapeRef}>
                    <path id='SpeedTapeOutlineUpper' class='NormalStroke White' d='m1.9058 38.086h21.859' />
                    <SpeedTarget bus={this.props.bus} />
                    <text id='AutoBrkDecel' ref={this.decelRef} class='FontMedium EndAlign Green' x='20.53927' y='129.06996'>DECEL</text>
                    <path class='Fill Yellow SmallOutline' d='m13.994 80.46v0.7257h6.5478l3.1228 1.1491v-3.0238l-3.1228 1.1491z' />
                    <path class='Fill Yellow SmallOutline' d='m0.092604 81.185v-0.7257h2.0147v0.7257z' />
                    <path id='SpeedTapeOutlineLower' ref={this.lowerRef} class='NormalStroke White' d='m1.9058 123.56h21.859' />
                </g>
            </>

        );
    }
}

class VMaxBar extends DisplayComponent<{ bus: ArincEventBus }> {
    private VMaxIndicator = FSComponent.createRef<SVGPathElement>();

    private airSpeed = new Arinc429Word(0);

    private vMax = new Arinc429Word(0);

    private staticPressure = new Arinc429Word(0);

    private setVMaxBarPath() {
        const vMax = this.vMax.isNormalOperation() ? this.vMax.value : this.computeFallbackVMax();

        if (this.airSpeed.value - vMax < -DisplayRange) {
            this.VMaxIndicator.instance.style.visibility = 'hidden';
        } else {
            this.VMaxIndicator.instance.style.visibility = 'visible';

            const delta = Math.min(this.airSpeed.value - vMax, DisplayRange);
            const offset = delta * DistanceSpacing / ValueSpacing;

            this.VMaxIndicator.instance.style.transform = `translate3d(0px, ${offset}px, 0px)`;
        }
    }

    private computeFallbackVMax() {
        return Math.min(
            VMO,
            this.staticPressure.isNormalOperation() ? computeCasFromMach(MMO, this.staticPressure.value) : Infinity,
        );
    }

    onAfterRender(node: VNode): void {
        super.onAfterRender(node);

        const sub = this.props.bus.getArincSubscriber<PFDSimvars & Arinc429Values>();

        sub.on('speedAr').withArinc429Precision(2).handle((s) => {
            this.airSpeed = s;
            this.setVMaxBarPath();
        });

        sub.on('vMax').withArinc429Precision(2).handle((v) => {
            this.vMax = v;
            this.setVMaxBarPath();
        });

        sub.on('staticPressure').withArinc429Precision(2).handle((p) => {
            this.staticPressure = p;
        });
    }

    render(): VNode {
        return (
            <path
                id='OverspeedBarberpole'
                ref={this.VMaxIndicator}
                class='BarRed'
                // eslint-disable-next-line max-len
                d='m22.053-2.2648v-2.6206m-3.022-2.419v2.419h3.022v-2.419zm3.022 10.079v-2.6206m0 7.6603v-2.6206m0 7.6603v-2.6206m0 7.6603v-2.6206m0-12.498h-3.022v2.4191h3.022zm0 12.498v-2.4191h-3.022v2.4191zm0-7.4588v2.4191h-3.022v-2.4191zm-3.022-10.079v2.419h3.022v-2.419zm3.022 25.198v-2.6206m0 7.6603v-2.6206m0 7.6603v-2.6206m0 7.6603v-2.6206m0-12.498h-3.022v2.4191h3.022zm0 12.498v-2.4191h-3.022v2.4191zm0-7.4588v2.4191h-3.022v-2.4191zm-3.022-10.079v2.419h3.022v-2.419zm3.022 25.198v-2.6206m0 7.6603v-2.6206m0 7.6603v-2.6206m0 7.6603v-2.6206m0-12.498h-3.022v2.4191h3.022zm0 12.498v-2.4191h-3.022v2.4191zm0-7.4588v2.4191h-3.022v-2.4191zm-3.022-10.079v2.419h3.022v-2.419zm3.022 25.198v-2.6206m0 7.6603v-2.6206m0 7.6603v-2.6206m0 7.6603v-2.6206m-3.022 5.0397h3.022v-2.4191h-3.022zm3.022-17.538h-3.022v2.4191h3.022zm0 12.498v-2.4191h-3.022v2.4191zm0-7.4588v2.4191h-3.022v-2.4191zm-3.022-10.079v2.419h3.022v-2.419z'
            />
        );
    }
}

class VStallWarnBar extends DisplayComponent<{ bus: ArincEventBus }> {
    private VStallWarnIndicator = FSComponent.createRef<SVGPathElement>();

    private airSpeed = new Arinc429Word(0);

    private vStallWarn = new Arinc429Word(0);

    private fcdc1DiscreteWord1 = new Arinc429Word(0);

    private fcdc2DiscreteWord1 = new Arinc429Word(0);

    private setVStallWarnBarPath() {
        const normalLawActive = this.fcdc1DiscreteWord1.getBitValueOr(11, false) || this.fcdc2DiscreteWord1.getBitValueOr(11, false);
        if (this.airSpeed.value - this.vStallWarn.value > DisplayRange || this.vStallWarn.isFailureWarning() || this.vStallWarn.isNoComputedData() || normalLawActive) {
            this.VStallWarnIndicator.instance.style.visibility = 'hidden';
        } else {
            this.VStallWarnIndicator.instance.style.visibility = 'visible';

            const delta = Math.max(this.airSpeed.value - this.vStallWarn.value, -DisplayRange);
            const offset = delta * DistanceSpacing / ValueSpacing;

            this.VStallWarnIndicator.instance.style.transform = `translate3d(0px, ${offset}px, 0px)`;
        }
    }

    onAfterRender(node: VNode): void {
        super.onAfterRender(node);

        const sub = this.props.bus.getArincSubscriber<PFDSimvars & Arinc429Values>();

        sub.on('speedAr').withArinc429Precision(2).handle((s) => {
            this.airSpeed = s;
            this.setVStallWarnBarPath();
        });

        sub.on('vStallWarn').withArinc429Precision(2).handle((v) => {
            this.vStallWarn = v;
            this.setVStallWarnBarPath();
        });

        sub.on('fcdc1DiscreteWord1').handle((word) => {
            this.fcdc1DiscreteWord1 = word;
            this.setVStallWarnBarPath();
        });

        sub.on('fcdc2DiscreteWord1').handle((word) => {
            this.fcdc2DiscreteWord1 = word;
            this.setVStallWarnBarPath();
        });
    }

    render(): VNode {
        return (
            <path
                id='StallWarnBarberpole'
                ref={this.VStallWarnIndicator}
                class='BarRed'
                // eslint-disable-next-line max-len
                d='m22.053 85.835v-2.6206m-3.022-2.419v2.419h3.022v-2.419zm3.022 10.079v-2.6206m0 7.6603v-2.6206m0 7.6603v-2.6206m0 7.6603v-2.6206m0-12.498h-3.022v2.4191h3.022zm0 12.498v-2.419h-3.022v2.419zm0-7.4588v2.4191h-3.022v-2.4191zm-3.022-10.079v2.419h3.022v-2.419zm3.022 25.198v-2.6206m0 7.6603v-2.6206m0 7.6603v-2.6206m0 7.6603v-2.6206m0-12.498h-3.022v2.419h3.022zm0 12.498v-2.4191h-3.022v2.4191zm0-7.4588v2.4191h-3.022v-2.4191zm-3.022-10.079v2.419h3.022v-2.419zm3.022 25.198v-2.6206m0 7.6603v-2.6206m0 7.6603v-2.6206m0 7.6603v-2.6206m0-12.498h-3.022v2.4191h3.022zm0 12.498v-2.4191h-3.022v2.4191zm0-7.4588v2.4191h-3.022v-2.4191zm-3.022-10.079v2.419h3.022v-2.419zm3.022 25.198v-2.6206m0 7.6603v-2.6206m0 7.6603v-2.6206m0 7.6603v-2.6206m-3.022 5.0397h3.022v-2.4191h-3.022zm3.022-17.538h-3.022v2.419h3.022zm0 12.498v-2.419h-3.022v2.419zm0-7.4588v2.4191h-3.022v-2.4191zm-3.022-10.079v2.419h3.022v-2.419z'
            />
        );
    }
}

interface AirspeedIndicatorProps {
    bus: ArincEventBus;
    instrument: BaseInstrument;
}

export class AirspeedIndicator extends DisplayComponent<AirspeedIndicatorProps> {
    private speedSub = Subject.create<number>(0);

    private speedTapeElements: NodeReference<SVGGElement> = FSComponent.createRef();

    private failedGroup: NodeReference<SVGGElement> = FSComponent.createRef();

    private showBarsRef = FSComponent.createRef<SVGGElement>();

    private vfeNext = FSComponent.createRef<SVGPathElement>();

    private barTimeout = 0;

    private onGround = Subject.create(true);

    private airSpeed = new Arinc429Word(0);

    private leftMainGearCompressed: boolean;

    private rightMainGearCompressed: boolean;

    private pathSub = Subject.create('');

    private setOutline() {
        let airspeedValue: number;
        if (this.airSpeed.isFailureWarning() || (this.airSpeed.isNoComputedData() && !this.onGround.get())) {
            airspeedValue = NaN;
        } else if (this.airSpeed.isNoComputedData()) {
            airspeedValue = 30;
        } else {
            airspeedValue = this.airSpeed.value;
        }
        this.speedSub.set(airspeedValue);

        if (Number.isNaN(airspeedValue)) {
            this.speedTapeElements.instance.classList.add('HiddenElement');
            this.failedGroup.instance.classList.remove('HiddenElement');
        } else {
            this.speedTapeElements.instance.classList.remove('HiddenElement');
            this.failedGroup.instance.classList.add('HiddenElement');
        }

        const length = 42.9 + Math.max(Math.max(Math.min(Number.isNaN(airspeedValue) ? 100 : airspeedValue, 72.1), 30) - 30, 0);
        this.pathSub.set(`m19.031 38.086v${length}`);
    }

    onAfterRender(node: VNode): void {
        super.onAfterRender(node);

        const pf = this.props.bus.getArincSubscriber<PFDSimvars & Arinc429Values>();

        pf.on('vFeNext').withArinc429Precision(2).handle((vfe) => {
            if (vfe.isNormalOperation()) {
                const offset = -vfe.value * DistanceSpacing / ValueSpacing;
                this.vfeNext.instance.classList.remove('HiddenElement');
                this.vfeNext.instance.style.transform = `translate3d(0px, ${offset}px, 0px)`;
            } else {
                this.vfeNext.instance.classList.add('HiddenElement');
            }
        });

        pf.on('speedAr').withArinc429Precision(3).handle((airSpeed) => {
            this.airSpeed = airSpeed;
            this.setOutline();
        });

        pf.on('leftMainGearCompressed').whenChanged().handle((g) => {
            this.leftMainGearCompressed = g;
            this.onGround.set(this.rightMainGearCompressed || g);
            this.setOutline();
        });

        pf.on('rightMainGearCompressed').whenChanged().handle((g) => {
            this.rightMainGearCompressed = g;
            this.onGround.set(this.leftMainGearCompressed || g);
            this.setOutline();
        });

        // showBars replacement
        this.onGround.sub((g) => {
            if (g) {
                this.showBarsRef.instance.style.display = 'none';
                clearTimeout(this.barTimeout);
            } else {
                this.barTimeout = setTimeout(() => {
                    this.showBarsRef.instance.style.display = 'block';
                }, 10000) as unknown as number;
            }
            this.setOutline();
        });
    }

    render(): VNode {
        return (

            <>
                <g id='FailedGroup' ref={this.failedGroup} class='HiddenElement'>

                    <path id='SpeedTapeBackground' class='TapeBackground' d='m1.9058 123.56v-85.473h17.125v85.473z' />
                    <text id='SpeedFailText' class='Blink9Seconds FontLargest EndAlign Red' x='17.756115' y='83.386398'>SPD</text>
                    <path id='SpeedTapeOutlineRight' class='NormalStroke Red' d={this.pathSub} />

                </g>

                <g id='SpeedTapeElementsGroup' ref={this.speedTapeElements}>
                    <path id='SpeedTapeBackground' class='TapeBackground' d='m1.9058 123.56v-85.473h17.125v85.473z' />
                    {/* Outline */}
                    <path id='SpeedTapeOutlineRight' class='NormalStroke White' d={this.pathSub} />
                    <VerticalTape
                        tapeValue={this.speedSub}
                        lowerLimit={30}
                        upperLimit={660}
                        valueSpacing={ValueSpacing}
                        displayRange={DisplayRange + 6}
                        distanceSpacing={DistanceSpacing}
                        type='speed'
                    >

                        <V1BugElement bus={this.props.bus} />
                        <VRBugElement bus={this.props.bus} />
                        <FlapsSpeedPointBugs bus={this.props.bus} />
                        <path id='VFeNextMarker' ref={this.vfeNext} class='NormalStroke Amber' d='m19.031 81.34h-2.8709m0-1.0079h2.8709' />
                        <VProtBug bus={this.props.bus} />

                    </VerticalTape>

                    <VMaxBar bus={this.props.bus} />
                    <VAlphaProtBar bus={this.props.bus} />
                    <VStallWarnBar bus={this.props.bus} />
                    <g ref={this.showBarsRef}>
                        <VLsBar bus={this.props.bus} />
                    </g>
                    <VAlphaLimBar bus={this.props.bus} />
                    <SpeedTrendArrow airspeed={this.speedSub} instrument={this.props.instrument} bus={this.props.bus} />

                    <V1Offtape bus={this.props.bus} />
                </g>

            </>
        );
    }
}

class SpeedTrendArrow extends DisplayComponent<{ airspeed: Subscribable<number>, instrument: BaseInstrument, bus: EventBus }> {
    private refElement = FSComponent.createRef<SVGGElement>();

    private arrowBaseRef = FSComponent.createRef<SVGPathElement>();

    private arrowHeadRef = FSComponent.createRef<SVGPathElement>();

    private offset = Subject.create<string>('');

    private pathString = Subject.create<string>('');

    private lagFilter = new LagFilter(1.6);

    private airspeedAccRateLimiter = new RateLimiter(1.2, -1.2);

    private previousAirspeed = 0;

    onAfterRender(node: VNode): void {
        super.onAfterRender(node);

        const sub = this.props.bus.getSubscriber<ClockEvents>();

        sub.on('realTime').handle((_t) => {
            const { deltaTime } = this.props.instrument;
            const clamped = Math.max(this.props.airspeed.get(), 30);
            const airspeedAcc = (clamped - this.previousAirspeed) / deltaTime * 1000;
            this.previousAirspeed = clamped;

            let filteredAirspeedAcc = this.lagFilter.step(airspeedAcc, deltaTime / 1000);
            filteredAirspeedAcc = this.airspeedAccRateLimiter.step(filteredAirspeedAcc, deltaTime / 1000);

            const targetSpeed = filteredAirspeedAcc * 10;

            if (Math.abs(targetSpeed) < 1) {
                this.refElement.instance.style.visibility = 'hidden';
            } else {
                this.refElement.instance.style.visibility = 'visible';
                let pathString;
                const sign = Math.sign(filteredAirspeedAcc);

                const offset = -targetSpeed * DistanceSpacing / ValueSpacing;
                const neutralPos = 80.823;
                if (sign > 0) {
                    pathString = `m15.455 ${neutralPos + offset} l -1.2531 2.4607 M15.455 ${neutralPos + offset} l 1.2531 2.4607`;
                } else {
                    pathString = `m15.455 ${neutralPos + offset} l 1.2531 -2.4607 M15.455 ${neutralPos + offset} l -1.2531 -2.4607`;
                }

                this.offset.set(`m15.455 80.823v${offset.toFixed(10)}`);

                this.pathString.set(pathString);
            }
        });
    }

    render(): VNode | null {
        return (
            <g id='SpeedTrendArrow' ref={this.refElement}>
                <path id='SpeedTrendArrowBase' ref={this.arrowBaseRef} class='NormalStroke Yellow' d={this.offset} />
                <path id='SpeedTrendArrowHead' ref={this.arrowHeadRef} class='NormalStroke Yellow' d={this.pathString} />
            </g>
        );
    }
}

class VLsBar extends DisplayComponent<{ bus: ArincEventBus }> {
    private vlsPath = Subject.create<string>('');

    private vlsVisbility = Subject.create<string>('hidden');

    private vAlphaProt = new Arinc429Word(0);

    private vStallWarn = new Arinc429Word(0);

    private airSpeed = new Arinc429Word(0);

    private vls = new Arinc429Word(0);

    private fcdc1DiscreteWord1 = new Arinc429Word(0);

    private fcdc2DiscreteWord1 = new Arinc429Word(0);

    private setVlsPath() {
        if (this.vls.isNormalOperation()) {
            this.vlsVisbility.set('visible');

            const normalLawActive = this.fcdc1DiscreteWord1.getBitValueOr(11, false) || this.fcdc2DiscreteWord1.getBitValueOr(11, false);

            const VLsPos = (this.airSpeed.value - this.vls.value) * DistanceSpacing / ValueSpacing + 80.818;
            const offset = (this.vls.value - (normalLawActive ? this.vAlphaProt.valueOr(0) : this.vStallWarn.valueOr(0))) * DistanceSpacing / ValueSpacing;

            this.vlsPath.set(`m19.031 ${VLsPos}h 1.9748v${offset}`);
        } else {
            this.vlsVisbility.set('hidden');
        }
    }

    onAfterRender(node: VNode): void {
        super.onAfterRender(node);

        const sub = this.props.bus.getArincSubscriber<Arinc429Values & PFDSimvars & ClockEvents>();

        sub.on('vAlphaProt').withArinc429Precision(2).handle((a) => {
            this.vAlphaProt = a;
            this.setVlsPath();
        });

        sub.on('vStallWarn').withArinc429Precision(2).handle((a) => {
            this.vStallWarn = a;
            this.setVlsPath();
        });

<<<<<<< HEAD
        sub.on('speedAr').withPrecision(2).handle((s) => {
            this.vlsState.airSpeed = s.value;
            this.setVlsPath(this.vlsState.vls);
=======
        sub.on('speedAr').withArinc429Precision(2).handle((s) => {
            this.airSpeed = s;
            this.setVlsPath();
        });

        sub.on('vLs').withArinc429Precision(2).handle((vls) => {
            this.vls = vls;
            this.setVlsPath();
        });

        sub.on('fcdc1DiscreteWord1').handle((word) => {
            this.fcdc1DiscreteWord1 = word;
            this.setVlsPath();
>>>>>>> 1cbb1d2e
        });

        sub.on('fcdc2DiscreteWord1').handle((word) => {
            this.fcdc2DiscreteWord1 = word;
            this.setVlsPath();
        });
    }

    render(): VNode {
        return <path id='VLsIndicator' class='NormalStroke Amber' d={this.vlsPath} visibility={this.vlsVisbility} />;
    }
}

class VAlphaLimBar extends DisplayComponent<{ bus: ArincEventBus }> {
    private VAlimIndicator = FSComponent.createRef<SVGPathElement>();

    private airSpeed = new Arinc429Word(0);

    private vAlphaLim = new Arinc429Word(0);

    private fcdc1DiscreteWord1 = new Arinc429Word(0);

    private fcdc2DiscreteWord1 = new Arinc429Word(0);

    private setAlphaLimBarPath() {
        const normalLawActive = this.fcdc1DiscreteWord1.getBitValueOr(11, false) || this.fcdc2DiscreteWord1.getBitValueOr(11, false);
        if (this.vAlphaLim.value - this.airSpeed.value < -DisplayRange || this.vAlphaLim.isFailureWarning() || this.vAlphaLim.isNoComputedData() || !normalLawActive) {
            this.VAlimIndicator.instance.style.visibility = 'hidden';
        } else {
            this.VAlimIndicator.instance.style.visibility = 'visible';

            const delta = this.airSpeed.value - DisplayRange - this.vAlphaLim.value;
            const offset = delta * DistanceSpacing / ValueSpacing;

            this.VAlimIndicator.instance.setAttribute('d', `m19.031 123.56h3.425v${offset}h-3.425z`);
        }
    }

    onAfterRender(node: VNode): void {
        super.onAfterRender(node);

        const sub = this.props.bus.getArincSubscriber<PFDSimvars & Arinc429Values>();

        sub.on('speedAr').withPrecision(2).handle((s) => {
            this.airSpeed = s;
            this.setAlphaLimBarPath();
        });

        sub.on('vAlphaMax').handle((al) => {
            this.vAlphaLim = al;
            this.setAlphaLimBarPath();
        });

        sub.on('fcdc1DiscreteWord1').handle((word) => {
            this.fcdc1DiscreteWord1 = word;
            this.setAlphaLimBarPath();
        });

        sub.on('fcdc2DiscreteWord1').handle((word) => {
            this.fcdc2DiscreteWord1 = word;
            this.setAlphaLimBarPath();
        });
    }

    render(): VNode {
        return <path ref={this.VAlimIndicator} id='VAlimIndicator' class='Fill Red' />;
    }
}

class V1Offtape extends DisplayComponent<{ bus: EventBus }> {
    private v1TextRef = FSComponent.createRef<SVGTextElement>();

    private v1Speed = 0;

    onAfterRender() {
        const sub = this.props.bus.getSubscriber<PFDSimvars>();

        sub.on('speed').handle((s) => {
            const speed = new Arinc429Word(s);
            if (this.v1Speed - speed.value > DisplayRange) {
                this.v1TextRef.instance.style.visibility = 'visible';
            } else {
                this.v1TextRef.instance.style.visibility = 'hidden';
            }
        });

        sub.on('v1').whenChanged().handle((v1) => {
            this.v1Speed = v1;
            this.v1TextRef.instance.textContent = Math.round(v1).toString();
        });

        sub.on('fwcFlightPhase').whenChanged().handle((p) => {
            if (p <= 4) {
                this.v1TextRef.instance.style.visibility = 'visible';
            } else {
                this.v1TextRef.instance.style.visibility = 'hidden';
            }
        });
    }

    render() {
        return (
            <text ref={this.v1TextRef} id='V1SpeedText' class='FontTiny Cyan' x='21.271021' y='43.23'>0</text>
        );
    }
}

interface SpeedStateInfo {
    targetSpeed: number;
    managedTargetSpeed: number;
    holdValue: number;
    isSpeedManaged: boolean;
    isMach: boolean;
    speed: Arinc429Word;

}

class SpeedTarget extends DisplayComponent<{ bus: ArincEventBus }> {
    private upperBoundRef = FSComponent.createRef<SVGTextElement>();

    private lowerBoundRef = FSComponent.createRef<SVGTextElement>();

    private speedTargetRef = FSComponent.createRef<SVGPathElement>();

    private currentVisible: NodeReference<SVGElement> = this.upperBoundRef;

    private textSub = Subject.create('0');

    private decelActive = false;

    private needsUpdate = true;

    private speedState: SpeedStateInfo = {
        speed: new Arinc429Word(0),
        targetSpeed: 100,
        managedTargetSpeed: 100,
        holdValue: 100,
        isSpeedManaged: false,
        isMach: false,
    }

    private handleManagedSpeed() {
        if (this.speedState.isSpeedManaged) {
            this.currentVisible.instance.classList.replace('Cyan', 'Magenta');
            const text = Math.round(this.speedState.managedTargetSpeed).toString().padStart(3, '0');
            this.textSub.set(text);
        } else {
            this.currentVisible.instance.classList.replace('Magenta', 'Cyan');
            const text = Math.round(this.speedState.managedTargetSpeed).toString().padStart(3, '0');
            this.textSub.set(text);
        }
    }

    onAfterRender(node: VNode): void {
        super.onAfterRender(node);
        this.needsUpdate = true;

        const sub = this.props.bus.getArincSubscriber<PFDSimvars & SimplaneValues & ClockEvents & Arinc429Values>();

        sub.on('isSelectedSpeed').whenChanged().handle((s) => {
            this.speedState.isSpeedManaged = !s;
            this.needsUpdate = true;
        });

        sub.on('speedAr').withPrecision(2).handle((s) => {
            this.speedState.speed = s;

            this.needsUpdate = true;
        });

        sub.on('holdValue').whenChanged().handle((s) => {
            this.speedState.holdValue = s;
            this.needsUpdate = true;
        });

        sub.on('machActive').whenChanged().handle((s) => {
            this.speedState.isMach = s;
            this.needsUpdate = true;
        });

        sub.on('targetSpeedManaged').whenChanged().handle((s) => {
            this.speedState.managedTargetSpeed = s;
            this.needsUpdate = true;
        });

        sub.on('autoBrakeDecel').whenChanged().handle((a) => {
            this.decelActive = a;
            this.needsUpdate = true;
        });

        sub.on('realTime').handle(this.onFrameUpdate.bind(this));
    }

    private onFrameUpdate(_realTime: number): void {
        if (this.needsUpdate === true) {
            this.needsUpdate = false;

            this.determineTargetSpeed();
            const inRange = this.handleLowerUpperBound();
            this.handleManagedSpeed();

            if (inRange) {
                const multiplier = 100;
                const currentValueAtPrecision = Math.round(this.speedState.speed.value * multiplier) / multiplier;
                const offset = (currentValueAtPrecision - (this.speedState.isSpeedManaged
                    ? this.speedState.managedTargetSpeed : this.speedState.targetSpeed)) * DistanceSpacing / ValueSpacing;
                this.speedTargetRef.instance.style.transform = `translate3d(0px, ${offset}px, 0px)`;
            } else {
                const text = Math.round(this.speedState.isSpeedManaged ? this.speedState.managedTargetSpeed : this.speedState.targetSpeed).toString().padStart(3, '0');
                this.textSub.set(text);
            }
        }
    }

    private determineTargetSpeed() {
        const isSelected = !this.speedState.isSpeedManaged;
        if (isSelected) {
            if (this.speedState.isMach) {
                const { holdValue } = this.speedState;
                this.speedState.targetSpeed = SimVar.GetGameVarValue('FROM MACH TO KIAS', 'number', holdValue === null ? undefined : holdValue);
            } else {
                this.speedState.targetSpeed = this.speedState.holdValue;
            }
        }
    }

    private handleLowerUpperBound(): boolean {
        let inRange = false;

        const currentTargetSpeed = this.speedState.isSpeedManaged ? this.speedState.managedTargetSpeed : this.speedState.targetSpeed;
        if (this.speedState.speed.value - currentTargetSpeed > DisplayRange) {
            this.upperBoundRef.instance.style.visibility = 'visible';
            this.lowerBoundRef.instance.style.visibility = 'hidden';
            this.speedTargetRef.instance.style.visibility = 'hidden';
            this.currentVisible = this.upperBoundRef;
        } else if (this.speedState.speed.value - currentTargetSpeed < -DisplayRange && !this.decelActive) {
            this.lowerBoundRef.instance.style.visibility = 'visible';
            this.upperBoundRef.instance.style.visibility = 'hidden';
            this.speedTargetRef.instance.style.visibility = 'hidden';
            this.currentVisible = this.lowerBoundRef;
        } else if (Math.abs(this.speedState.speed.value - currentTargetSpeed) < DisplayRange) {
            this.lowerBoundRef.instance.style.visibility = 'hidden';
            this.upperBoundRef.instance.style.visibility = 'hidden';
            this.speedTargetRef.instance.style.visibility = 'visible';
            this.currentVisible = this.speedTargetRef;
            inRange = true;
        } else {
            this.lowerBoundRef.instance.style.visibility = 'hidden';
            this.upperBoundRef.instance.style.visibility = 'hidden';
            this.speedTargetRef.instance.style.visibility = 'hidden';
        }
        return inRange;
    }

    render(): VNode {
        return (
            <>
                <text ref={this.upperBoundRef} id='SelectedSpeedLowerText' class='FontSmallest EndAlign Cyan' x='24.078989' y='128.27917'>{this.textSub}</text>
                <text ref={this.lowerBoundRef} id='SelectedSpeedLowerText' class='FontSmallest EndAlign Cyan' x='24.113895' y='36.670692'>{this.textSub}</text>
                <path ref={this.speedTargetRef} class='NormalStroke CornerRound Cyan' style='transform: translate3d(0px, 0px, 0px)' d='m19.274 81.895 5.3577 1.9512v-6.0476l-5.3577 1.9512' />
            </>
        );
    }
}

export class MachNumber extends DisplayComponent<{ bus: EventBus }> {
    private machTextSub = Subject.create('');

    private failedRef = FSComponent.createRef<SVGTextElement>();

    private showMach = false;

    private onGround = false;

    private leftMainGearCompressed = true;

    private rightMainGearCompressed = true;

    onAfterRender(node: VNode): void {
        super.onAfterRender(node);

        const sub = this.props.bus.getSubscriber<Arinc429Values & PFDSimvars>();

        sub.on('machAr').handle((mach) => {
            if (!mach.isNormalOperation() && !this.onGround) {
                this.machTextSub.set('');
                this.failedRef.instance.style.display = 'inline';
                return;
            }
            this.failedRef.instance.style.display = 'none';
            const machPermille = Math.round(mach.valueOr(0) * 1000);
            if (this.showMach && machPermille < 450) {
                this.showMach = false;
                this.machTextSub.set('');
            } else if (!this.showMach && machPermille > 500) {
                this.showMach = true;
            }
            if (this.showMach) {
                this.machTextSub.set(`.${machPermille}`);
            }
        });

        sub.on('leftMainGearCompressed').whenChanged().handle((g) => {
            this.leftMainGearCompressed = g;
            this.onGround = this.rightMainGearCompressed || g;
        });

        sub.on('rightMainGearCompressed').whenChanged().handle((g) => {
            this.rightMainGearCompressed = g;
            this.onGround = this.leftMainGearCompressed || g;
        });
    }

    render(): VNode {
        return (
            <>
                <text ref={this.failedRef} id='MachFailText' class='Blink9Seconds FontLargest StartAlign Red' x='5.4257932' y='136.88908'>MACH</text>
                <text id='CurrentMachText' class='FontLargest StartAlign Green' x='5.566751' y='137.03004'>{this.machTextSub}</text>
            </>
        );
    }
}

class VProtBug extends DisplayComponent<{ bus: EventBus }> {
    private vProtBug = FSComponent.createRef<SVGGElement>();

    private fcdcWord1 = new Arinc429Word(0);

    private Vmax = new Arinc429Word(0);

    private handleVProtBugDisplay() {
        const showVProt = this.Vmax.value > 240 && this.Vmax.isNormalOperation();
        const offset = -(this.Vmax.value + 6) * DistanceSpacing / ValueSpacing;

        const isNormalLawActive = this.fcdcWord1.getBitValue(11) && !this.fcdcWord1.isFailureWarning();

        if (showVProt && isNormalLawActive) {
            this.vProtBug.instance.style.display = 'block';
            this.vProtBug.instance.style.transform = `translate3d(0px, ${offset}px, 0px)`;
        } else {
            this.vProtBug.instance.style.display = 'none';
        }
    }

    onAfterRender(node: VNode): void {
        super.onAfterRender(node);
        const sub = this.props.bus.getSubscriber<PFDSimvars & Arinc429Values>();

        sub.on('vMax').whenChanged().handle((vm) => {
            this.Vmax = vm;

            this.handleVProtBugDisplay();
        });
    }

    render(): VNode {
        return (
            <g id='SpeedProtSymbol' ref={this.vProtBug} style='display: none'>
                <path class='NormalOutline' d='m13.994 81.289h3.022m-3.022-1.0079h3.022' />
                <path class='NormalStroke Green' d='m13.994 81.289h3.022m-3.022-1.0079h3.022' />
            </g>
        );
    }
}

function computeCasFromMach(mach: number, staticPressure: number) {
    return 1479.1 * Math.sqrt((staticPressure / 1013.25 * ((0.2 * mach ** 2 + 1) ** (3.5) - 1) + 1) ** (1 / 3.5) - 1);
}<|MERGE_RESOLUTION|>--- conflicted
+++ resolved
@@ -143,69 +143,7 @@
     onAfterRender(node: VNode): void {
         super.onAfterRender(node);
 
-<<<<<<< HEAD
-        const pf = this.props.bus.getSubscriber<PFDSimvars & Arinc429Values>();
-
-        pf.on('vfeNext').whenChanged().handle((vfe) => {
-            if (this.altitude.value < 15000 && this.flapHandleIndex < 4) {
-                const offset = -vfe * DistanceSpacing / ValueSpacing;
-                this.vfeNext.instance.classList.remove('HiddenElement');
-                this.vfeNext.instance.style.transform = `translate3d(0px, ${offset}px, 0px)`;
-            } else {
-                this.vfeNext.instance.classList.add('HiddenElement');
-            }
-        });
-
-        pf.on('altitudeAr').withPrecision(2).handle((a) => {
-            this.altitude = a;
-            if (this.altitude.isNormalOperation() && this.altitude.value < 15000 && this.flapHandleIndex < 4) {
-                this.vfeNext.instance.classList.remove('HiddenElement');
-            } else {
-                this.vfeNext.instance.classList.add('HiddenElement');
-            }
-        });
-
-        pf.on('flapHandleIndex').whenChanged().handle((a) => {
-            this.flapHandleIndex = a;
-            if (this.altitude.isNormalOperation() && this.altitude.value < 15000 && this.flapHandleIndex < 4) {
-                this.vfeNext.instance.classList.remove('HiddenElement');
-            } else {
-                this.vfeNext.instance.classList.add('HiddenElement');
-            }
-        });
-
-        pf.on('speedAr').handle((airSpeed) => {
-            this.airSpeed = airSpeed;
-            this.setOutline();
-            this.vMaxRef.forEach((el, index) => {
-                const isInRange = this.vMax <= this.speedSub.get() + DisplayRange;
-                if (isInRange) {
-                    let elementValue = this.vMax + 5.040 * index;
-
-                    let offset = -elementValue * DistanceSpacing / ValueSpacing;
-                    // if the lowest bug is below the speedtape place it on top again
-                    if (-offset < this.speedSub.get() - 45) {
-                        elementValue = (this.vMax + 5.040 * (index + 30));
-
-                        offset = -elementValue * DistanceSpacing / ValueSpacing;
-                    }
-                    el.instance.style.transform = `translate3d(0px, ${offset}px, 0px)`;
-                    el.instance.style.visibility = 'visible';
-                } else {
-                    el.instance.style.visibility = 'hidden';
-                }
-            });
-        });
-
-        pf.on('alphaProt').withPrecision(2).handle((a) => {
-            this.alphaProtRef.forEach((el, index) => {
-                const elementValue = a + -1 * 2.923 * index;
-                const offset = -elementValue * DistanceSpacing / ValueSpacing;
-                el.instance.style.transform = `translate3d(0px, ${offset}px, 0px)`;
-            });
-=======
         const sub = this.props.bus.getArincSubscriber<PFDSimvars & Arinc429Values>();
->>>>>>> 1cbb1d2e
 
         sub.on('speedAr').withArinc429Precision(2).handle((s) => {
             this.airSpeed = s;
@@ -779,11 +717,6 @@
             this.setVlsPath();
         });
 
-<<<<<<< HEAD
-        sub.on('speedAr').withPrecision(2).handle((s) => {
-            this.vlsState.airSpeed = s.value;
-            this.setVlsPath(this.vlsState.vls);
-=======
         sub.on('speedAr').withArinc429Precision(2).handle((s) => {
             this.airSpeed = s;
             this.setVlsPath();
@@ -797,7 +730,6 @@
         sub.on('fcdc1DiscreteWord1').handle((word) => {
             this.fcdc1DiscreteWord1 = word;
             this.setVlsPath();
->>>>>>> 1cbb1d2e
         });
 
         sub.on('fcdc2DiscreteWord1').handle((word) => {
@@ -841,7 +773,7 @@
 
         const sub = this.props.bus.getArincSubscriber<PFDSimvars & Arinc429Values>();
 
-        sub.on('speedAr').withPrecision(2).handle((s) => {
+        sub.on('speedAr').withArinc429Precision(2).handle((s) => {
             this.airSpeed = s;
             this.setAlphaLimBarPath();
         });
@@ -962,7 +894,7 @@
             this.needsUpdate = true;
         });
 
-        sub.on('speedAr').withPrecision(2).handle((s) => {
+        sub.on('speedAr').withArinc429Precision(2).handle((s) => {
             this.speedState.speed = s;
 
             this.needsUpdate = true;

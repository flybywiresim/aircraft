--- conflicted
+++ resolved
@@ -1,7 +1,4 @@
 import { A380Failure } from '@flybywiresim/failures';
-<<<<<<< HEAD
-import { ClockEvents, ComponentProps, DisplayComponent, FSComponent, Subject, VNode } from '@microsoft/msfs-sdk';
-=======
 import {
   ClockEvents,
   ComponentProps,
@@ -12,15 +9,10 @@
   VNode,
 } from '@microsoft/msfs-sdk';
 import { LowerArea } from 'instruments/src/PFD/LowerArea';
->>>>>>> 608881a9
 import { Arinc429Word, ArincEventBus, FailuresConsumer } from '@flybywiresim/fbw-sdk';
 
 import { AttitudeIndicatorWarnings } from '@flybywiresim/pfd';
 import { AttitudeIndicatorWarningsA380 } from 'instruments/src/PFD/AttitudeIndicatorWarningsA380';
-<<<<<<< HEAD
-import { LowerArea } from 'instruments/src/PFD/LowerArea';
-=======
->>>>>>> 608881a9
 import { LinearDeviationIndicator } from 'instruments/src/PFD/LinearDeviationIndicator';
 import { CdsDisplayUnit, DisplayUnitID } from '../MsfsAvionicsCommon/CdsDisplayUnit';
 import { LagFilter } from './PFDUtils';

// Copyright (c) 2021-2024 FlyByWire Simulations
//
// SPDX-License-Identifier: GPL-3.0

import { MathUtils } from '@flybywiresim/fbw-sdk';
import {
  ConsumerSubject,
  DisplayComponent,
  EventBus,
  FSComponent,
  MappedSubject,
  Subscribable,
  Subscription,
  VNode,
} from '@microsoft/msfs-sdk';
import { PFDSimvars } from 'instruments/src/PFD/shared/PFDSimvarPublisher';
import PitchTrimUtils from '@shared/PitchTrimUtils';

enum PitchTrimStatus {
  AfterLanding,
  OutOfRange,
  AtTarget,
  NotAtTarget,
}

export class PitchTrimDisplay extends DisplayComponent<{ bus: EventBus; visible: Subscribable<boolean> }> {
  private readonly subscriptions: Subscription[] = [];
  private readonly sub = this.props.bus.getSubscriber<PFDSimvars>();

  private readonly cgGroup = FSComponent.createRef<SVGGElement>();

  private readonly cgValue = FSComponent.createRef<SVGTextElement>();

  private readonly outOfRangeGroup = FSComponent.createRef<SVGGElement>();

  private readonly arrowRef = FSComponent.createRef<SVGPolygonElement>();

  private readonly pitchTrimVisibility = this.props.visible.map((it) => (it ? 'visible' : 'hidden'));

  private readonly trimPosition = ConsumerSubject.create(this.sub.on('trimPosition').whenChanged(), 0).map(
    (it) => it * MathUtils.RADIANS_TO_DEGREES,
  );
  private readonly thsForText = this.trimPosition.map((it) => PitchTrimUtils.pitchTrimToCg(it).toFixed(1));

  private readonly rightWheelY = this.trimPosition.map((it) => (it + 2) * 31 + 23 - 400);

  private readonly trimAreasTransform = this.trimPosition.map(
    (it) => `translate(276 ${-(this.degreesToPixel(it) - 103.5) + 23})`,
  );

  private readonly fwcFlightPhase = ConsumerSubject.create(this.sub.on('fwcFlightPhase'), 0);
  private readonly flightPhaseAfterTouchdown = this.fwcFlightPhase.map((it) => (it > 9 ? 'hidden' : 'visible'));

<<<<<<< HEAD
  private readonly cgPercent = ConsumerSubject.create(this.sub.on('cgPercent').withPrecision(4), 0).map(
    (it) => it * 100,
  );
  private readonly cgPercentText = this.cgPercent.map((it) => it.toFixed(1));

  private readonly greenHydPressurized = ConsumerSubject.create(this.sub.on('hydGreenSysPressurized'), false);
  private readonly yellowHydPressurized = ConsumerSubject.create(this.sub.on('hydYellowSysPressurized'), false);
  private readonly oneHydPressurized = MappedSubject.create(
    ([g, y]) => g || y,
    this.greenHydPressurized,
    this.yellowHydPressurized,
  );
=======
  private readonly cgPercent = ConsumerSubject.create(this.sub.on('cgPercent').withPrecision(1), 0);
>>>>>>> 0f7801cb

  private readonly cgStatus = MappedSubject.create(
    ([trim, cg, phase]) => {
      if (phase > 9) {
        return PitchTrimStatus.AfterLanding;
      } else {
        if (PitchTrimUtils.pitchTrimOutOfRange(trim)) {
          return PitchTrimStatus.OutOfRange;
        } else {
          return PitchTrimUtils.pitchTrimInCyanBand(cg, trim) ? PitchTrimStatus.AtTarget : PitchTrimStatus.NotAtTarget;
        }
      }
    },
    this.trimPosition,
    this.cgPercent,
    this.fwcFlightPhase,
  );

  private readonly optimalPitchTrim = MappedSubject.create(
    ([cg, phase]) => {
      if (phase > 9) {
        return 0;
      } else {
        return PitchTrimUtils.cgToPitchTrim(cg);
      }
    },
    this.cgPercent,
    this.fwcFlightPhase,
  );

  degreesToPixel(deg: number) {
    return (10 - deg) * 17.25 + 103.5;
  }

  /** in pixels, where magenta GW CG box is */
  private readonly gwCgPositionTransform = MappedSubject.create(
    ([pitch, optimal]) => `translate(0 ${(pitch - optimal) * 17.25 - 5})`,
    this.trimPosition,
    this.optimalPitchTrim,
  );

  private readonly gwCgVisibility = MappedSubject.create(
    ([flightPhase, hydPress]) => (flightPhase >= 2 && flightPhase <= 6 && hydPress ? 'inherit' : 'hidden'),
    this.fwcFlightPhase,
    this.oneHydPressurized,
  );

  /** in pixels, where upper magenta box starts */
  private readonly optimalPitchTrimUpperBoxStart = this.optimalPitchTrim.map((it) =>
    this.degreesToPixel(Math.min(it + 1.5, 5.8)),
  );

  /** in pixels, where middle of magenta boxes is */
  private readonly optimalPitchTrimCenter = this.optimalPitchTrim.map((it) => this.degreesToPixel(it));

  private readonly optimalPitchTrimUpperBoxHeight = MappedSubject.create(
    ([start, center]) => center - start,
    this.optimalPitchTrimUpperBoxStart,
    this.optimalPitchTrimCenter,
  );

  /** in pixels, where lower magenta box ends */
  private readonly optimalPitchTrimLowerBoxEnd = this.optimalPitchTrim.map((it) =>
    this.degreesToPixel(Math.max(it - 1.5, -0.2)),
  );

  private readonly optimalPitchTrimLowerBoxHeight = MappedSubject.create(
    ([end, center]) => end - center,
    this.optimalPitchTrimLowerBoxEnd,
    this.optimalPitchTrimCenter,
  );

  updateCgStatus() {
    this.cgValue.instance.classList.remove(...this.cgValue.instance.classList);
    this.arrowRef.instance.classList.remove(...this.cgValue.instance.classList);

    switch (this.cgStatus.get()) {
      case PitchTrimStatus.AfterLanding:
        this.cgGroup.instance.style.visibility = 'visible';
        this.outOfRangeGroup.instance.style.visibility = 'hidden';
        this.cgValue.instance.classList.add('White');
        this.arrowRef.instance.style.fill = 'white';
        break;
      case PitchTrimStatus.OutOfRange:
        this.cgGroup.instance.style.visibility = 'hidden';
        this.outOfRangeGroup.instance.style.visibility = 'visible';
        this.arrowRef.instance.style.fill = 'red';
        break;
      case PitchTrimStatus.AtTarget:
        this.cgGroup.instance.style.visibility = 'visible';
        this.outOfRangeGroup.instance.style.visibility = 'hidden';
        this.cgValue.instance.classList.add('Green');
        this.arrowRef.instance.style.fill = '#00ff00';
        break;
      case PitchTrimStatus.NotAtTarget:
        this.cgGroup.instance.style.visibility = 'visible';
        this.outOfRangeGroup.instance.style.visibility = 'hidden';
        this.cgValue.instance.classList.add('Amber');
        this.arrowRef.instance.style.fill = '#e68000';
        break;
    }
  }

  onAfterRender(node: VNode): void {
    super.onAfterRender(node);

    this.subscriptions.push(this.cgStatus.sub(() => this.updateCgStatus(), true));

    this.subscriptions.push(
      this.pitchTrimVisibility,
      this.trimPosition,
      this.thsForText,
      this.rightWheelY,
      this.trimAreasTransform,
      this.fwcFlightPhase,
      this.flightPhaseAfterTouchdown,
      this.cgPercent,
      this.cgPercentText,
      this.greenHydPressurized,
      this.yellowHydPressurized,
      this.oneHydPressurized,
      this.cgStatus,
      this.optimalPitchTrim,
      this.gwCgPositionTransform,
      this.gwCgVisibility,
      this.optimalPitchTrimCenter,
      this.optimalPitchTrimLowerBoxEnd,
      this.optimalPitchTrimLowerBoxHeight,
      this.optimalPitchTrimUpperBoxHeight,
      this.optimalPitchTrimUpperBoxStart,
    );
  }

  destroy(): void {
    for (const s of this.subscriptions) {
      s.destroy();
    }

    super.destroy();
  }

  render(): VNode {
    return (
      <div style={{ visibility: this.pitchTrimVisibility }}>
        <img src="/Images/fbw-a380x/TRIM_INDICATOR.png" class="TrimIndicatorImage" />
        <svg class="TrimIndicatorSvg" xmlns="http://www.w3.org/2000/svg">
          <defs>
            <linearGradient id="rightWheelGradient" x1="0%" x2="0%" y1="0%" y2="100%">
              {Array(16)
                .fill(1)
                .map((_, index) => {
                  return (
                    <>
                      <stop offset={`${index * 6.25 + 0.001}%`} stop-color="#555f72" />
                      <stop offset={`${index * 6.25 + 2.6}%`} stop-color="#555f72" />
                      <stop offset={`${index * 6.25 + 2.6001}%`} stop-color="white" />
                      <stop offset={`${(index + 1) * 6.25 + 0.001}%`} stop-color="white" />
                    </>
                  );
                })}
            </linearGradient>
            <linearGradient id="shadowGradient" x1="0%" x2="0%" y1="0%" y2="100%">
              <stop offset="0%" stop-color="black" stop-opacity="1" />
              <stop offset="10%" stop-color="black" stop-opacity="0" />
              <stop offset="90%" stop-color="black" stop-opacity="0" />
              <stop offset="100%" stop-color="black" stop-opacity="1" />
            </linearGradient>
            <linearGradient id="markerGradient1" x1="0%" x2="0%" y1="0%" y2="100%">
              <stop offset="0%" stop-color="#8fadc0" />
              <stop offset="90%" stop-color="#6387a1" />
            </linearGradient>
            <linearGradient id="markerGradient2" x1="0%" x2="0%" y1="0%" y2="100%">
              <stop offset="0%" stop-color="#8fadc0" />
              <stop offset="60%" stop-color="#444444" />
              <stop offset="100%" stop-color="#8fadc0" />
            </linearGradient>
            <clipPath id="cut-right">
              <rect x="319" y="23" width="16" height="207" />
            </clipPath>
            <clipPath id="cut-left">
              <rect x="276" y="23" width="30" height="207" />
            </clipPath>
          </defs>
          <g>
            <text x={2} y={138} font-size={21.7} class="White">
              T.O THS
            </text>
            <g ref={this.cgGroup}>
              <text x={110} y={138} font-size={21.7} class="White">
                FOR
              </text>
              <text x={162} y={140} font-size={26.6} class="White" ref={this.cgValue}>
                {this.thsForText}
              </text>
              <text x={232} y={140} font-size={21.7} class="Cyan">
                %
              </text>
            </g>
            <g ref={this.outOfRangeGroup}>
              <text x={125} y={130} font-size={26.6} class="Red">
                OUT OF
              </text>
              <text x={130} y={160} font-size={26.6} class="Red">
                RANGE
              </text>
            </g>
            <g transform={this.gwCgPositionTransform} visibility={this.gwCgVisibility}>
              <rect x={360} y={117} width={71} height={30} stroke="#ff94ff" stroke-width={2} />
              <text x={362} y={140} font-size={21.7} class="Magenta">
                {this.cgPercentText}
              </text>
              <text x={416} y={140} font-size={21.7} class="Cyan">
                %
              </text>
            </g>
          </g>
          <g clip-path="url(#cut-right)">
            <rect width="14" height="600" x="320" y={this.rightWheelY} stroke="black" fill="url(#rightWheelGradient)" />
            <rect x="319" y="23" width="16" height="207" fill="url(#shadowGradient)" />
          </g>
          <g clip-path="url(#cut-left)">
            <g transform={this.trimAreasTransform}>
              <rect width="28" height="414" x="0" y="0" stroke="black" fill="#555f72" />
              <rect width="25" height="207" x="2" y="103.5" fill="none" stroke="white" stroke-width="2" />
              <rect width="23" height="103.5" x="3" y="175.95" fill="none" stroke="#00ff00" stroke-width="4" />
              <rect
                width="16"
                height={this.optimalPitchTrimUpperBoxHeight}
                x="6"
                y={this.optimalPitchTrimUpperBoxStart}
                fill="none"
                stroke="#ff94ff"
                stroke-width="4"
                visibility={this.flightPhaseAfterTouchdown}
              />
              <rect
                width="16"
                height={this.optimalPitchTrimLowerBoxHeight}
                x="6"
                y={this.optimalPitchTrimCenter}
                fill="none"
                stroke="#ff94ff"
                stroke-width="4"
                visibility={this.flightPhaseAfterTouchdown}
              />
              <rect width="20" height="4" x="5" y="274" fill="white" visibility={this.flightPhaseAfterTouchdown} />
            </g>
            <rect x="275" y="23" width="30" height="207" fill="url(#shadowGradient)" />
          </g>
          <polygon points="265,115 265,138 277,126.5" ref={this.arrowRef} />
          <rect x="277" y="118" width="28" height="4" fill="url(#markerGradient1)" />
          <rect x="277" y="130" width="28" height="4" fill="url(#markerGradient1)" />
          <rect x="318" y="113" width="2" height="25" fill="url(#markerGradient2)" />
          <rect x="334" y="113" width="2" height="25" fill="url(#markerGradient2)" />
        </svg>
      </div>
    );
  }
}<|MERGE_RESOLUTION|>--- conflicted
+++ resolved
@@ -51,10 +51,7 @@
   private readonly fwcFlightPhase = ConsumerSubject.create(this.sub.on('fwcFlightPhase'), 0);
   private readonly flightPhaseAfterTouchdown = this.fwcFlightPhase.map((it) => (it > 9 ? 'hidden' : 'visible'));
 
-<<<<<<< HEAD
-  private readonly cgPercent = ConsumerSubject.create(this.sub.on('cgPercent').withPrecision(4), 0).map(
-    (it) => it * 100,
-  );
+  private readonly cgPercent = ConsumerSubject.create(this.sub.on('cgPercent').withPrecision(1), 0);
   private readonly cgPercentText = this.cgPercent.map((it) => it.toFixed(1));
 
   private readonly greenHydPressurized = ConsumerSubject.create(this.sub.on('hydGreenSysPressurized'), false);
@@ -64,9 +61,6 @@
     this.greenHydPressurized,
     this.yellowHydPressurized,
   );
-=======
-  private readonly cgPercent = ConsumerSubject.create(this.sub.on('cgPercent').withPrecision(1), 0);
->>>>>>> 0f7801cb
 
   private readonly cgStatus = MappedSubject.create(
     ([trim, cg, phase]) => {

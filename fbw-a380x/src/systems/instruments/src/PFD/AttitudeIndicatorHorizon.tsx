import { ClockEvents, DisplayComponent, EventBus, FSComponent, Subject, Subscribable, VNode } from '@microsoft/msfs-sdk';

<<<<<<< HEAD
import { ArincEventBus } from '@flybywiresim/fbw-sdk';
=======
import { Arinc429Register, Arinc429Word, ArincEventBus } from '@flybywiresim/fbw-sdk';
>>>>>>> 513ebafb
import {
    calculateHorizonOffsetFromPitch,
    calculateVerticalOffsetFromRoll,
    LagFilter,
    getSmallestAngle,
} from './PFDUtils';
import { PFDSimvars } from './shared/PFDSimvarPublisher';
import { Arinc429Values } from './shared/ArincValueProvider';
import { HorizontalTape } from './HorizontalTape';
import { SimplaneValues } from './shared/SimplaneValueProvider';
import { getDisplayIndex } from './PFD';

const DisplayRange = 35;
const DistanceSpacing = 15;
const ValueSpacing = 10;

class HeadingBug extends DisplayComponent<{bus: EventBus, isCaptainSide: boolean, yOffset: Subscribable<number>}> {
    private isActive = false;

    private selectedHeading = 0;

    private heading = new Arinc429Word(0);

    private horizonHeadingBug = FSComponent.createRef<SVGGElement>();

    private yOffset = 0;

    private calculateAndSetOffset() {
        const headingDelta = getSmallestAngle(this.selectedHeading, this.heading.value);

        const offset = headingDelta * DistanceSpacing / ValueSpacing;

        if (Math.abs(offset) <= DisplayRange + 10) {
            this.horizonHeadingBug.instance.classList.remove('HiddenElement');
            this.horizonHeadingBug.instance.style.transform = `translate3d(${offset}px, ${this.yOffset}px, 0px)`;
        } else {
            this.horizonHeadingBug.instance.classList.add('HiddenElement');
        }
    }

    onAfterRender(node: VNode): void {
        super.onAfterRender(node);

        const sub = this.props.bus.getSubscriber<PFDSimvars & SimplaneValues & Arinc429Values>();

        sub.on('selectedHeading').whenChanged().handle((s) => {
            this.selectedHeading = s;
            if (this.isActive) {
                this.calculateAndSetOffset();
            }
        });

        sub.on('headingAr').handle((h) => {
            this.heading = h;
            if (this.isActive) {
                this.calculateAndSetOffset();
            }
        });

        sub.on(this.props.isCaptainSide ? 'fd1Active' : 'fd2Active').whenChanged().handle((fd) => {
            this.isActive = !fd;
            if (this.isActive) {
                this.horizonHeadingBug.instance.classList.remove('HiddenElement');
            } else {
                this.horizonHeadingBug.instance.classList.add('HiddenElement');
            }
        });

        this.props.yOffset.sub((yOffset) => {
            this.yOffset = yOffset;
            if (this.isActive) {
                this.calculateAndSetOffset();
            }
        });
    }

    render(): VNode {
        return (
            <g ref={this.horizonHeadingBug} id="HorizonHeadingBug">
                <path class="ThickOutline" d="m68.906 80.823v-9.0213" />
                <path class="ThickStroke Cyan" d="m68.906 80.823v-9.0213" />
            </g>
        );
    }
}

interface HorizonProps {
    bus: ArincEventBus;
    instrument: BaseInstrument;
    isAttExcessive: Subscribable<boolean>;
    filteredRadioAlt: Subscribable<number>;

}

export class Horizon extends DisplayComponent<HorizonProps> {
    private pitchGroupRef = FSComponent.createRef<SVGGElement>();

    private rollGroupRef = FSComponent.createRef<SVGGElement>();

    private yOffset = Subject.create(0);

    onAfterRender(node: VNode): void {
        super.onAfterRender(node);

        const apfd = this.props.bus.getArincSubscriber<Arinc429Values>();

        apfd.on('pitchAr').withArinc429Precision(3).handle((pitch) => {
            const multiplier = 1000;
            const currentValueAtPrecision = Math.round(pitch.value * multiplier) / multiplier;
            if (pitch.isNormalOperation()) {
                this.pitchGroupRef.instance.style.display = 'block';

                this.pitchGroupRef.instance.style.transform = `translate3d(0px, ${calculateHorizonOffsetFromPitch(currentValueAtPrecision)}px, 0px)`;
            } else {
                this.pitchGroupRef.instance.style.display = 'none';
            }
            const yOffset = Math.max(Math.min(calculateHorizonOffsetFromPitch(currentValueAtPrecision), 31.563), -31.563);
            this.yOffset.set(yOffset);
        });

        apfd.on('rollAr').withArinc429Precision(2).handle((roll) => {
            const multiplier = 100;
            const currentValueAtPrecision = Math.round(roll.value * multiplier) / multiplier;
            if (roll.isNormalOperation()) {
                this.rollGroupRef.instance.style.display = 'block';

                this.rollGroupRef.instance.setAttribute('transform', `rotate(${-currentValueAtPrecision} 68.814 80.730)`);
            } else {
                this.rollGroupRef.instance.style.display = 'none';
            }
        });
    }

    render(): VNode {
        return (
            <g id="RollGroup" ref={this.rollGroupRef} style="display:none">
                <g id="PitchGroup" ref={this.pitchGroupRef}>
                    <path d="m23.906 80.823v-160h90v160z" class="SkyFill" />
                    <path d="m113.91 223.82h-90v-143h90z" class="EarthFill" />

                    {/* If you're wondering why some paths have an "h0" appended, it's to work around a
                rendering bug in webkit, where paths with only one line is rendered blurry. */}

                    <g class="NormalStroke White">
                        <path d="m66.406 85.323h5h0" />
                        <path d="m64.406 89.823h9h0" />
                        <path d="m66.406 94.073h5h0" />
                        <path d="m59.406 97.823h19h0" />
                        <path d="m64.406 103.82h9h0" />
                        <path d="m59.406 108.82h19h0" />
                        <path d="m55.906 118.82h26h0" />
                        <path d="m52.906 138.82h32h0" />
                        <path d="m47.906 168.82h42h0" />
                        <path d="m66.406 76.323h5h0" />
                        <path d="m64.406 71.823h9h0" />
                        <path d="m66.406 67.323h5h0" />
                        <path d="m59.406 62.823h19h0" />
                        <path d="m66.406 58.323h5h0" />
                        <path d="m64.406 53.823h9h0" />
                        <path d="m66.406 49.323h5h0" />
                        <path d="m59.406 44.823h19h0" />
                        <path d="m66.406 40.573h5h0" />
                        <path d="m64.406 36.823h9h0" />
                        <path d="m66.406 33.573h5h0" />
                        <path d="m55.906 30.823h26h0" />
                        <path d="m52.906 10.823h32h0" />
                        <path d="m47.906-19.177h42h0" />
                    </g>

                    <g id="PitchProtUpper" class="NormalStroke Green">
                        <path d="m51.506 31.523h4m-4-1.4h4" />
                        <path d="m86.306 31.523h-4m4-1.4h-4" />
                    </g>
                    <g id="PitchProtLostUpper" style="display: none" class="NormalStroke Amber">
                        <path d="m52.699 30.116 1.4142 1.4142m-1.4142 0 1.4142-1.4142" />
                        <path d="m85.114 31.53-1.4142-1.4142m1.4142 0-1.4142 1.4142" />
                    </g>
                    <g id="PitchProtLower" class="NormalStroke Green">
                        <path d="m59.946 104.52h4m-4-1.4h4" />
                        <path d="m77.867 104.52h-4m4-1.4h-4" />
                    </g>
                    <g id="PitchProtLostLower" style="display: none" class="NormalStroke Amber">
                        <path d="m61.199 103.12 1.4142 1.4142m-1.4142 0 1.4142-1.4142" />
                        <path d="m76.614 104.53-1.4142-1.4142m1.4142 0-1.4142 1.4142" />
                    </g>

                    <path d="m68.906 121.82-8.0829 14h2.8868l5.1962-9 5.1962 9h2.8868z" class="NormalStroke Red" />
                    <path d="m57.359 163.82 11.547-20 11.547 20h-4.0414l-7.5056-13-7.5056 13z" class="NormalStroke Red" />
                    <path d="m71.906 185.32v3.5h15l-18-18-18 18h15v-3.5h-6.5l9.5-9.5 9.5 9.5z" class="NormalStroke Red" />
                    <path d="m60.824 13.823h2.8868l5.1962 9 5.1962-9h2.8868l-8.0829 14z" class="NormalStroke Red" />
                    <path d="m61.401-13.177h-4.0414l11.547 20 11.547-20h-4.0414l-7.5056 13z" class="NormalStroke Red" />
                    <path d="m68.906-26.177-9.5-9.5h6.5v-3.5h-15l18 18 18-18h-15v3.5h6.5z" class="NormalStroke Red" />

                    <TailstrikeIndicator bus={this.props.bus} />

                    <path d="m23.906 80.823h90h0" class="NormalOutline" />
                    <path d="m23.906 80.823h90h0" class="NormalStroke White" />

                    <g class="FontSmall White Fill EndAlign">
                        <text x="55.729935" y="64.812828">10</text>
                        <text x="88.618317" y="64.812714">10</text>
                        <text x="54.710766" y="46.931034">20</text>
                        <text x="89.564583" y="46.930969">20</text>
                        <text x="50.867237" y="32.910896">30</text>
                        <text x="93.408119" y="32.910839">30</text>
                        <text x="48.308414" y="12.690886">50</text>
                        <text x="96.054962" y="12.690853">50</text>
                        <text x="43.050652" y="-17.138285">80</text>
                        <text x="101.48304" y="-17.138248">80</text>
                        <text x="55.781109" y="99.81395">10</text>
                        <text x="88.669487" y="99.813919">10</text>
                        <text x="54.645519" y="110.8641">20</text>
                        <text x="89.892426" y="110.86408">20</text>
                        <text x="51.001217" y="120.96314">30</text>
                        <text x="93.280037" y="120.96311">30</text>
                        <text x="48.220913" y="140.69778">50</text>
                        <text x="96.090324" y="140.69786">50</text>
                        <text x="43.125065" y="170.80962">80</text>
                        <text x="101.38947" y="170.80959">80</text>
                    </g>
                </g>
                <path d="m40.952 49.249v-20.562h55.908v20.562z" class="NormalOutline SkyFill" />
                <path d="m40.952 49.249v-20.562h55.908v20.562z" class="NormalStroke White" />

                <SideslipIndicator bus={this.props.bus} instrument={this.props.instrument} />
                <RisingGround bus={this.props.bus} filteredRadioAltitude={this.props.filteredRadioAlt} />
                <HorizontalTape
                    type="horizon"
                    bus={this.props.bus}
                    displayRange={DisplayRange}
                    valueSpacing={ValueSpacing}
                    distanceSpacing={DistanceSpacing}
                    yOffset={this.yOffset}
                />
                <HeadingBug bus={this.props.bus} isCaptainSide={getDisplayIndex() === 1} yOffset={this.yOffset} />
                <RadioAltAndDH bus={this.props.bus} filteredRadioAltitude={this.props.filteredRadioAlt} attExcessive={this.props.isAttExcessive} />
            </g>
        );
    }
}

class TailstrikeIndicator extends DisplayComponent<{bus: EventBus}> {
    private tailStrike = FSComponent.createRef<SVGPathElement>();

    private needsUpdate = false;

    private tailStrikeConditions = {
        altitude: new Arinc429Word(0),
        speed: 0,
        tla1: 0,
        tla2: 0,
    };

    onAfterRender(node: VNode): void {
        super.onAfterRender(node);

        const sub = this.props.bus.getSubscriber<PFDSimvars & Arinc429Values & ClockEvents>();

        sub.on('chosenRa').handle((ra) => {
            this.tailStrikeConditions.altitude = ra;
            this.needsUpdate = true;
        });

        sub.on('tla1').whenChanged().handle((tla) => {
            this.tailStrikeConditions.tla1 = tla;
            this.needsUpdate = true;
        });
        sub.on('tla2').whenChanged().handle((tla) => {
            this.tailStrikeConditions.tla2 = tla;
            this.needsUpdate = true;
        });

        sub.on('speedAr').whenChanged().handle((speed) => {
            this.tailStrikeConditions.speed = speed.value;
            this.needsUpdate = true;
        });

        sub.on('realTime').onlyAfter(2).handle(this.hideShow.bind(this));
    }

    private hideShow(_time: number) {
        if (this.needsUpdate) {
            this.needsUpdate = false;
            if (this.tailStrikeConditions.altitude.value > 400 || this.tailStrikeConditions.speed < 50 || this.tailStrikeConditions.tla1 >= 35 || this.tailStrikeConditions.tla2 >= 35) {
                this.tailStrike.instance.style.display = 'none';
            } else {
                this.tailStrike.instance.style.display = 'inline';
            }
        }
    }

    render(): VNode {
        return (
            <path ref={this.tailStrike} id="TailstrikeWarning" d="m72.682 50.223h2.9368l-6.7128 8-6.7128-8h2.9368l3.7759 4.5z" class="NormalStroke Amber" />
        );
    }
}

class RadioAltAndDH extends DisplayComponent<{ bus: ArincEventBus, filteredRadioAltitude: Subscribable<number>, attExcessive: Subscribable<boolean> }> {
    private daRaGroup = FSComponent.createRef<SVGGElement>();

    private roll = new Arinc429Word(0);

    private dh = 0;

    private filteredRadioAltitude = 0;

    private radioAltitude = new Arinc429Word(0);

    private transAltAr = Arinc429Register.empty();

    private transLvlAr = Arinc429Register.empty();

    private fmgcFlightPhase = 0;

    private altitude = new Arinc429Word(0);

    private attDhText = FSComponent.createRef<SVGTextElement>();

    private radioAltText = Subject.create('0');

    private radioAlt = FSComponent.createRef<SVGTextElement>();

    private classSub = Subject.create('');

    onAfterRender(node: VNode): void {
        super.onAfterRender(node);

        const sub = this.props.bus.getSubscriber<PFDSimvars & Arinc429Values>();

        sub.on('rollAr').handle((roll) => {
            this.roll = roll;
        });

        sub.on('dh').whenChanged().handle((dh) => {
            this.dh = dh;
        });

        sub.on('fmTransAltRaw').whenChanged().handle((ta) => {
            this.transAltAr.set(ta);
        });

        sub.on('fmTransLvlRaw').whenChanged().handle((tl) => {
            this.transLvlAr.set(tl);
        });

        sub.on('fmgcFlightPhase').whenChanged().handle((fp) => {
            this.fmgcFlightPhase = fp;
        });

        sub.on('altitudeAr').handle((a) => {
            this.altitude = a;
        });

        sub.on('chosenRa').handle((ra) => {
            if (!this.props.attExcessive.get()) {
                this.radioAltitude = ra;
                const raFailed = !this.radioAltitude.isFailureWarning();
                const raHasData = !this.radioAltitude.isNoComputedData();
                const raValue = this.filteredRadioAltitude;
                const verticalOffset = calculateVerticalOffsetFromRoll(this.roll.value);
                const useTransAltVsLvl = this.fmgcFlightPhase <= 3;
                const chosenTransalt = useTransAltVsLvl ? this.transAltAr : this.transLvlAr;
                const belowTransitionAltitude = chosenTransalt.isNormalOperation() && !this.altitude.isNoComputedData()
                    && this.altitude.value < (useTransAltVsLvl ? chosenTransalt.value : chosenTransalt.value * 100);
                let size = 'FontLarge';
                const DHValid = this.dh >= 0;

                let text = '';
                let color = 'Amber';

                if (raHasData) {
                    if (raFailed) {
                        if (raValue < 2500) {
                            if (raValue > 400 || (raValue > this.dh + 100 && DHValid)) {
                                color = 'Green';
                            }
                            if (raValue < 400) {
                                size = 'FontLargest';
                            }
                            if (raValue < 5) {
                                text = Math.round(raValue).toString();
                            } else if (raValue <= 50) {
                                text = (Math.round(raValue / 5) * 5).toString();
                            } else if (raValue > 50 || (raValue > this.dh + 100 && DHValid)) {
                                text = (Math.round(raValue / 10) * 10).toString();
                            }
                        }
                    } else {
                        color = belowTransitionAltitude ? 'Red Blink9Seconds' : 'Red';
                        text = 'RA';
                    }
                }

                this.daRaGroup.instance.style.transform = `translate3d(0px, ${-verticalOffset}px, 0px)`;
                if (raFailed && DHValid && raValue <= this.dh) {
                    this.attDhText.instance.style.visibility = 'visible';
                } else {
                    this.attDhText.instance.style.visibility = 'hidden';
                }
                this.radioAltText.set(text);
                this.classSub.set(`${size} ${color} MiddleAlign TextOutline`);
            }
        });

        this.props.filteredRadioAltitude.sub((fra) => {
            this.filteredRadioAltitude = fra;
        }, true);

        this.props.attExcessive.sub((ae) => {
            if (ae) {
                this.radioAlt.instance.style.visibility = 'hidden';
            } else {
                this.radioAlt.instance.style.visibility = 'visible';
            }
        });
    }

    render(): VNode {
        return (
            <g ref={this.daRaGroup} id="DHAndRAGroup">
                <text
                    ref={this.attDhText}
                    id="AttDHText"
                    x="73.511879"
                    y="115"
                    class="FontLargest Amber EndAlign Blink9Seconds TextOutline"
                >
                    DH
                </text>
                <text ref={this.radioAlt} id="RadioAlt" x="69.202454" y="121.5" class={this.classSub}>{this.radioAltText}</text>
            </g>
        );
    }
}

interface SideslipIndicatorProps {
    bus: ArincEventBus;
    instrument: BaseInstrument;
}

class SideslipIndicator extends DisplayComponent<SideslipIndicatorProps> {
    private sideslipIndicatorFilter = new LagFilter(0.8);

    private classNameSub = Subject.create('Yellow');

    private rollTriangle = FSComponent.createRef<SVGPathElement>();

    private slideSlip = FSComponent.createRef<SVGPathElement>();

    private onGround = true;

    private leftMainGearCompressed = true;

    private rightMainGearCompressed = true;

    private roll = new Arinc429Word(0);

    private betaTargetActive = 0;

    private beta = 0;

    private betaTarget = 0;

    private latAcc = 0;

    onAfterRender(node: VNode): void {
        super.onAfterRender(node);

        const sub = this.props.bus.getArincSubscriber<PFDSimvars & Arinc429Values>();

        sub.on('leftMainGearCompressed').whenChanged().handle((og) => {
            this.leftMainGearCompressed = og;
            this.onGround = this.rightMainGearCompressed || og;
            this.determineSlideSlip();
        });

        sub.on('rightMainGearCompressed').whenChanged().handle((og) => {
            this.rightMainGearCompressed = og;
            this.onGround = this.leftMainGearCompressed || og;
            this.determineSlideSlip();
        });

        sub.on('rollAr').withArinc429Precision(2).handle((roll) => {
            this.roll = roll;
            this.determineSlideSlip();
        });

        sub.on('beta').withPrecision(2).handle((beta) => {
            this.beta = beta;
            this.determineSlideSlip();
        });

        sub.on('betaTargetActive').whenChanged().handle((betaTargetActive) => {
            this.betaTargetActive = betaTargetActive;
            this.determineSlideSlip();
        });

        sub.on('betaTarget').withPrecision(2).handle((betaTarget) => {
            this.betaTarget = betaTarget;
            this.determineSlideSlip();
        });

        sub.on('latAcc').atFrequency(2).handle((latAcc) => {
            this.latAcc = latAcc;
            this.determineSlideSlip();
        });
    }

    private determineSlideSlip() {
        const multiplier = 100;
        const currentValueAtPrecision = Math.round(this.roll.value * multiplier) / multiplier;
        const verticalOffset = calculateVerticalOffsetFromRoll(currentValueAtPrecision);
        let offset = 0;

        if (this.onGround) {
            // on ground, lateral g is indicated. max 0.3g, max deflection is 15mm
            const latAcc = Math.round(this.latAcc * multiplier) / multiplier;// SimVar.GetSimVarValue('ACCELERATION BODY X', 'G Force');
            const accInG = Math.min(0.3, Math.max(-0.3, latAcc));
            offset = -accInG * 15 / 0.3;
        } else {
            const beta = this.beta;
            const betaTarget = this.betaTarget;
            offset = Math.max(Math.min(beta - betaTarget, 15), -15);
        }

        const betaTargetActive = this.betaTargetActive === 1;
        const SIIndexOffset = this.sideslipIndicatorFilter.step(offset, this.props.instrument.deltaTime / 1000);

        this.rollTriangle.instance.style.transform = `translate3d(0px, ${verticalOffset.toFixed(2)}px, 0px)`;
        this.classNameSub.set(`${betaTargetActive ? 'Cyan' : 'Yellow'}`);
        this.slideSlip.instance.style.transform = `translate3d(${SIIndexOffset}px, 0px, 0px)`;
    }

    render(): VNode {
        return (
            <g id="RollTriangleGroup" ref={this.rollTriangle} class="NormalStroke Yellow CornerRound">
                <path d="m66.074 43.983 2.8604-4.2333 2.8604 4.2333z" />
                <path
                    id="SideSlipIndicator"
                    ref={this.slideSlip}
                    d="m73.974 47.208-1.4983-2.2175h-7.0828l-1.4983 2.2175z"
                />
            </g>
        );
    }
}

class RisingGround extends DisplayComponent<{ bus: EventBus, filteredRadioAltitude: Subscribable<number> }> {
    private radioAlt = new Arinc429Word(0);

    private lastPitch = new Arinc429Word(0);

    private horizonGroundRectangle = FSComponent.createRef<SVGGElement>();

    private setOffset() {
        const targetPitch = (this.radioAlt.isNoComputedData() || this.radioAlt.isFailureWarning()) ? 200 : 0.1 * this.props.filteredRadioAltitude.get();

        const targetOffset = Math.max(Math.min(calculateHorizonOffsetFromPitch(this.lastPitch.value + targetPitch) - 31.563, 0), -63.093);
        this.horizonGroundRectangle.instance.style.transform = `translate3d(0px, ${targetOffset.toFixed(2)}px, 0px)`;
    }

    onAfterRender(node: VNode): void {
        super.onAfterRender(node);

        const sub = this.props.bus.getSubscriber<PFDSimvars & Arinc429Values>();

        sub.on('pitchAr').handle((pitch) => {
            this.lastPitch = pitch;
        });

        sub.on('chosenRa').handle((p) => {
            this.radioAlt = p;
            this.setOffset();
        });

        this.props.filteredRadioAltitude.sub((_fra) => {
            this.setOffset();
        });
    }

    render(): VNode {
        return (
            <g ref={this.horizonGroundRectangle} id="HorizonGroundRectangle">
                <path d="m113.95 157.74h-90.08v-45.357h90.08z" class="NormalOutline EarthFill" />
                <path d="m113.95 157.74h-90.08v-45.357h90.08z" class="NormalStroke White" />
            </g>
        );
    }
}<|MERGE_RESOLUTION|>--- conflicted
+++ resolved
@@ -1,10 +1,6 @@
 import { ClockEvents, DisplayComponent, EventBus, FSComponent, Subject, Subscribable, VNode } from '@microsoft/msfs-sdk';
 
-<<<<<<< HEAD
-import { ArincEventBus } from '@flybywiresim/fbw-sdk';
-=======
 import { Arinc429Register, Arinc429Word, ArincEventBus } from '@flybywiresim/fbw-sdk';
->>>>>>> 513ebafb
 import {
     calculateHorizonOffsetFromPitch,
     calculateVerticalOffsetFromRoll,
@@ -256,7 +252,7 @@
         speed: 0,
         tla1: 0,
         tla2: 0,
-    };
+    }
 
     onAfterRender(node: VNode): void {
         super.onAfterRender(node);
@@ -324,7 +320,7 @@
 
     private attDhText = FSComponent.createRef<SVGTextElement>();
 
-    private radioAltText = Subject.create('0');
+    private radioAltText = Subject.create('0')
 
     private radioAlt = FSComponent.createRef<SVGTextElement>();
 

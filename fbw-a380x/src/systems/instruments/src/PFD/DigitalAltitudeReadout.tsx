--- conflicted
+++ resolved
@@ -240,11 +240,7 @@
             } else if (this.props.type === 'ten-thousands') {
                 graduationElements.push(<text ref={digitRef} transform={`translate(0 ${offset})`} class={`FontMedium MiddleAlign ${this.color}`} x="5.9" y="6.8" />);
             } else if (this.props.type === 'tens') {
-<<<<<<< HEAD
-                graduationElements.push(<text ref={digitRef} transform={`translate(0 ${offset})`} class={`FontTinyToSmallest MiddleAlign ${this.color}`} x="5.5" y="8.9133" />);
-=======
                 graduationElements.push(<text ref={digitRef} transform={`translate(0 ${offset})`} class={`FontSmallest MiddleAlign ${this.color}`} x="5.5" y="8.9133" />);
->>>>>>> 4652f094
             }
             this.digitRefElements.push(digitRef);
         }

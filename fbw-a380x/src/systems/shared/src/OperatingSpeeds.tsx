/**
 * Lowest selectable Speed Table
 * calls function(gross weight (1000 lb)) which returns CAS, automatically compensates for cg.
 * Indexes: 0 - Clean config, 1 - Config 1 + F, 2 - Config 2, 3 - Config 3, 4 - Config Full, 5 - Config 1.
 * Sub-Indexes: 0 to 9 represent gross weight (1000 lb) in 100k lb steps from 600 to 1200.
 */
// TODO: Weight interpolation is different for the two CG extremes, one formula might be too inaccurate.

import { Feet, Knots } from 'msfs-geo';
import { Mmo, VfeF1, VfeF1F, VfeF2, VfeF3, VfeFF, Vmcl, Vmo } from '@shared/PerformanceConstants';
import { FmgcFlightPhase } from '@shared/flightphase';
import { LerpLookupTable } from '@microsoft/msfs-sdk';
<<<<<<< HEAD
import { MathUtils } from '@flybywiresim/fbw-sdk';
=======
import { ADIRS } from 'instruments/src/MFD/shared/Adirs';
>>>>>>> 886180ba

export enum ApproachConf {
  CONF_1 = 1,
  CONF_1F,
  CONF_2,
  CONF_3,
  CONF_FULL,
}

export class SpeedsLookupTables {
  /** VLS approach in knots, key is (cg in %MAC, weight in kg) */
  private static readonly VLS_APPR_CONF: Record<ApproachConf, LerpLookupTable> = {
    [ApproachConf.CONF_1]: new LerpLookupTable([
      [128, 29, 250_000],
      [140, 29, 300_000],
      [151, 29, 350_000],
      [162, 29, 400_000],
      [172, 29, 450_000],
      [182, 29, 500_000],
      [191, 29, 550_000],
      [200, 29, 600_000],
      [126, 43, 250_000],
      [137, 43, 300_000],
      [148, 43, 350_000],
      [158, 43, 400_000],
      [168, 43, 450_000],
      [177, 43, 500_000],
      [186, 43, 550_000],
      [195, 43, 600_000],
    ]),
    [ApproachConf.CONF_1F]: new LerpLookupTable([
      [123, 29, 250_000],
      [133, 29, 300_000],
      [144, 29, 350_000],
      [154, 29, 400_000],
      [163, 29, 450_000],
      [172, 29, 500_000],
      [180, 29, 550_000],
      [188, 29, 600_000],
      [123, 43, 250_000],
      [130, 43, 300_000],
      [140, 43, 350_000],
      [150, 43, 400_000],
      [159, 43, 450_000],
      [167, 43, 500_000],
      [176, 43, 550_000],
      [183, 43, 600_000],
    ]),
    [ApproachConf.CONF_2]: new LerpLookupTable([
      [123, 29, 250_000],
      [128, 29, 300_000],
      [138, 29, 350_000],
      [148, 29, 400_000],
      [157, 29, 450_000],
      [165, 29, 500_000],
      [173, 29, 550_000],
      [181, 29, 600_000],
      [123, 43, 250_000],
      [125, 43, 300_000],
      [135, 43, 350_000],
      [144, 43, 400_000],
      [153, 43, 450_000],
      [161, 43, 500_000],
      [169, 43, 550_000],
      [176, 43, 600_000],
    ]),
    [ApproachConf.CONF_3]: new LerpLookupTable([
      [123, 29, 250_000],
      [124, 29, 300_000],
      [134, 29, 350_000],
      [144, 29, 400_000],
      [152, 29, 450_000],
      [161, 29, 500_000],
      [169, 29, 550_000],
      [176, 29, 600_000],
      [123, 43, 250_000],
      [123, 43, 300_000],
      [131, 43, 350_000],
      [140, 43, 400_000],
      [148, 43, 450_000],
      [156, 43, 500_000],
      [164, 43, 550_000],
      [171, 43, 600_000],
    ]),
    [ApproachConf.CONF_FULL]: new LerpLookupTable([
      [123, 29, 250_000],
      [123, 29, 300_000],
      [131, 29, 350_000],
      [140, 29, 400_000],
      [148, 29, 450_000],
      [157, 29, 500_000],
      [165, 29, 550_000],
      [173, 29, 600_000],
      [123, 43, 250_000],
      [123, 43, 300_000],
      [127, 43, 350_000],
      [136, 43, 400_000],
      [144, 43, 450_000],
      [152, 43, 500_000],
      [160, 43, 550_000],
      [168, 43, 600_000],
    ]),
  };

  static getApproachVls(conf: number, cg: number, weight: number): number {
    if (conf === 0) {
      return SpeedsLookupTables.VLS_CONF_0.get(0, weight);
    } else {
      if (conf > 5) {
        throw new Error('Invalid flap config for approach VLS computation');
      }
      return SpeedsLookupTables.VLS_APPR_CONF[conf].get(cg, weight);
    }
  }

  // cg in %MAC, weight in kg
  static readonly S_SPEED: LerpLookupTable = new LerpLookupTable([
    [146, 250_000],
    [160, 300_000],
    [173, 350_000],
    [185, 400_000],
    [196, 450_000],
    [207, 500_000],
    [215, 550_000],
    [215, 600_000],
  ]);

  // cg in %MAC, weight in kg
  static readonly F2_SPEED: LerpLookupTable = new LerpLookupTable([
    [144, 29, 250_000],
    [150, 29, 300_000],
    [162, 29, 350_000],
    [173, 29, 400_000],
    [184, 29, 450_000],
    [191, 29, 500_000],
    [191, 29, 550_000],
    [191, 29, 600_000],
    [144, 43, 250_000],
    [146, 43, 300_000],
    [158, 43, 350_000],
    [169, 43, 400_000],
    [179, 43, 450_000],
    [189, 43, 500_000],
    [191, 43, 550_000],
    [191, 43, 600_000],
  ]);

  // cg in %MAC, weight in kg
  static readonly F3_SPEED: LerpLookupTable = new LerpLookupTable([
    [133, 29, 250_000],
    [133, 29, 300_000],
    [143, 29, 350_000],
    [153, 29, 400_000],
    [163, 29, 450_000],
    [171, 29, 500_000],
    [177, 29, 550_000],
    [177, 29, 600_000],
    [133, 43, 250_000],
    [133, 43, 300_000],
    [139, 43, 350_000],
    [149, 43, 400_000],
    [158, 43, 450_000],
    [167, 43, 500_000],
    [175, 43, 550_000],
    [177, 43, 600_000],
  ]);

  // altitude in ft, weight in kg
  static readonly GREEN_DOT: LerpLookupTable = new LerpLookupTable([
    [160, 10_000, 250_000],
    [175, 10_000, 300_000],
    [190, 10_000, 350_000],
    [205, 10_000, 400_000],
    [216, 10_000, 450_000],
    [228, 10_000, 500_000],
    [239, 10_000, 550_000],
    [252, 10_000, 600_000],
    [161, 20_000, 250_000],
    [178, 20_000, 300_000],
    [196, 20_000, 350_000],
    [219, 20_000, 400_000],
    [237, 20_000, 450_000],
    [256, 20_000, 500_000],
    [267, 20_000, 550_000],
    [277, 20_000, 600_000],
    [186, 30_000, 250_000],
    [208, 30_000, 300_000],
    [224, 30_000, 350_000],
    [241, 30_000, 400_000],
    [256, 30_000, 450_000],
    [272, 30_000, 500_000],
    [284, 30_000, 550_000],
    [292, 30_000, 600_000],
    [203, 40_000, 250_000],
    [220, 40_000, 300_000],
    [236, 40_000, 350_000],
    [252, 40_000, 400_000],
    [252, 40_000, 450_000],
    [260, 40_000, 500_000],
    [260, 40_000, 550_000],
    [260, 40_000, 600_000],
  ]);

  // altitude in ft, weight in kg
  static readonly VLS_CONF_0: LerpLookupTable = new LerpLookupTable([
    [149, 0, 250_000],
    [163, 0, 300_000],
    [176, 0, 350_000],
    [188, 0, 400_000],
    [199, 0, 450_000],
    [210, 0, 500_000],
    [220, 0, 550_000],
    [231, 0, 600_000],
    [149, 10_000, 250_000],
    [163, 10_000, 300_000],
    [176, 10_000, 350_000],
    [189, 10_000, 400_000],
    [202, 10_000, 450_000],
    [216, 10_000, 500_000],
    [231, 10_000, 550_000],
    [243, 10_000, 600_000],
    [149, 15_000, 250_000],
    [163, 15_000, 300_000],
    [178, 15_000, 350_000],
    [192, 15_000, 400_000],
    [209, 15_000, 450_000],
    [222, 15_000, 500_000],
    [234, 15_000, 550_000],
    [246, 15_000, 600_000],
    [149, 20_000, 250_000],
    [165, 20_000, 300_000],
    [183, 20_000, 350_000],
    [199, 20_000, 400_000],
    [212, 20_000, 450_000],
    [226, 20_000, 500_000],
    [239, 20_000, 550_000],
    [252, 20_000, 600_000],
    [151, 25_000, 250_000],
    [171, 25_000, 300_000],
    [187, 25_000, 350_000],
    [202, 25_000, 400_000],
    [217, 25_000, 450_000],
    [231, 25_000, 500_000],
    [246, 25_000, 550_000],
    [260, 25_000, 600_000],
    [158, 30_000, 250_000],
    [174, 30_000, 300_000],
    [191, 30_000, 350_000],
    [207, 30_000, 400_000],
    [224, 30_000, 450_000],
    [239, 30_000, 500_000],
    [256, 30_000, 550_000],
    [270, 30_000, 600_000],
    [158, 32_000, 250_000],
    [176, 32_000, 300_000],
    [193, 32_000, 350_000],
    [210, 32_000, 400_000],
    [227, 32_000, 450_000],
    [244, 32_000, 500_000],
    [259, 32_000, 550_000],
    [270, 32_000, 600_000],
    [159, 34_000, 250_000],
    [178, 34_000, 300_000],
    [196, 34_000, 350_000],
    [213, 34_000, 400_000],
    [231, 34_000, 450_000],
    [247, 34_000, 500_000],
    [259, 34_000, 550_000],
    [270, 34_000, 600_000],
    [161, 36_000, 250_000],
    [180, 36_000, 300_000],
    [198, 36_000, 350_000],
    [217, 36_000, 400_000],
    [235, 36_000, 450_000],
    [247, 36_000, 500_000],
    [259, 36_000, 550_000],
    [275, 36_000, 600_000],
    [162, 38_000, 250_000],
    [182, 38_000, 300_000],
    [202, 38_000, 350_000],
    [222, 38_000, 400_000],
    [235, 38_000, 450_000],
    [247, 38_000, 500_000],
    [259, 38_000, 550_000],
    [275, 38_000, 600_000],
    [164, 40_000, 250_000],
    [185, 40_000, 300_000],
    [206, 40_000, 350_000],
    [222, 40_000, 400_000],
    [235, 40_000, 450_000],
    [250, 40_000, 500_000],
    [265, 40_000, 550_000],
    [270, 40_000, 600_000],
    [168, 43_000, 250_000],
    [191, 43_000, 300_000],
    [208, 43_000, 350_000],
    [223, 43_000, 400_000],
    [235, 43_000, 450_000],
    [250, 43_000, 500_000],
    [250, 43_000, 550_000],
    [250, 43_000, 600_000],
  ]);
}

// FIXME these are from the A320
const vmca = [
  [-2000, 115],
  [0, 114],
  [2000, 114],
  [4000, 113],
  [6000, 112],
  [8000, 109],
  [10000, 106],
  [12000, 103],
  [14100, 99],
  [15100, 97],
];

// FIXME these are from the A320
const vmcg = [
  // 1+F, 2, 3 all the same
  [-2000, 117],
  [0, 116],
  [2000, 116],
  [4000, 115],
  [6000, 114],
  [8000, 112],
  [10000, 109],
  [12000, 106],
  [14100, 102],
  [15100, 101],
];

/**
 * Vfe for Flaps/Slats
 */
const vfeFS = [
  Vmo,
  VfeF1, // Config 1
  VfeF1F, // Config 1 + F
  VfeF2, // Config 2
  VfeF3, // Config 3
  VfeFF, // Config Full
];

/**
 * Corrects velocity for mach effect by adding 1kt for every 1000ft above FL200
 * @param v velocity in kt (CAS)
 * @param alt altitude in feet (baro)
 * @returns Mach corrected velocity in kt (CAS)
 */
// eslint-disable-next-line @typescript-eslint/no-unused-vars
function compensateForMachEffect(v: Knots, alt: Feet): Knots {
  return Math.ceil(alt > 20000 ? v + (alt - 20000) / 1000 : v);
}

/**
 * Calculates wind component for ground speed mini
 * @param vw velocity wind (headwind)
 * @returns velocity wind [5, 15]
 */
function addWindComponent(vw: Knots): Knots {
  return Math.max(Math.min(15, vw), 5);
}

/**
 * Get difference between angles
 * @param a angle a
 * @param b angle b
 * @returns angle diff
 * @private
 */
function getdiffAngle(a: number, b: number): number {
  return 180 - Math.abs(Math.abs(a - b) - 180);
}

/**
<<<<<<< HEAD
 * Convert degrees Celsius into Kelvin
 * @param T degrees Celsius
 * @returns degrees Kelvin
 */
function convertCtoK(T: number): number {
  return T + 273.15;
=======
 * Get next flaps index for vfeFS table
 * @returns vfeFS table index
 * @private
 */
function getVfeNIdx(fi: number): number {
  switch (fi) {
    case 0:
      return 4;
    case 5:
      return 1;
    default:
      return fi;
  }
>>>>>>> 886180ba
}

/**
 * Get correct Vmax for Vmo and Mmo in knots
 * @returns Min(Vmo, Mmo)
 * @private
 */
function getVmo() {
  const adrPressure = ADIRS.getCorrectedAverageStaticPressure();
  const ambientPressure = adrPressure !== undefined ? adrPressure.valueOr(1013.25) : 1013.25;
  return Math.min(Vmo, MathUtils.convertMachToKCas(Mmo, ambientPressure));
}

export class A380OperatingSpeeds {
  public vs1g: number;

  public vls: number;

  public vapp: number;

  public vref: number;

  public f2: number;

  public f3: number;

  public s: number;

  public gd: number;

  public vmax: number;

  public vfeN: number;

  /**
   * Computes Vs, Vls, Vapp, F, S and GD
   * @param m mass: gross weight in kg
   * @param calibratedAirSpeed CAS in kt
   * @param fPos flaps position
   * @param fmgcFlightPhase sic
   * @param v2Speed V2 speed entered in FMS
   * @param aoa Angle of attack in degrees. Should be low pass filtered
   * @param wind wind speed
   */
  constructor(
    m: number,
    calibratedAirSpeed: number,
    fPos: number,
    fmgcFlightPhase: FmgcFlightPhase,
    v2Speed: number,
    altitude: Feet,
    wind: Knots = 0,
  ) {
    const cg = SimVar.GetSimVarValue('CG PERCENT', 'percent');

    if (fPos === 0) {
      this.vls = SpeedsLookupTables.VLS_CONF_0.get(altitude, m);
      this.vmax = getVmo();
      this.vfeN = vfeFS[1];
    } else if (fPos === 1 && calibratedAirSpeed > 212) {
      this.vls = SpeedsLookupTables.getApproachVls(ApproachConf.CONF_1, cg, m);
      this.vmax = vfeFS[1];
      this.vfeN = vfeFS[2];
    } else {
      this.vls = SpeedsLookupTables.getApproachVls(fPos + 1, cg, m);
      this.vmax = vfeFS[fPos + 1];
      this.vfeN = fPos === 4 ? 0 : vfeFS[fPos + 2];
    }
    this.vapp = this.vls + addWindComponent(wind);
    this.vref = this.vls = SpeedsLookupTables.getApproachVls(ApproachConf.CONF_FULL, cg, m);

    this.gd = SpeedsLookupTables.GREEN_DOT.get(altitude, m);

    this.vs1g = this.vls / 1.23;
    this.vls = Math.max(1.23 * this.vs1g, Vmcl);
    if (fmgcFlightPhase <= FmgcFlightPhase.Takeoff) {
      this.vls = Math.max(1.15 * this.vs1g, 1.05 * Math.min(v2Speed, Vmcl));
    } else if (fPos === 1 && calibratedAirSpeed > 212) {
      this.vls = Math.max(1.18 * this.vs1g, Vmcl);
    }

    // Speed brake effect
    const spoilers = SimVar.GetSimVarValue('L:A32NX_LEFT_SPOILER_1_COMMANDED_POSITION', 'number');
    const maxSpoilerExtension = [20, 20, 12, 9, 8, 6];
    const spoilerVlsIncrease = [25, 25, 7, 10, 10, 8];
    if (spoilers > 0) {
      let conf = fPos + 1;
      switch (fPos) {
        case 1:
          conf = calibratedAirSpeed > 212 ? 1 : 2;
          break;
        case 0:
          conf = 0;
          break;
        default:
          break;
      }
      this.vls = this.vls + spoilerVlsIncrease[conf] * (spoilers / maxSpoilerExtension[conf]);
    }

    const vs1gConf0 = SpeedsLookupTables.VLS_CONF_0.get(altitude, m) / 1.23;
    const vs1gConf1F = SpeedsLookupTables.getApproachVls(ApproachConf.CONF_1, cg, m) / 1.23;
    this.f2 =
      fmgcFlightPhase <= FmgcFlightPhase.Takeoff
        ? Math.max(1.18 * vs1gConf1F, Vmcl + 5)
        : SpeedsLookupTables.F2_SPEED.get(cg, m);
    this.f3 =
      fmgcFlightPhase <= FmgcFlightPhase.Takeoff
        ? Math.max(1.18 * vs1gConf1F, Vmcl + 5)
        : SpeedsLookupTables.F3_SPEED.get(cg, m);
    this.s = fmgcFlightPhase <= FmgcFlightPhase.Takeoff ? 1.21 * vs1gConf0 : SpeedsLookupTables.S_SPEED.get(m);
  }
}

export class A380SpeedsUtils {
  /**
   * Calculates wind component for ground speed mini
   * @param vw velocity wind (1/3 steady headwind)
   * @returns velocity wind [5, 15]
   */
  static addWindComponent(vw: Knots = (SimVar.GetSimVarValue('AIRCRAFT WIND Z', 'knots') * -1) / 3): number {
    return addWindComponent(vw);
  }

  /**
   * Calculates headwind component
   * @param v velocity wind
   * @param a angle: a
   * @param b angle: b
   * @returns velocity headwind
   */
  static getHeadwind(v: Knots, a: number, b: number): Knots {
    return v * Math.cos(getdiffAngle(a, b) * (Math.PI / 180));
  }

  /**
   * 1/3 * (current headwind - tower headwind)
   * @param vTwr velocity tower headwind
   * @param vCur velocity current headwind
   * @returns head wind diff
   */
  static getHeadWindDiff(vTwr: Knots, vCur: Knots = SimVar.GetSimVarValue('AIRCRAFT WIND Z', 'knots') * -1): Knots {
    return Math.round((1 / 3) * (vCur - vTwr));
  }

  /**
   * Returns Vtarget limited by Vapp and VFE next
   * @param vapp Vapp
   * @param windDiff ground speed mini
   * @returns
   */
  static getVtargetGSMini(vapp: Knots, windDiff: Knots): Knots {
    return Math.max(
      vapp,
      Math.min(
        Math.round(vapp + windDiff),
        Math.round(
          SimVar.GetSimVarValue('L:A32NX_FLAPS_HANDLE_INDEX', 'Number') === 4
            ? SimVar.GetSimVarValue('L:A32NX_SPEEDS_VMAX', 'Number') - 5
            : SimVar.GetSimVarValue('L:A32NX_SPEEDS_VFEN', 'Number'),
        ),
      ),
    );
  }

  private static interpolateTable(table: number[][], alt: Feet): number {
    if (alt <= table[0][0]) {
      return vmca[0][1];
    }
    if (alt >= table[table.length - 1][0]) {
      return table[table.length - 1][1];
    }
    for (let i = 0; i < table.length - 1; i++) {
      if (alt >= table[i][0] && alt <= table[i + 1][0]) {
        const d = (alt - table[i][0]) / (table[i + 1][0] - table[i][0]);
        return Avionics.Utils.lerpAngle(table[i][1], table[i + 1][1], d);
      }
    }
    return vmca[0][1];
  }

  /**
   * Get VMCA (minimum airborne control speed) for a given altitude
   * @param altitude Altitude in feet
   * @returns VMCA in knots
   */
  static getVmca(altitude: Feet): Knots {
    return this.interpolateTable(vmca, altitude);
  }

  /**
   * Get VMCG (minimum ground control speed) for a given altitude
   * @param altitude Altitude in feet
   * @returns VMCG in knots
   */
  static getVmcg(altitude: Feet): Knots {
    return this.interpolateTable(vmcg, altitude);
  }

  /**
   * Get Vs1g for the given config
   *
   * @param {number} mass mass of the aircraft in kg
   * @param {number} conf 0 - CONF 1, 1 - CONF 1, 2 - CONF 1+F, 3 - CONF 2, 4 - CONF 3, 5 - CONF FULL.
   * @param {boolean} takeof if VS1g should be calculated for takeoff
   */
  static getVs1g(mass: number, conf: number, takeoff: boolean): Knots {
    // FIXME rough, dirty hack
    if (takeoff === true) {
      return SpeedsLookupTables.getApproachVls(conf, SimVar.GetSimVarValue('CG PERCENT', 'percent'), mass) / 1.15;
    }
    if (conf === 5) {
      return Math.max(
        SpeedsLookupTables.getApproachVls(conf, SimVar.GetSimVarValue('CG PERCENT', 'percent'), mass) / 1.18,
        Vmcl,
      );
    }
    return Math.max(
      SpeedsLookupTables.getApproachVls(conf, SimVar.GetSimVarValue('CG PERCENT', 'percent'), mass) / 1.23,
      Vmcl,
    );
  }
}<|MERGE_RESOLUTION|>--- conflicted
+++ resolved
@@ -10,11 +10,8 @@
 import { Mmo, VfeF1, VfeF1F, VfeF2, VfeF3, VfeFF, Vmcl, Vmo } from '@shared/PerformanceConstants';
 import { FmgcFlightPhase } from '@shared/flightphase';
 import { LerpLookupTable } from '@microsoft/msfs-sdk';
-<<<<<<< HEAD
+import { ADIRS } from 'instruments/src/MFD/shared/Adirs';
 import { MathUtils } from '@flybywiresim/fbw-sdk';
-=======
-import { ADIRS } from 'instruments/src/MFD/shared/Adirs';
->>>>>>> 886180ba
 
 export enum ApproachConf {
   CONF_1 = 1,
@@ -392,14 +389,6 @@
 }
 
 /**
-<<<<<<< HEAD
- * Convert degrees Celsius into Kelvin
- * @param T degrees Celsius
- * @returns degrees Kelvin
- */
-function convertCtoK(T: number): number {
-  return T + 273.15;
-=======
  * Get next flaps index for vfeFS table
  * @returns vfeFS table index
  * @private
@@ -413,7 +402,6 @@
     default:
       return fi;
   }
->>>>>>> 886180ba
 }
 
 /**

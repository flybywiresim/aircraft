// Copyright (c) 2021-2023 FlyByWire Simulations
//
// SPDX-License-Identifier: GPL-3.0

import { EventBus, HEventPublisher, KeyEventManager, Wait, GameStateProvider } from '@microsoft/msfs-sdk';
import { LegacyGpws } from 'systems-host/systems/LegacyGpws';
import { LegacyFwc } from 'systems-host/systems/LegacyFwc';
import { LegacySoundManager } from 'systems-host/systems/LegacySoundManager';
<<<<<<< HEAD
import { UpdateThrottler } from '@flybywiresim/fbw-sdk';
// import { PowerSupplyBusses } from './systems/powersupply';
// import { AtsuSystem } from './systems/atsu';
=======
>>>>>>> 8de9d4d0

class SystemsHost extends BaseInstrument {
    private readonly bus: EventBus;

    private readonly hEventPublisher: HEventPublisher;

    // TODO: Migrate PowerSupplyBusses and AtsuSystem, if needed

    private fwc: LegacyFwc;

    private gpws: LegacyGpws;

    private soundManager: LegacySoundManager;

    private updateThrottler = new UpdateThrottler(75);

    private fwc: LegacyFwc;

    private gpws: LegacyGpws;

    private soundManager: LegacySoundManager;

    private keyInterceptManager: KeyEventManager;

    /**
     * "mainmenu" = 0
     * "loading" = 1
     * "briefing" = 2
     * "ingame" = 3
     */
    private gameState = 0;

    constructor() {
        super();

        this.bus = new EventBus();
        this.hEventPublisher = new HEventPublisher(this.bus);
<<<<<<< HEAD
        // this.powerSupply = new PowerSupplyBusses(this.bus);
        // this.atsu = new AtsuSystem(this.bus);
=======
>>>>>>> 8de9d4d0
        this.fwc = new LegacyFwc();
        this.soundManager = new LegacySoundManager();
        this.gpws = new LegacyGpws(this.soundManager);
        this.gpws.init();

        let lastUpdateTime = Date.now();
        setInterval(() => {
            const now = Date.now();
            const dt = now - lastUpdateTime;

            this.fwc.update(dt);
            this.soundManager.update(dt);
            this.gpws.update(dt);

            lastUpdateTime = now;
        }, 75);

        Promise.all([
            KeyEventManager.getManager(this.bus),
            Wait.awaitSubscribable(GameStateProvider.get(), (state) => state === GameState.ingame, true),
        ]).then(([keyEventManager]) => {
            this.keyInterceptManager = keyEventManager;
            this.initLighting();
        });
    }

    get templateID(): string {
        return 'A380X_SYSTEMSHOST';
    }

    public getDeltaTime() {
        return this.deltaTime;
    }

    public onInteractionEvent(args: string[]): void {
        this.hEventPublisher.dispatchHEvent(args[0]);
    }

    public connectedCallback(): void {
        super.connectedCallback();

        // Needed to fetch METARs from the sim
        RegisterViewListener('JS_LISTENER_FACILITY', () => {
            console.log('JS_LISTENER_FACILITY registered.');
        }, true);
    }

    public Update(): void {
        super.Update();

        if (this.gameState !== 3) {
            const gamestate = this.getGameState();
            if (gamestate === 3) {
                this.hEventPublisher.startPublish();
            }
            this.gameState = gamestate;
        }
    }

    private initLighting() {
        console.log('[systems-host] initializing lighting to defaults');

        /** automatic brightness based on ambient light, [0, 1] scale */
        const autoBrightness = Math.max(15, Math.min(85, SimVar.GetSimVarValue('GLASSCOCKPIT AUTOMATIC BRIGHTNESS', 'percent')));

        // OVHD Reading Lights
        this.setPotentiometer(96, 0); // Capt
        this.setPotentiometer(97, 0); // F/O

        // Glareshield
        this.setPotentiometer(84, autoBrightness < 50 ? 1.5 * autoBrightness : 0); // Int Lt
        this.setPotentiometer(87, autoBrightness); // Lcd Brt
        this.setPotentiometer(10, 0); // table Cpt
        this.setPotentiometer(11, 0); // table F/O

        // Instruments Cpt
        this.setPotentiometer(88, autoBrightness); // PFD
        this.setPotentiometer(89, autoBrightness); // ND
        this.setPotentiometer(94, autoBrightness / 2); // wxRadar
        this.setPotentiometer(98, autoBrightness); // MFD
        this.setPotentiometer(8, autoBrightness < 50 ? 20 : 0); // console light

        // Instruments F/O
        this.setPotentiometer(90, autoBrightness); // PFD
        this.setPotentiometer(91, autoBrightness); // ND
        this.setPotentiometer(95, autoBrightness / 2); // wxRadar
        this.setPotentiometer(99, autoBrightness); // MFD
        this.setPotentiometer(9, autoBrightness < 50 ? 20 : 0); // console light

        // Pedestal
        this.setPotentiometer(80, autoBrightness); // rmpCptLightLevel
        this.setPotentiometer(81, autoBrightness); // rmpFoLightLevel
        this.setPotentiometer(82, autoBrightness); // rmpOvhdLightLevel
        this.setPotentiometer(92, autoBrightness); // ecamUpperLightLevel
        this.setPotentiometer(93, autoBrightness); // ecamLowerLightLevel
        this.setPotentiometer(76, autoBrightness); // pedFloodLightLevel
        this.setPotentiometer(83, autoBrightness); // mainPnlFloodLightLevel
        this.setPotentiometer(85, autoBrightness); // integralLightLevel
        this.setPotentiometer(7, autoBrightness); // ambientLightLevel
    }

    private setPotentiometer(potentiometer: number, brightness: number) {
        this.keyInterceptManager.triggerKey('LIGHT_POTENTIOMETER_SET', false, potentiometer, brightness);
    }
}

registerInstrument('systems-host', SystemsHost);<|MERGE_RESOLUTION|>--- conflicted
+++ resolved
@@ -6,12 +6,6 @@
 import { LegacyGpws } from 'systems-host/systems/LegacyGpws';
 import { LegacyFwc } from 'systems-host/systems/LegacyFwc';
 import { LegacySoundManager } from 'systems-host/systems/LegacySoundManager';
-<<<<<<< HEAD
-import { UpdateThrottler } from '@flybywiresim/fbw-sdk';
-// import { PowerSupplyBusses } from './systems/powersupply';
-// import { AtsuSystem } from './systems/atsu';
-=======
->>>>>>> 8de9d4d0
 
 class SystemsHost extends BaseInstrument {
     private readonly bus: EventBus;
@@ -19,14 +13,6 @@
     private readonly hEventPublisher: HEventPublisher;
 
     // TODO: Migrate PowerSupplyBusses and AtsuSystem, if needed
-
-    private fwc: LegacyFwc;
-
-    private gpws: LegacyGpws;
-
-    private soundManager: LegacySoundManager;
-
-    private updateThrottler = new UpdateThrottler(75);
 
     private fwc: LegacyFwc;
 
@@ -49,11 +35,6 @@
 
         this.bus = new EventBus();
         this.hEventPublisher = new HEventPublisher(this.bus);
-<<<<<<< HEAD
-        // this.powerSupply = new PowerSupplyBusses(this.bus);
-        // this.atsu = new AtsuSystem(this.bus);
-=======
->>>>>>> 8de9d4d0
         this.fwc = new LegacyFwc();
         this.soundManager = new LegacySoundManager();
         this.gpws = new LegacyGpws(this.soundManager);

// Copyright (c) 2021-2023 FlyByWire Simulations
//
// SPDX-License-Identifier: GPL-3.0

import {
  HEventPublisher,
  InstrumentBackplane,
  Clock,
  ClockEvents,
  ConsumerSubject,
  MappedSubject,
  SubscribableMapFunctions,
  WeightBalanceSimvarPublisher,
  StallWarningPublisher,
  SimVarValueType,
  Subject,
} from '@microsoft/msfs-sdk';
import { LegacyGpws } from 'systems-host/systems/LegacyGpws';
import { LegacyFuel } from 'systems-host/systems/LegacyFuel';
import { LegacySoundManager } from 'systems-host/systems/LegacySoundManager';
import { LegacyTcasComputer } from 'systems-host/systems/tcas/components/LegacyTcasComputer';
import { VhfRadio } from 'systems-host/systems/Communications/VhfRadio';
import {
  ArincEventBus,
  BtvSimvarPublisher,
  FailuresConsumer,
  MsfsFlightModelPublisher,
  PilotSeatPublisher,
  VhfComIndices,
} from '@flybywiresim/fbw-sdk';
import { AudioManagementUnit } from 'systems-host/systems/Communications/AudioManagementUnit';
import { RmpAmuBusPublisher } from 'systems-host/systems/Communications/RmpAmuBusPublisher';
import { Transponder } from 'systems-host/systems/Communications/Transponder';
import { PowerSupplyBusTypes, PowerSupplyBusses } from 'systems-host/systems/powersupply';
import { SimAudioManager } from 'systems-host/systems/Communications/SimAudioManager';
import { AtsuSystem } from 'systems-host/systems/atsu';
import { FwsCore } from 'systems-host/systems/FlightWarningSystem/FwsCore';
import { FuelSystemPublisher } from 'instruments/src/MsfsAvionicsCommon/providers/FuelSystemPublisher';
import { BrakeToVacateDistanceUpdater } from 'systems-host/systems/BrakeToVacateDistanceUpdater';
import { PseudoFwcSimvarPublisher } from 'instruments/src/MsfsAvionicsCommon/providers/PseudoFwcPublisher';
import {
  ResetPanelSimvarPublisher,
  ResetPanelSimvars,
} from 'instruments/src/MsfsAvionicsCommon/providers/ResetPanelPublisher';
import {
  CpiomAvailableSimvarPublisher,
  CpiomAvailableSimvars,
} from 'instruments/src/MsfsAvionicsCommon/providers/CpiomAvailablePublisher';
import { A380Failure } from '@failures';
import { AutoThsTrimmer } from './systems/AutoThsTrimmer';

CpiomAvailableSimvarPublisher;
import { AircraftNetworkServerUnit } from 'systems-host/systems/InformationSystems/AircraftNetworkServerUnit';

class SystemsHost extends BaseInstrument {
  private readonly bus = new ArincEventBus();

  private readonly sub = this.bus.getSubscriber<PowerSupplyBusTypes & ResetPanelSimvars & CpiomAvailableSimvars>();

  private readonly backplane = new InstrumentBackplane();

  private readonly clock = new Clock(this.bus);

  private readonly hEventPublisher: HEventPublisher;

  private readonly failuresConsumer = new FailuresConsumer('A32NX');

  // TODO: Migrate PowerSupplyBusses, if needed
  private gpws: LegacyGpws | undefined;

  private soundManager: LegacySoundManager | undefined;

  private readonly acEssBusPowered = ConsumerSubject.create(this.sub.on('acBusEss'), false);
  private readonly acBus2Powered = ConsumerSubject.create(this.sub.on('acBus2'), false);
  private readonly dcEssBusPowered = ConsumerSubject.create(this.sub.on('dcBusEss'), false);
  private readonly dcBus1Powered = ConsumerSubject.create(this.sub.on('dcBus1'), false);
  private readonly dcBus2Powered = ConsumerSubject.create(this.sub.on('dcBus2'), false);

  private readonly vhf1 = new VhfRadio(this.bus, VhfComIndices.Vhf1, 36, this.dcEssBusPowered, this.failuresConsumer);
  private readonly vhf2 = new VhfRadio(this.bus, VhfComIndices.Vhf2, 38, this.dcBus2Powered, this.failuresConsumer);
  private readonly vhf3 = new VhfRadio(this.bus, VhfComIndices.Vhf3, 40, this.dcBus1Powered, this.failuresConsumer);

  // TODO powered subs
  private readonly amu1 = new AudioManagementUnit(this.bus, 1, this.failuresConsumer);
  private readonly amu2 = new AudioManagementUnit(this.bus, 2, this.failuresConsumer);
  private readonly simAudioManager = new SimAudioManager(this.bus, this.amu1, this.amu2);

  private readonly xpdr1 = new Transponder(
    this.bus,
    1,
    41,
    MappedSubject.create(SubscribableMapFunctions.or(), this.acEssBusPowered, this.acBus2Powered),
    this.failuresConsumer,
  );
  // MSFS only supports 1
  // private readonly xpdr2 = new Transponder(2, 144, this.acBus2Powered, this.failuresConsumer);

  private readonly atsu = new AtsuSystem(this.bus);

  private readonly btvDistanceUpdater = new BrakeToVacateDistanceUpdater(this.bus);

  private readonly rmpAmuBusPublisher = new RmpAmuBusPublisher(this.bus);

  private readonly pilotSeatPublisher = new PilotSeatPublisher(this.bus);

  private readonly powerPublisher = new PowerSupplyBusses(this.bus);

  private readonly btvPublisher = new BtvSimvarPublisher(this.bus);

  private readonly weightAndBalancePublisher = new WeightBalanceSimvarPublisher(this.bus);

  private readonly fuelSystemPublisher = new FuelSystemPublisher(this.bus);

  private readonly stallWarningPublisher = new StallWarningPublisher(this.bus, 0.9);

  private readonly pseudoFwcPublisher = new PseudoFwcSimvarPublisher(this.bus);

  private readonly resetPanelPublisher = new ResetPanelSimvarPublisher(this.bus);

  private readonly cpiomAvailablePublisher = new CpiomAvailableSimvarPublisher(this.bus);

  private readonly interactivePointsPublisher = new MsfsFlightModelPublisher(this.bus);

  private readonly fws1ResetPbStatus = ConsumerSubject.create(this.sub.on('a380x_reset_panel_fws1'), false);
  private readonly fws2ResetPbStatus = ConsumerSubject.create(this.sub.on('a380x_reset_panel_fws2'), false);

  private readonly fws1Powered = ConsumerSubject.create(this.sub.on('cpiomC1Avail'), true);
  private readonly fws2Powered = ConsumerSubject.create(this.sub.on('cpiomC2Avail'), true);

  private readonly fws1Failed = Subject.create(false);
  private readonly fws2Failed = Subject.create(false);

  private readonly fwsEcpFailed = Subject.create(false);

  private readonly fwsAvailable = MappedSubject.create(
    ([failed1, failed2]) => !(failed1 && failed2),
    this.fws1Failed,
    this.fws2Failed,
  );

  private fwsCore: FwsCore | undefined = new FwsCore(
    1,
    this.bus,
    this.failuresConsumer,
    this.fws1Failed,
    this.fws2Failed,
  );

  //FIXME add some deltatime functionality to backplane instruments so we dont have to pass SystemHost
  private readonly legacyFuel = new LegacyFuel(this.bus, this);

<<<<<<< HEAD
  // FIXME delete this when PRIM gets the THS auto trim
  private readonly autoThsTrimmer = new AutoThsTrimmer(this.bus, this);
=======
  // For now, pass ATSU to the ANSUs. In our target architecture, there should be no ATSU
  private readonly nssAnsu1 = new AircraftNetworkServerUnit(this.bus, 1, 'nss', this.failuresConsumer, this.atsu);
  private readonly nssAnsu2 = new AircraftNetworkServerUnit(this.bus, 2, 'nss', this.failuresConsumer, this.atsu);
  private readonly fltOpsAnsu1 = new AircraftNetworkServerUnit(
    this.bus,
    1,
    'flt-ops',
    this.failuresConsumer,
    this.atsu,
  );
>>>>>>> 5aa9fbd1

  /**
   * "mainmenu" = 0
   * "loading" = 1
   * "briefing" = 2
   * "ingame" = 3
   */
  private gameState = 0;

  constructor() {
    super();

    this.backplane.addInstrument('Clock', this.clock);
    this.backplane.addInstrument('Vhf1', this.vhf1, true);
    this.backplane.addInstrument('Vhf2', this.vhf2, true);
    this.backplane.addInstrument('Vhf3', this.vhf3, true);
    this.backplane.addInstrument('Amu1', this.amu1, true);
    this.backplane.addInstrument('Amu2', this.amu2, true);
    this.backplane.addInstrument('SimAudioManager', this.simAudioManager);
    this.backplane.addInstrument('Xpndr1', this.xpdr1, true);
    this.backplane.addInstrument('AtsuSystem', this.atsu);
    this.backplane.addInstrument('BtvDistanceUpdater', this.btvDistanceUpdater);
    this.backplane.addPublisher('RmpAmuBusPublisher', this.rmpAmuBusPublisher);
    this.backplane.addPublisher('PilotSeatPublisher', this.pilotSeatPublisher);
    this.backplane.addPublisher('PowerPublisher', this.powerPublisher);
    this.backplane.addPublisher('BtvPublisher', this.btvPublisher);
    this.backplane.addPublisher('Weightpublisher', this.weightAndBalancePublisher);
    this.backplane.addPublisher('FuelPublisher', this.fuelSystemPublisher);
    this.backplane.addPublisher('StallWarning', this.stallWarningPublisher);
    this.backplane.addPublisher('PseudoFwc', this.pseudoFwcPublisher);
    this.backplane.addPublisher('ResetPanel', this.resetPanelPublisher);
    this.backplane.addPublisher('CpiomAvailable', this.cpiomAvailablePublisher);
    this.backplane.addPublisher('InteractivePoints', this.interactivePointsPublisher);
    this.backplane.addInstrument('LegacyFuel', this.legacyFuel);
<<<<<<< HEAD
    this.backplane.addInstrument('AutoThsTrimmer', this.autoThsTrimmer);
=======
    this.backplane.addInstrument('nssAnsu1', this.nssAnsu1, true);
    this.backplane.addInstrument('nssAnsu2', this.nssAnsu2, true);
    this.backplane.addInstrument('fltOpsAnsu1', this.fltOpsAnsu1, true);
>>>>>>> 5aa9fbd1

    this.hEventPublisher = new HEventPublisher(this.bus);
    this.soundManager = new LegacySoundManager();
    this.gpws = new LegacyGpws(this.bus, this.soundManager);
    this.gpws.init();
    this.fwsCore.init();

    this.backplane.addInstrument('TcasComputer', new LegacyTcasComputer(this.bus, this.soundManager));

    let lastUpdateTime: number;
    this.bus
      .getSubscriber<ClockEvents>()
      .on('simTimeHiFreq')
      .atFrequency(50)
      .handle((now) => {
        const dt = lastUpdateTime === undefined ? 0 : now - lastUpdateTime;
        lastUpdateTime = now;

        this.soundManager.update(dt);
        this.gpws.update(dt);
        this.fwsCore?.update(dt);
        this.autoThsTrimmer.autoTrim();
      });

    this.fwsAvailable.sub((a) => {
      if (!a && this.fwsCore !== undefined) {
        this.fwsCore.destroy();
        this.fwsCore = undefined;
        FwsCore.sendFailureWarning(this.bus);
      } else if (a && this.fwsCore === undefined) {
        this.fwsCore = new FwsCore(1, this.bus, this.failuresConsumer, this.fws1Failed, this.fws2Failed);
        this.fwsCore.init();
      }
    }, true);
    this.fws1Failed.sub((f) => SimVar.SetSimVarValue('L:A32NX_FWS1_IS_HEALTHY', SimVarValueType.Bool, !f), true);
    this.fws2Failed.sub((f) => SimVar.SetSimVarValue('L:A32NX_FWS2_IS_HEALTHY', SimVarValueType.Bool, !f), true);

    this.fwsEcpFailed.sub((v) => SimVar.SetSimVarValue('L:A32NX_FWS_ECP_FAILED', SimVarValueType.Bool, v), true);
  }

  get templateID(): string {
    return 'A380X_SYSTEMSHOST';
  }

  public getDeltaTime() {
    return this.deltaTime;
  }

  public onInteractionEvent(args: string[]): void {
    this.hEventPublisher.dispatchHEvent(args[0]);
  }

  public connectedCallback(): void {
    super.connectedCallback();

    // Needed to fetch METARs from the sim
    RegisterViewListener(
      'JS_LISTENER_FACILITY',
      () => {
        console.log('JS_LISTENER_FACILITY registered.');
      },
      true,
    );

    this.failuresConsumer.register(A380Failure.Fws1);
    this.failuresConsumer.register(A380Failure.Fws2);
    this.failuresConsumer.register(A380Failure.Fws1AudioFunction);
    this.failuresConsumer.register(A380Failure.Fws2AudioFunction);
    this.failuresConsumer.register(A380Failure.FwsEcp);

    this.backplane.init();
  }

  public Update(): void {
    super.Update();

    this.failuresConsumer.update();
    this.fws1Failed.set(
      this.failuresConsumer.isActive(A380Failure.Fws1) || this.fws1ResetPbStatus.get() || !this.fws1Powered.get(),
    );
    this.fws2Failed.set(
      this.failuresConsumer.isActive(A380Failure.Fws2) || this.fws2ResetPbStatus.get() || !this.fws2Powered.get(),
    );

    const ecpNotReachable =
      !SimVar.GetSimVarValue('L:A32NX_AFDX_3_3_REACHABLE', SimVarValueType.Bool) &&
      !SimVar.GetSimVarValue('L:A32NX_AFDX_13_13_REACHABLE', SimVarValueType.Bool) &&
      !SimVar.GetSimVarValue('L:A32NX_AFDX_4_4_REACHABLE', SimVarValueType.Bool) &&
      !SimVar.GetSimVarValue('L:A32NX_AFDX_14_14_REACHABLE', SimVarValueType.Bool);
    this.fwsEcpFailed.set(
      this.failuresConsumer.isActive(A380Failure.FwsEcp) || !this.dcEssBusPowered.get() || ecpNotReachable,
    );

    if (this.gameState !== 3) {
      const gamestate = this.getGameState();
      if (gamestate === 3) {
        this.hEventPublisher.startPublish();
      }
      this.gameState = gamestate;
    }

    this.backplane.onUpdate();
  }
}

registerInstrument('systems-host', SystemsHost);<|MERGE_RESOLUTION|>--- conflicted
+++ resolved
@@ -149,10 +149,6 @@
   //FIXME add some deltatime functionality to backplane instruments so we dont have to pass SystemHost
   private readonly legacyFuel = new LegacyFuel(this.bus, this);
 
-<<<<<<< HEAD
-  // FIXME delete this when PRIM gets the THS auto trim
-  private readonly autoThsTrimmer = new AutoThsTrimmer(this.bus, this);
-=======
   // For now, pass ATSU to the ANSUs. In our target architecture, there should be no ATSU
   private readonly nssAnsu1 = new AircraftNetworkServerUnit(this.bus, 1, 'nss', this.failuresConsumer, this.atsu);
   private readonly nssAnsu2 = new AircraftNetworkServerUnit(this.bus, 2, 'nss', this.failuresConsumer, this.atsu);
@@ -163,7 +159,9 @@
     this.failuresConsumer,
     this.atsu,
   );
->>>>>>> 5aa9fbd1
+
+  // FIXME delete this when PRIM gets the THS auto trim
+  private readonly autoThsTrimmer = new AutoThsTrimmer(this.bus, this);
 
   /**
    * "mainmenu" = 0
@@ -198,13 +196,10 @@
     this.backplane.addPublisher('CpiomAvailable', this.cpiomAvailablePublisher);
     this.backplane.addPublisher('InteractivePoints', this.interactivePointsPublisher);
     this.backplane.addInstrument('LegacyFuel', this.legacyFuel);
-<<<<<<< HEAD
-    this.backplane.addInstrument('AutoThsTrimmer', this.autoThsTrimmer);
-=======
     this.backplane.addInstrument('nssAnsu1', this.nssAnsu1, true);
     this.backplane.addInstrument('nssAnsu2', this.nssAnsu2, true);
     this.backplane.addInstrument('fltOpsAnsu1', this.fltOpsAnsu1, true);
->>>>>>> 5aa9fbd1
+    this.backplane.addInstrument('AutoThsTrimmer', this.autoThsTrimmer);
 
     this.hEventPublisher = new HEventPublisher(this.bus);
     this.soundManager = new LegacySoundManager();

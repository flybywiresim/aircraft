--- conflicted
+++ resolved
@@ -110,11 +110,8 @@
       FuelSystemEvents &
       KeyEvents &
       MsfsFlightModelEvents &
-<<<<<<< HEAD
+      FmsMessageVars &
       FGVars
-=======
-      FmsMessageVars
->>>>>>> 62e0ae9f
   >();
 
   private subs: Subscription[] = [];

--- conflicted
+++ resolved
@@ -1919,8 +1919,7 @@
         this.fws.eng1FireDetected,
       ),
       auralWarning: this.fws.eng1FireDetectedAural.map((on) => (on ? FwcAuralWarning.Crc : FwcAuralWarning.None)),
-<<<<<<< HEAD
-      notActiveWhenFaults: [],
+      notActiveWhenItemActive: [],
       whichItemsToShow: () => [
         true,
         true,
@@ -1932,10 +1931,6 @@
         true,
         true,
       ],
-=======
-      notActiveWhenItemActive: [],
-      whichItemsToShow: () => [true, true, true, true, true, true, true, true, true],
->>>>>>> bae030b5
       whichItemsChecked: () => [
         // When the fire pb is released, the FADEC is not powered and the throttle position is unknown which resets this condition
         this.fws.throttle1Position.get() == 0 && !this.fws.fireButtonEng1.get(),
@@ -4230,13 +4225,8 @@
     999800004: {
       // *ELEC
       flightPhaseInhib: [],
-<<<<<<< HEAD
       simVarIsActive: this.fws.elecAcSecondaryFailure,
-      notActiveWhenFaults: [],
-=======
-      simVarIsActive: MappedSubject.create(SubscribableMapFunctions.or()),
-      notActiveWhenItemActive: [],
->>>>>>> bae030b5
+      notActiveWhenItemActive: [],
       whichItemsToShow: () => [],
       whichItemsChecked: () => [],
       failure: 2,
@@ -4255,13 +4245,8 @@
     999800006: {
       // *BLEED
       flightPhaseInhib: [],
-<<<<<<< HEAD
       simVarIsActive: this.fws.bleedSecondaryFailure,
-      notActiveWhenFaults: [],
-=======
-      simVarIsActive: MappedSubject.create(SubscribableMapFunctions.or()),
-      notActiveWhenItemActive: [],
->>>>>>> bae030b5
+      notActiveWhenItemActive: [],
       whichItemsToShow: () => [],
       whichItemsChecked: () => [],
       failure: 2,

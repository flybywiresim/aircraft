// Copyright (c) 2021-2024 FlyByWire Simulations
//
// SPDX-License-Identifier: GPL-3.0

import { EcamAbnormalProcedures, WD_NUM_LINES } from '../../../instruments/src/MsfsAvionicsCommon/EcamMessages';
import {
  MappedSubject,
  SimVarValueType,
  Subject,
  Subscribable,
  SubscribableMapEventType,
  SubscribableMapFunctions,
  Subscription,
} from '@microsoft/msfs-sdk';
import { SdPages } from '@shared/EcamSystemPages';
import { isSubscription } from 'instruments/src/MsfsAvionicsCommon/DestroyableComponent';
import {
  ProcedureLinesGenerator,
  ProcedureType,
} from 'instruments/src/MsfsAvionicsCommon/EcamMessages/ProcedureLinesGenerator';
import { ChecklistState, FwsEwdEvents } from 'instruments/src/MsfsAvionicsCommon/providers/FwsEwdPublisher';
import { FwcAuralWarning, FwsCore, FwsSuppressableItem } from 'systems-host/systems/FlightWarningSystem/FwsCore';

export interface EwdAbnormalItem extends FwsSuppressableItem {
  flightPhaseInhib: number[];
  /** aural warning, defaults to simVarIsActive and SC for level 2 or CRC for level 3 if not provided */
  auralWarning?: Subscribable<FwcAuralWarning>;
  /** Returns a boolean vector (same length as number of items). If true, item is shown in ECAM actions */
  whichItemsToShow: () => boolean[];
  /** Returns a boolean vector (same length as number of items). If true, item is marked as completed */
  whichItemsChecked: () => boolean[];
  /** Returns a boolean vector (same length as number of items). Optional, defaults to true. If true, item is shown as activated */
  whichItemsActive?: () => boolean[];
  /** 3 = master warning, 2 = master caution */
  failure: number;
  /** Index of ECAM page to be displayed on SD */
  sysPage: SdPages;
  /** Cancel flag for level 3 warning audio (only emergency cancel can cancel if false), defaults to true. */
  cancel?: boolean;
  /** Optional for now: Message IDs of INOP SYS to be displayed on STS page for ALL PHASES.
   * Ideally they're not triggered from faults but rather taken from the system's health status.
   * checked allows access to the status of all items */
  inopSysAllPhases?: (checked?: boolean[]) => string[];
  /** Optional for now: Message IDs of INOP SYS to be displayed on STS page for APPR&LDG.
   * Ideally they're not triggered from faults but rather taken from the system's health status */
<<<<<<< HEAD
  inopSysApprLdg?: () => string[];
  /**
   * @deprecated Use FwsInformation instead to display INFOs on STS page
   */
  info?: () => string[];
  /**
   * @deprecated Use FwsInopSys instead to display REDUND LOSSes on STS page
   */
  redundLoss?: () => string[];
  /**
   * @deprecated Use FwsLimitations instead to display LIMITATIONS on STS page
   */
  limitationsAllPhases?: () => string[];
  /**
   * @deprecated Use FwsLimitations instead to display LIMITATIONS on STS page
   */
  limitationsApprLdg?: () => string[];
  /**
   * @deprecated Use FwsLimitations instead to display LIMITATIONS on STS page
   */
  limitationsPfd?: () => string[];
=======
  inopSysApprLdg?: (checked?: boolean[]) => string[];
  /** Optional for now: Message IDs of INFO to be displayed on STS page */
  info?: (checked?: boolean[]) => string[];
  /** Optional for now: Message IDs of REDUND LOSS systems to be displayed on STS page */
  redundLoss?: (checked?: boolean[]) => string[];
  /** Optional for now: Message IDs of LIMITATIONS to be displayed on the EWD for ALL PHASES */
  limitationsAllPhases?: (checked?: boolean[]) => string[];
  /** Optional for now: Message IDs of LIMITATIONS to be displayed on the EWD for APPR&LDG */
  limitationsApprLdg?: (checked?: boolean[]) => string[];
  /** Optional for now: Message IDs of LIMITATIONS to be displayed on the PFD lower area */
  limitationsPfd?: (checked?: boolean[]) => string[];
>>>>>>> 508a2e95
}

export interface EwdAbnormalDict {
  [key: keyof typeof EcamAbnormalProcedures]: EwdAbnormalItem;
}

/**
 * Sorts abnormal procedures by decreasing priority, for display on the EWD. Show secondary failures last
 * @param idA first procedure ID
 * @param idB second procedure ID
 * @returns comparison result, i.e. relative priority of procedures A and B
 */

export class FwsAbnormalSensed {
  private readonly pub = this.fws.bus.getPublisher<FwsEwdEvents>();

  private readonly subscriptions: Subscription[] = [];

  public readonly abnormalShown = Subject.create(false);

  public readonly showAbnormalSensedRequested = Subject.create(false);

  /** ID of active abnormal procedure */
  public readonly activeProcedureId = Subject.create<string | null>(null);

  /** Marked with cyan box */
  public readonly selectedItemIndex = Subject.create(1);

  /** For overflowing checklists */
  public readonly showFromLine = Subject.create(0);

  private procedures: ProcedureLinesGenerator[] = [];

  private activeProcedure: ProcedureLinesGenerator;

  static compareAbnormalProceduresByPriority(
    idA: string,
    idB: string,
    failureLevelA: number,
    failureLevelB: number,
    nonSensedA: boolean,
    nonSensedB: boolean,
  ) {
    // 9998: Secondary failures at the end; non-sensed procedures at the top
    const bPriority = idB.substring(0, 4) === '9998' ? 0 : nonSensedB ? 4 : failureLevelB;
    const aPriority = idA.substring(0, 4) === '9998' ? 0 : nonSensedA ? 4 : failureLevelA;

    // Sort desceding, from highest failure level to lowest
    return bPriority - aPriority;
  }

  constructor(private fws: FwsCore) {
    this.subscriptions.push(
      this.fws.presentedAbnormalProceduresList.sub(
        (
          map: ReadonlyMap<string, ChecklistState>,
          type: SubscribableMapEventType,
          key: string,
          value: ChecklistState,
        ) => {
          const flattened: ChecklistState[] = [];
          map.forEach((val, key) =>
            flattened.push({
              id: key,
              procedureActivated: val.procedureActivated,
              procedureCompleted: val.procedureCompleted,
              itemsChecked: val.itemsChecked,
              itemsActive: val.itemsActive,
              itemsToShow: val.itemsToShow,
            }),
          );
          // Sort by decreasing importance
          const sortedAbnormalsFlattened = flattened.sort((a, b) => {
            return FwsAbnormalSensed.compareAbnormalProceduresByPriority(
              a.id,
              b.id,
              this.fws.ewdAbnormal[a.id].failure,
              this.fws.ewdAbnormal[b.id].failure,
              !EcamAbnormalProcedures[a.id].sensed,
              !EcamAbnormalProcedures[b.id].sensed,
            );
          });

          if (type === SubscribableMapEventType.Added) {
            const procGen = new ProcedureLinesGenerator(
              value.id,
              this.activeProcedureId.map((id) => value.id === id),
              ProcedureType.Abnormal,
              value,
              (newState) => this.fws.presentedAbnormalProceduresList.setValue(value.id, newState),
              this.clearActiveProcedure.bind(this),
              () => {},
              this.fws.aircraftOnGround.get() ? undefined : EcamAbnormalProcedures[value.id].recommendation,
            );
            this.procedures.push(procGen);
          } else if (type === SubscribableMapEventType.Changed) {
            const procGenIndex = this.procedures.findIndex((v) => v.procedureId === key);
            if (procGenIndex !== -1) {
              this.procedures[procGenIndex].checklistState = value;
            }
          } else if (type === SubscribableMapEventType.Deleted) {
            const procGenIndex = this.procedures.findIndex((v) => v.procedureId === key);
            this.procedures.splice(procGenIndex, 1);
          }

          sortedAbnormalsFlattened.forEach((val) => {
            if (val.id === this.activeProcedureId.get()) {
              const procGenIndex = this.procedures.findIndex((v) => v.procedureId === val.id);
              if (procGenIndex !== -1) {
                this.activeProcedure = this.procedures[procGenIndex];
                this.activeProcedure.selectedItemIndex.pipe(this.selectedItemIndex);
              }
            }
          });

          this.activeProcedureId.set(sortedAbnormalsFlattened.length > 0 ? sortedAbnormalsFlattened[0].id : null);
          this.pub.pub('fws_abn_sensed_procedures', sortedAbnormalsFlattened, true);
        },
      ),
    );

    this.subscriptions.push(
      this.abnormalShown.sub((shown) => {
        if (shown) {
          this.activeProcedure.selectFirst();
        }
      }),
    );

    this.subscriptions.push(
      this.activeProcedureId.sub((id) => {
        if (id) {
          this.procedures.forEach((val) => {
            if (val.procedureId === id) {
              this.activeProcedure = val;
              this.activeProcedure.selectedItemIndex.pipe(this.selectedItemIndex);
            }
          });
          this.activeProcedure.selectFirst();
        }
      }),
    );

    this.subscriptions.push(this.selectedItemIndex.sub(() => this.scrollToSelectedLine()));

    this.publishInitialState();
  }

  publishInitialState() {
    this.pub.pub('fws_abn_sensed_procedures', [], true);
  }

  getAbnormalProceduresKeysSorted() {
    return Array.from(this.fws.presentedAbnormalProceduresList.get().keys());
  }

  public clearActiveProcedure(newState?: ChecklistState) {
    const numFailures = this.fws.presentedFailures.length;
    if (numFailures === 1) {
      if (!this.fws.ecamStsNormal.get()) {
        // Call STS page on SD
        SimVar.SetSimVarValue('L:A32NX_ECAM_SD_CURRENT_PAGE_INDEX', SimVarValueType.Enum, SdPages.Status);
      }

      // If there are deferred procedures, open ECL menu
      this.fws.normalChecklists.openIfDeferredApplicable();
    }
    this.fws.presentedFailures.splice(this.fws.presentedFailures.indexOf(this.activeProcedureId.get()), 1);

    // Delete procedure completely if not-sensed procedure is de-activated
    if (
      newState?.procedureActivated === false &&
      EcamAbnormalProcedures[this.activeProcedureId.get()]?.sensed === false
    ) {
      this.fws.activeAbnormalNonSensedKeys.delete(parseInt(this.activeProcedureId.get()));
      this.fws.allCurrentFailures.splice(this.fws.allCurrentFailures.indexOf(this.activeProcedureId.get()), 1);
    }

    this.fws.recallFailures = this.fws.allCurrentFailures.filter((item) => !this.fws.presentedFailures.includes(item));
  }

  private scrollToSelectedLine() {
    this.showFromLine.set(Math.max(0, this.activeProcedure.numLinesUntilSelected() - WD_NUM_LINES + 2));
  }

  private checkIfStsAutoDisplay() {
    const approachCondition =
      this.fws.presentedAbnormalProceduresList.get().size === 0 &&
      this.fws.flightPhase.get() === 8 &&
      this.fws.adrPressureAltitude.get() < 20_000 &&
      !this.fws.ecamStsNormal.get();
    const triggerAutoDisplay =
      this.fws.approachAutoDisplayQnhSetPulseNode.read() || this.fws.approachAutoDisplaySlatsExtendedPulseNode.read();

    if (approachCondition && triggerAutoDisplay) {
      // Call STS page on SD
      SimVar.SetSimVarValue('L:A32NX_ECAM_SD_CURRENT_PAGE_INDEX', SimVarValueType.Enum, SdPages.Status);
    }
  }

  /**
   * The majority of ECAM fault logic is still inside FwsCore (due to dependencies to MEMOs, and general flow)
   * This block deals mostly with the pilot interaction through the ECAM CP and transmission to the CDS/EWD
   */
  update() {
    if (this.fws.presentedAbnormalProceduresList.get().size > 0) {
      this.showAbnormalSensedRequested.set(true);
    } else {
      this.showAbnormalSensedRequested.set(false);
    }

    this.checkIfStsAutoDisplay();

    if (!this.abnormalShown.get()) {
      return;
    }

    if (this.fws.clDownPulseNode.read()) {
      this.activeProcedure.moveDown(true);
    }

    if (this.fws.clUpPulseNode.read()) {
      this.activeProcedure.moveUp();
    }

    if (this.fws.clCheckPulseNode.read()) {
      this.activeProcedure.checkSelected();
    }

    // Auto-move-down if currently marked item was sensed as completed
    const ids = this.getAbnormalProceduresKeysSorted();

    for (let id = 0; id < ids.length; id++) {
      const procId = ids[id];

      if (!this.fws.ewdAbnormal[procId] || !this.fws.abnormalUpdatedItems.has(procId)) {
        continue;
      }

      if (procId === this.activeProcedureId.get()) {
        const changedEntries = this.fws.abnormalUpdatedItems.get(procId);
        const sii = this.activeProcedure.selectedItemIndex.get();
        if (changedEntries && changedEntries.includes(sii) && this.activeProcedure.checklistState.itemsChecked[sii]) {
          this.activeProcedure.moveDown(false);
        }
      }
    }
  }

  reset() {
    this.showAbnormalSensedRequested.set(false);
  }

  destroy() {
    this.subscriptions.forEach((s) => s.destroy());

    for (const key in this.ewdAbnormalSensed) {
      const element = this.ewdAbnormalSensed[key];
      if (isSubscription(element.simVarIsActive)) {
        element.simVarIsActive.destroy();
      }

      if (isSubscription(element.auralWarning)) {
        element.auralWarning.destroy();
      }
    }

    for (const key in this.ewdDeferredProcs) {
      const element = this.ewdDeferredProcs[key];
      if (isSubscription(element.simVarIsActive)) {
        element.simVarIsActive.destroy();
      }

      if (isSubscription(element.auralWarning)) {
        element.auralWarning.destroy();
      }
    }
  }

  public ewdAbnormalSensed: EwdAbnormalDict = {
    // 21 - AIR CONDITIONING AND PRESSURIZATION
    211800001: {
      // PACK 1 CTL 1 FAULT
      flightPhaseInhib: [3, 4, 5, 6, 7, 8, 9, 10, 11],
      simVarIsActive: this.fws.fdac1Channel1Failure,
      notActiveWhenItemActive: ['211800009', '211800021'],
      whichItemsToShow: () => [],
      whichItemsChecked: () => [],
      failure: 1,
      sysPage: SdPages.Bleed,
      redundLoss: () => ['210300001'],
    },
    211800002: {
      // PACK 1 CTL 2 FAULT
      flightPhaseInhib: [3, 4, 5, 6, 7, 8, 9, 10, 11],
      simVarIsActive: this.fws.fdac1Channel2Failure,
      notActiveWhenItemActive: ['211800009', '211800021'],
      whichItemsToShow: () => [],
      whichItemsChecked: () => [],
      failure: 1,
      sysPage: SdPages.Bleed,
      redundLoss: () => ['210300002'],
    },
    211800003: {
      // PACK 2 CTL 1 FAULT
      flightPhaseInhib: [3, 4, 5, 6, 7, 8, 9, 10, 11],
      simVarIsActive: this.fws.fdac2Channel1Failure,
      notActiveWhenItemActive: ['211800010', '211800021'],
      whichItemsToShow: () => [],
      whichItemsChecked: () => [],
      failure: 1,
      sysPage: SdPages.Bleed,
      redundLoss: () => ['210300003'],
    },
    211800004: {
      // PACK 2 CTL 2 FAULT
      flightPhaseInhib: [3, 4, 5, 6, 7, 8, 9, 10, 11],
      simVarIsActive: this.fws.fdac2Channel2Failure,
      notActiveWhenItemActive: ['211800010', '211800021'],
      whichItemsToShow: () => [],
      whichItemsChecked: () => [],
      failure: 1,
      sysPage: SdPages.Bleed,
      redundLoss: () => ['210300004'],
    },
    211800005: {
      // PACK 1 CTL DEGRADED
      flightPhaseInhib: [3, 4, 5, 6, 7, 9, 10, 11],
      simVarIsActive: this.fws.pack1Degraded,
      notActiveWhenItemActive: [],
      whichItemsToShow: () => [],
      whichItemsChecked: () => [],
      failure: 1,
      sysPage: SdPages.Bleed,
      inopSysAllPhases: () => ['210300005'],
    },
    211800006: {
      // PACK 2 CTL DEGRADED
      flightPhaseInhib: [3, 4, 5, 6, 7, 9, 10, 11],
      simVarIsActive: this.fws.pack2Degraded,
      notActiveWhenItemActive: [],
      whichItemsToShow: () => [],
      whichItemsChecked: () => [],
      failure: 1,
      sysPage: SdPages.Bleed,
      inopSysAllPhases: () => ['210300006'],
    },
    211800007: {
      // PACK 1 CTL REDUNDANCY LOST
      flightPhaseInhib: [3, 4, 5, 6, 7, 8, 9, 10, 11],
      simVarIsActive: this.fws.pack1RedundLost,
      notActiveWhenItemActive: ['211800005'],
      whichItemsToShow: () => [],
      whichItemsChecked: () => [],
      failure: 1,
      sysPage: SdPages.Bleed,
      redundLoss: () => ['210300007'],
    },
    211800008: {
      // PACK 2 CTL REDUNDANCY LOST
      flightPhaseInhib: [3, 4, 5, 6, 7, 8, 9, 10, 11],
      simVarIsActive: this.fws.pack2RedundLost,
      notActiveWhenItemActive: ['211800006'],
      whichItemsToShow: () => [],
      whichItemsChecked: () => [],
      failure: 1,
      sysPage: SdPages.Bleed,
      redundLoss: () => ['210300008'],
    },
    211800009: {
      // PACK 1 FAULT
      flightPhaseInhib: [3, 4, 5, 6, 7, 9, 10],
      simVarIsActive: MappedSubject.create(
        ([fdac1fault, fdac2fault]) => fdac1fault && fdac2fault,
        this.fws.fdac1Channel1Failure,
        this.fws.fdac1Channel2Failure,
      ),
      notActiveWhenItemActive: ['211800021'],
      whichItemsToShow: () => [true, true],
      whichItemsChecked: () => [false, !this.fws.pack1On.get()],
      failure: 2,
      sysPage: SdPages.Bleed,
      inopSysAllPhases: () => ['210300009'],
    },
    211800010: {
      // PACK 2 FAULT
      flightPhaseInhib: [3, 4, 5, 6, 7, 9, 10],
      simVarIsActive: MappedSubject.create(
        ([fdac1fault, fdac2fault]) => fdac1fault && fdac2fault,
        this.fws.fdac2Channel1Failure,
        this.fws.fdac2Channel2Failure,
      ),
      notActiveWhenItemActive: ['211800021'],
      whichItemsToShow: () => [true, true],
      whichItemsChecked: () => [false, !this.fws.pack2On.get()],
      failure: 2,
      sysPage: SdPages.Bleed,
      inopSysAllPhases: () => ['210300010'],
    },
    211800011: {
      // PACK 1 OFF
      flightPhaseInhib: [1, 2, 3, 4, 5, 6, 7, 9, 10, 11, 12],
<<<<<<< HEAD
      simVarIsActive: this.fws.pack1Off,
      notActiveWhenItemActive: ['211800009', '211800021'],
=======
      simVarIsActive: this.fws.pack1OffConfirmTime,
      notActiveWhenFaults: ['211800009', '211800021'],
>>>>>>> 508a2e95
      whichItemsToShow: () => [],
      whichItemsChecked: () => [],
      failure: 2,
      sysPage: SdPages.Bleed,
      inopSysAllPhases: () => ['210300009'],
    },
    211800012: {
      // PACK 2 OFF
      flightPhaseInhib: [1, 2, 3, 4, 5, 6, 7, 9, 10, 11, 12],
<<<<<<< HEAD
      simVarIsActive: this.fws.pack2Off,
      notActiveWhenItemActive: ['211800010', '211800021'],
=======
      simVarIsActive: this.fws.pack2OffConfirmTime,
      notActiveWhenFaults: ['211800010', '211800021'],
>>>>>>> 508a2e95
      whichItemsToShow: () => [],
      whichItemsChecked: () => [],
      failure: 2,
      sysPage: SdPages.Bleed,
      inopSysAllPhases: () => ['210300010'],
    },
    211800021: {
      // PACK 1+2 FAULT
      flightPhaseInhib: [4, 5, 6, 7, 9, 10],
      simVarIsActive: this.fws.pack1And2Fault,
      notActiveWhenItemActive: [],
      whichItemsToShow: () => [
        false,
        false,
        true,
        true,
        false,
        false,
        false,
        !this.fws.aircraftOnGround.get() && this.fws.flightLevel.get() > 100,
        !this.fws.aircraftOnGround.get() && this.fws.flightLevel.get() > 100,
        !this.fws.aircraftOnGround.get() && this.fws.flightLevel.get() > 100,
        !this.fws.aircraftOnGround.get() && this.fws.flightLevel.get() > 100,
        !this.fws.aircraftOnGround.get() && this.fws.flightLevel.get() > 100,
        !this.fws.aircraftOnGround.get() && this.fws.flightLevel.get() <= 100,
        !this.fws.aircraftOnGround.get() && this.fws.flightLevel.get() <= 100,
        !this.fws.aircraftOnGround.get() && this.fws.flightLevel.get() <= 100,
      ], // TODO: Add logic for doors on ground and pack overheat
      whichItemsChecked: () => [
        false,
        false,
        !this.fws.pack1On.get(),
        !this.fws.pack2On.get(),
        false,
        false,
        false,
        false,
        false,
        false,
        this.fws.ramAirOn.get(),
        this.fws.cabinAirExtractOn.get(),
        false,
        this.fws.ramAirOn.get(),
        this.fws.cabinAirExtractOn.get(),
      ],
      failure: 2,
      sysPage: SdPages.Bleed,
      limitationsAllPhases: () => ['2', '210400001'],
      limitationsPfd: () => ['2', '210400001'],
      inopSysAllPhases: () => ['210300011'],
    },
    211800023: {
      // ALL PRIMARY CABIN FANS FAULT
      flightPhaseInhib: [3, 4, 5, 6, 7, 9, 10],
      simVarIsActive: this.fws.allCabinFansFault,
      notActiveWhenItemActive: [],
      whichItemsToShow: () => [true],
      whichItemsChecked: () => [this.fws.flowSelectorKnob.get() === 3],
      failure: 2,
      sysPage: SdPages.Cond,
      info: () => ['210200001'],
      inopSysAllPhases: () => ['210300012'],
    },
    211800025: {
      // BULK CARGO HEATER FAULT
      flightPhaseInhib: [3, 4, 5, 6, 7, 9, 10],
      simVarIsActive: this.fws.bulkCargoHeaterFault,
      notActiveWhenItemActive: [],
      whichItemsToShow: () => [],
      whichItemsChecked: () => [],
      failure: 1,
      sysPage: SdPages.Cond,
      inopSysAllPhases: () => ['210300013'],
    },
    211800026: {
      // BULK CARGO ISOL FAULT
      flightPhaseInhib: [3, 4, 5, 6, 7, 9, 10],
      simVarIsActive: MappedSubject.create(
        ([bulkIsolOpen, bulkIsolFault]) => bulkIsolOpen && bulkIsolFault,
        this.fws.bulkIsolValveOpen,
        this.fws.bulkIsolValveFault,
      ),
      notActiveWhenItemActive: ['211800027'],
      whichItemsToShow: () => [true],
      whichItemsChecked: () => [!this.fws.bulkIsolValvePbOn.get()],
      failure: 2,
      sysPage: SdPages.Cond,
      inopSysAllPhases: () => ['210300014'],
    },
    211800027: {
      // BULK CARGO VENT FAULT
      flightPhaseInhib: [3, 4, 5, 6, 7, 9, 10, 11],
      simVarIsActive: MappedSubject.create(
        ([bulkIsolOpen, bulkIsolFault]) => !bulkIsolOpen && bulkIsolFault,
        this.fws.bulkIsolValveOpen,
        this.fws.bulkIsolValveFault,
      ),
      notActiveWhenItemActive: [],
      whichItemsToShow: () => [],
      whichItemsChecked: () => [],
      failure: 1,
      sysPage: SdPages.Cond,
      inopSysAllPhases: () => ['210300013', '210300015'],
    },
    211800029: {
      // FWD CARGO ISOL FAULT
      flightPhaseInhib: [3, 4, 5, 6, 7, 9, 10],
      simVarIsActive: MappedSubject.create(
        ([fwdIsolOpen, fwdIsolFault]) => fwdIsolOpen && fwdIsolFault,
        this.fws.fwdIsolValveOpen,
        this.fws.fwdIsolValveFault,
      ),
      notActiveWhenItemActive: ['211800031'],
      whichItemsToShow: () => [true],
      whichItemsChecked: () => [!this.fws.fwdIsolValvePbOn.get()],
      failure: 2,
      sysPage: SdPages.Cond,
      inopSysAllPhases: () => ['210300016'],
    },
    211800031: {
      // FWD CARGO VENT FAULT
      flightPhaseInhib: [3, 4, 5, 6, 7, 9, 10, 11],
      simVarIsActive: MappedSubject.create(
        ([fwdIsolOpen, fwdIsolFault]) => !fwdIsolOpen && fwdIsolFault,
        this.fws.fwdIsolValveOpen,
        this.fws.fwdIsolValveFault,
      ),
      notActiveWhenItemActive: [],
      whichItemsToShow: () => [],
      whichItemsChecked: () => [],
      failure: 1,
      sysPage: SdPages.Cond,
      info: () => ['210200002', '210200003'],
      inopSysAllPhases: () => ['210300017', '210300018'],
    },
    211800032: {
      // HOT AIR 1 FAULT
      flightPhaseInhib: [3, 4, 5, 6, 7, 9, 10],
      simVarIsActive: MappedSubject.create(
        ([hotAirDisagrees, hotAirOpen]) => hotAirDisagrees && !hotAirOpen,
        this.fws.hotAir1Disagrees,
        this.fws.hotAir1Open,
      ),
      notActiveWhenItemActive: [],
      whichItemsToShow: () => [],
      whichItemsChecked: () => [],
      failure: 1,
      sysPage: SdPages.Cond,
      info: () => ['210200001'],
      inopSysAllPhases: () => ['210300019', '210300020'],
    },
    211800033: {
      // HOT AIR 2 FAULT
      flightPhaseInhib: [3, 4, 5, 6, 7, 9, 10],
      simVarIsActive: MappedSubject.create(
        ([hotAirDisagrees, hotAirOpen]) => hotAirDisagrees && !hotAirOpen,
        this.fws.hotAir2Disagrees,
        this.fws.hotAir2Open,
      ),
      notActiveWhenItemActive: [],
      whichItemsToShow: () => [],
      whichItemsChecked: () => [],
      failure: 1,
      sysPage: SdPages.Cond,
      info: () => ['210200001'],
      inopSysAllPhases: () => ['210300019', '210300020'],
    },
    211800046: {
      // HOT AIR 1 OFF
      flightPhaseInhib: [1, 2, 3, 4, 5, 6, 7, 9, 10, 11, 12],
      simVarIsActive: MappedSubject.create(([hotAirPbOn]) => !hotAirPbOn, this.fws.hotAir1PbOn),
      notActiveWhenItemActive: [],
      whichItemsToShow: () => [],
      whichItemsChecked: () => [],
      failure: 2,
      sysPage: SdPages.Cond,
      info: () => ['210200001'],
      inopSysAllPhases: () => ['210300019', '210300020'],
    },
    211800047: {
      // HOT AIR 2 OFF
      flightPhaseInhib: [1, 2, 3, 4, 5, 6, 7, 9, 10, 11, 12],
      simVarIsActive: MappedSubject.create(([hotAirPbOn]) => !hotAirPbOn, this.fws.hotAir2PbOn),
      notActiveWhenItemActive: [],
      whichItemsToShow: () => [],
      whichItemsChecked: () => [],
      failure: 2,
      sysPage: SdPages.Cond,
      info: () => ['210200001'],
      inopSysAllPhases: () => ['210300019', '210300020'],
    },
    211800048: {
      // HOT AIR 1 VLV OPEN
      flightPhaseInhib: [3, 4, 5, 6, 7, 8, 9, 10, 11],
      simVarIsActive: MappedSubject.create(
        ([hotAirDisagrees, hotAirOpen]) => hotAirDisagrees && hotAirOpen,
        this.fws.hotAir1Disagrees,
        this.fws.hotAir1Open,
      ),
      notActiveWhenItemActive: [],
      whichItemsToShow: () => [],
      whichItemsChecked: () => [],
      failure: 1,
      sysPage: SdPages.Cond,
      inopSysAllPhases: () => [],
    },
    211800049: {
      // HOT AIR 2 VLV OPEN
      flightPhaseInhib: [3, 4, 5, 6, 7, 8, 9, 10, 11],
      simVarIsActive: MappedSubject.create(
        ([hotAirDisagrees, hotAirOpen]) => hotAirDisagrees && hotAirOpen,
        this.fws.hotAir2Disagrees,
        this.fws.hotAir2Open,
      ),
      notActiveWhenItemActive: [],
      whichItemsToShow: () => [],
      whichItemsChecked: () => [],
      failure: 1,
      sysPage: SdPages.Cond,
      inopSysAllPhases: () => [],
    },
    211800035: {
      // ONE PRIMARY CABIN FAN FAULT
      flightPhaseInhib: [2, 3, 4, 5, 6, 7, 9, 10, 11],
      simVarIsActive: MappedSubject.create(
        ([numberOfFanFailures]) => numberOfFanFailures === 1,
        this.fws.numberOfCabinFanFaults,
      ),
      notActiveWhenItemActive: ['211800023', '211800043', '211800044'],
      whichItemsToShow: () => [],
      whichItemsChecked: () => [],
      failure: 1,
      sysPage: SdPages.Cond,
      redundLoss: () => ['210300025'],
    },
    211800039: {
      // TEMP CTL 1 FAULT
      flightPhaseInhib: [3, 4, 5, 6, 7, 8, 9, 10, 11],
      simVarIsActive: this.fws.taddChannel1Failure,
      notActiveWhenItemActive: ['211800041'],
      whichItemsToShow: () => [],
      whichItemsChecked: () => [],
      failure: 1,
      sysPage: SdPages.Cond,
      redundLoss: () => ['210300021'],
    },
    211800040: {
      // TEMP CTL 2 FAULT
      flightPhaseInhib: [3, 4, 5, 6, 7, 8, 9, 10, 11],
      simVarIsActive: this.fws.taddChannel2Failure,
      notActiveWhenItemActive: ['211800041'],
      whichItemsToShow: () => [],
      whichItemsChecked: () => [],
      failure: 1,
      sysPage: SdPages.Cond,
      redundLoss: () => ['210300022'],
    },
    211800050: {
      // TEMP CTL DEGRADED
      flightPhaseInhib: [3, 4, 5, 6, 7, 9, 10, 11],
      simVarIsActive: this.fws.tempCtrDegraded,
      notActiveWhenItemActive: [],
      whichItemsToShow: () => [],
      whichItemsChecked: () => [],
      failure: 1,
      sysPage: SdPages.Cond,
      inopSysAllPhases: () => ['210300028'],
    },
    211800041: {
      // TEMP CTL FAULT
      flightPhaseInhib: [3, 4, 5, 6, 7, 9, 10],
      simVarIsActive: this.fws.tempCtlFault,
      notActiveWhenItemActive: [],
      whichItemsToShow: () => [],
      whichItemsChecked: () => [],
      failure: 1,
      sysPage: SdPages.Cond,
      info: () => ['210200003'],
      inopSysAllPhases: () => ['210300023'],
    },
    211800051: {
      // APU BLEED FAULT due to outside envelope
      flightPhaseInhib: [3, 4, 5, 6, 7, 9, 10],
      simVarIsActive: this.fws.apuBleedPbOnOver22500ft,
      notActiveWhenItemActive: [],
      whichItemsToShow: () => [false, false, false, false, true, this.fws.adrPressureAltitude.get() > 22_500],
      whichItemsChecked: () => [false, false, false, false, !this.fws.apuBleedPbOn.get(), false],
      failure: 2,
      sysPage: SdPages.Bleed,
      inopSysAllPhases: () => ['260300006'],
    },
    211800052: {
      // ENG 1 BLEED OFF
      flightPhaseInhib: [3, 4, 5, 6, 7, 9, 10],
      simVarIsActive: this.fws.eng1BleedAbnormalOff,
      notActiveWhenItemActive: [],
      whichItemsToShow: () => [],
      whichItemsChecked: () => [],
      failure: 2,
      sysPage: SdPages.Bleed,
      inopSysAllPhases: () => ['260300002'],
    },
    211800053: {
      // ENG 2 BLEED OFF
      flightPhaseInhib: [3, 4, 5, 6, 7, 9, 10],
      simVarIsActive: this.fws.eng2BleedAbnormalOff,
      notActiveWhenItemActive: [],
      whichItemsToShow: () => [],
      whichItemsChecked: () => [],
      failure: 2,
      sysPage: SdPages.Bleed,
      inopSysAllPhases: () => ['260300003'],
    },
    211800054: {
      // ENG 3 BLEED OFF
      flightPhaseInhib: [3, 4, 5, 6, 7, 9, 10],
      simVarIsActive: this.fws.eng3BleedAbnormalOff,
      notActiveWhenItemActive: [],
      whichItemsToShow: () => [],
      whichItemsChecked: () => [],
      failure: 2,
      sysPage: SdPages.Bleed,
      inopSysAllPhases: () => ['260300004'],
    },
    211800055: {
      // ENG 4 BLEED OFF
      flightPhaseInhib: [3, 4, 5, 6, 7, 9, 10],
      simVarIsActive: this.fws.eng4BleedAbnormalOff,
      notActiveWhenItemActive: [],
      whichItemsToShow: () => [],
      whichItemsChecked: () => [],
      failure: 2,
      sysPage: SdPages.Bleed,
      inopSysAllPhases: () => ['260300005'],
    },
    211800042: {
      // TEMP CTL REDUNDANCY LOST
      flightPhaseInhib: [3, 4, 5, 6, 7, 8, 9, 10, 11],
      simVarIsActive: this.fws.oneTcsAppFailed,
      notActiveWhenItemActive: ['211800050'],
      whichItemsToShow: () => [],
      whichItemsChecked: () => [],
      failure: 1,
      sysPage: -1,
      redundLoss: () => ['210300024'],
    },
    211800043: {
      // THREE PRIMARY CABIN FANS FAULT
      flightPhaseInhib: [3, 4, 5, 6, 7, 9, 10, 11],
      simVarIsActive: MappedSubject.create(
        ([numberOfFanFailures]) => numberOfFanFailures === 3,
        this.fws.numberOfCabinFanFaults,
      ),
      notActiveWhenItemActive: ['211800023'],
      whichItemsToShow: () => [],
      whichItemsChecked: () => [],
      failure: 2,
      sysPage: SdPages.Cond,
      info: () => ['210200001'],
      inopSysAllPhases: () => ['210300027'],
    },
    211800044: {
      // TWO PRIMARY CABIN FANS FAULT
      flightPhaseInhib: [3, 4, 5, 6, 7, 9, 10, 11],
      simVarIsActive: MappedSubject.create(
        ([numberOfFanFailures]) => numberOfFanFailures === 2,
        this.fws.numberOfCabinFanFaults,
      ),
      notActiveWhenItemActive: ['211800023', '211800043'],
      whichItemsToShow: () => [],
      whichItemsChecked: () => [],
      failure: 2,
      sysPage: SdPages.Cond,
      info: () => ['210200001'],
      inopSysAllPhases: () => ['210300026'],
    },
    212800001: {
      // AFT VENT CTL 1 FAULT
      flightPhaseInhib: [2, 3, 4, 5, 6, 7, 8, 9, 10, 11],
      simVarIsActive: this.fws.vcmAftChannel1Failure,
      notActiveWhenItemActive: ['212800004'],
      whichItemsToShow: () => [],
      whichItemsChecked: () => [],
      failure: 1,
      sysPage: SdPages.Cond,
      redundLoss: () => ['212300001'],
    },
    212800002: {
      // AFT VENT CTL 2 FAULT
      flightPhaseInhib: [2, 3, 4, 5, 6, 7, 8, 9, 10, 11],
      simVarIsActive: this.fws.vcmAftChannel2Failure,
      notActiveWhenItemActive: ['212800004'],
      whichItemsToShow: () => [],
      whichItemsChecked: () => [],
      failure: 1,
      sysPage: SdPages.Cond,
      redundLoss: () => ['212300002'],
    },
    212800003: {
      // AFT VENT CTL DEGRADED
      flightPhaseInhib: [3, 4, 5, 6, 7, 9, 10, 11],
      simVarIsActive: this.fws.aftVentCtrDegraded,
      notActiveWhenItemActive: [],
      whichItemsToShow: () => [],
      whichItemsChecked: () => [],
      failure: 1,
      sysPage: SdPages.Cond,
      inopSysAllPhases: () => ['212300003'],
    },
    212800004: {
      // AFT VENT CTL FAULT
      flightPhaseInhib: [3, 4, 5, 6, 7, 9, 10, 11],
      simVarIsActive: MappedSubject.create(
        ([channel1, channel2]) => channel1 && channel2,
        this.fws.vcmAftChannel1Failure,
        this.fws.vcmAftChannel2Failure,
      ),
      notActiveWhenItemActive: [],
      whichItemsToShow: () => [],
      whichItemsChecked: () => [],
      failure: 2,
      sysPage: SdPages.Cond,
      info: () => ['210200001'],
      inopSysAllPhases: () => ['212300004', '212300005'],
    },
    212800005: {
      // AFT VENT CTL REDUNDANCY LOST
      flightPhaseInhib: [3, 4, 5, 6, 7, 8, 9, 10, 11],
      simVarIsActive: this.fws.aftVentRedundLost,
      notActiveWhenItemActive: ['212800003'],
      whichItemsToShow: () => [],
      whichItemsChecked: () => [],
      failure: 1,
      sysPage: -1,
      redundLoss: () => ['212300006'],
    },
    212800007: {
      // FWD VENT CTL 1 FAULT
      flightPhaseInhib: [2, 3, 4, 5, 6, 7, 8, 9, 10, 11],
      simVarIsActive: this.fws.vcmFwdChannel1Failure,
      notActiveWhenItemActive: ['212800010'],
      whichItemsToShow: () => [],
      whichItemsChecked: () => [],
      failure: 1,
      sysPage: SdPages.Cond,
      redundLoss: () => ['212300007'],
    },
    212800008: {
      // FWD VENT CTL 2 FAULT
      flightPhaseInhib: [2, 3, 4, 5, 6, 7, 8, 9, 10, 11],
      simVarIsActive: this.fws.vcmFwdChannel2Failure,
      notActiveWhenItemActive: ['212800010'],
      whichItemsToShow: () => [],
      whichItemsChecked: () => [],
      failure: 1,
      sysPage: SdPages.Cond,
      redundLoss: () => ['212300008'],
    },
    212800009: {
      // FWD VENT CTL DEGRADED
      flightPhaseInhib: [3, 4, 5, 6, 7, 9, 10, 11],
      simVarIsActive: this.fws.fwdVentCtrDegraded,
      notActiveWhenItemActive: [],
      whichItemsToShow: () => [],
      whichItemsChecked: () => [],
      failure: 1,
      sysPage: SdPages.Cond,
      inopSysAllPhases: () => ['212300009'],
    },
    212800010: {
      // FWD VENT CTL FAULT
      flightPhaseInhib: [3, 4, 5, 6, 7, 9, 10],
      simVarIsActive: MappedSubject.create(
        ([channel1, channel2]) => channel1 && channel2,
        this.fws.vcmFwdChannel1Failure,
        this.fws.vcmFwdChannel2Failure,
      ),
      notActiveWhenItemActive: [],
      whichItemsToShow: () => [true],
      whichItemsChecked: () => [true], // TODO IFEC overhead PB
      failure: 2,
      sysPage: SdPages.Cond,
      info: () => ['210200001'],
      inopSysAllPhases: () => ['212300010', '212300011', '212300012'],
    },
    212800011: {
      // FWD VENT CTL REDUNDANCY LOST
      flightPhaseInhib: [3, 4, 5, 6, 7, 8, 9, 10, 11],
      simVarIsActive: this.fws.fwdVentRedundLost,
      notActiveWhenItemActive: ['212800009'],
      whichItemsToShow: () => [],
      whichItemsChecked: () => [],
      failure: 1,
      sysPage: -1,
      redundLoss: () => ['212300013'],
    },
    213800001: {
      // EXCESS CAB ALT
      flightPhaseInhib: [1, 2, 3, 4, 5, 6, 7, 9, 10, 11, 12],
      simVarIsActive: this.fws.excessCabinAltitude,
      notActiveWhenItemActive: [],
      whichItemsToShow: () => [
        this.fws.flightLevel.get() > 100,
        this.fws.flightLevel.get() > 100 && this.fws.flightLevel.get() < 160,
        this.fws.flightLevel.get() > 100 && this.fws.flightLevel.get() < 160,
        this.fws.flightLevel.get() > 160, // Emer descent
        this.fws.flightLevel.get() > 160, // Emer descent announce
        this.fws.flightLevel.get() > 160, // Emer descent initiate
        this.fws.flightLevel.get() > 160, // All trust levers idle
        this.fws.flightLevel.get() > 160, // Speed brake lever
        this.fws.flightLevel.get() > 160, // Speed max
        this.fws.flightLevel.get() > 160, // Atc notify
        this.fws.flightLevel.get() > 160, // Atc squawk
        this.fws.flightLevel.get() > 160, // Atc emergency msg
        true, // Max 100MEA
        true, // If cab alt above 14000
        true, // Pax oxy mask on
        this.fws.flightLevel.get() > 100, // When descent stablished
        this.fws.flightLevel.get() > 100, // Crew oxy mask dilution
        true, // When diff Pr <2 psi
        true, // Ram air on
        true, // If diff press > 1 PSI
        true, // Cabin air extract on
        true, // When all outflow valves open
        true, // Cabin air extract deselect
      ],
      whichItemsChecked: () => [
        false, // Crew oxy masks
        false, // Crew advise
        false, // Descent initiate
        false, // Emer descent
        false, // Emer descent announce
        false, // Descent initiate
        this.fws.allThrottleIdle.get(), // All trust levers idle
        // Fixme. The speed break should use the lever position instead of the command signal from the FCDC.
        this.fws.speedBrakeCommand.get(), // Speed brake lever
        false, // Speed max
        false, // Atc notify
        false, // Atc squawk
        false, // Atc emergency msg
        false, // Max 100MEA
        false, // If cab alt above 14000
        this.fws.paxOxyMasksDeployed.get(), // Pax oxy mask on
        false, // When descent stablished
        false, // Crew oxy mask dilution
        false, // When diff Pr <2 psi
        this.fws.ramAirOn.get(), // Ram air on
        false, // If diff press > 1 PSI
        this.fws.cabinAirExtractOn.get() || (!this.fws.cabinAirExtractOn.get() && this.fws.allOutflowValvesOpen.get()), // Cabin air extract on
        false, // When all outflow valves open
        !this.fws.cabinAirExtractOn.get() && this.fws.allOutflowValvesOpen.get(), // Cabin air extract deselect
      ],
      failure: 3,
      sysPage: 2,
      limitationsAllPhases: () => ['210400002'],
      limitationsPfd: () => ['210400002'],
    },
    213800002: {
      // EXCESS DIFF PRESS
      flightPhaseInhib: [1, 2, 3, 4, 5, 6, 7, 9, 10, 11, 12],
      simVarIsActive: this.fws.excessDiffPressure,
      notActiveWhenItemActive: [],
      whichItemsToShow: () => [true, true, this.fws.flightLevel.get() > 100, true, true, true, true],
      whichItemsChecked: () => [
        !this.fws.pack1On.get(),
        !this.fws.pack2On.get(),
        false,
        false,
        false,
        this.fws.ramAirOn.get(),
        this.fws.cabinAirExtractOn.get(),
      ],
      failure: 3,
      sysPage: 2,
      limitationsAllPhases: () => ['210400002', '210400001'],
      limitationsPfd: () => ['210400002', '210400001'],
    },
    213800005: {
      // PRESS AUTO CTL FAULT
      flightPhaseInhib: [3, 4, 5, 6, 7, 9, 10],
      simVarIsActive: this.fws.ocsmAutoCtlFault,
      notActiveWhenItemActive: [],
      whichItemsToShow: () => [
        true,
        // TODO: Sensor failure is not simulated, so the manual system is not available
        true,
        true,
        true,
        true,
        true,
        // TODO: Ambient pressure not available
        false,
        false,
        false,
        false,
        // TODO: Manual pressure available (only when sensor failure)
        false,
        false,
      ],
      whichItemsChecked: () => [
        false,
        false,
        false,
        false,
        false,
        false,
        false,
        false,
        false,
        false,
        this.fws.manCabinAltMode.get(),
        false,
      ],
      failure: 2,
      sysPage: 2,
      limitationsAllPhases: () => ['210400003'],
      limitationsPfd: () => ['210400004'],
    },
    213800006: {
      // PRESS CTL REDUNDANCY LOST
      flightPhaseInhib: [3, 4, 5, 6, 7, 8, 9, 10, 11],
      simVarIsActive: this.fws.pressRedundLost,
      notActiveWhenItemActive: ['213800005'],
      whichItemsToShow: () => [],
      whichItemsChecked: () => [],
      failure: 1,
      sysPage: -1,
      redundLoss: () => [],
    },
    213800011: {
      // PRESS OUTFLW VLV CTL 1 FAULT
      flightPhaseInhib: [3, 4, 5, 6, 7, 9, 10, 11],
      simVarIsActive: this.fws.ocsm1Failure,
      notActiveWhenItemActive: [
        '213800017',
        '213800019',
        '213800020',
        '213800021',
        '213800023',
        '213800024',
        '213800025',
      ],
      whichItemsToShow: () => [],
      whichItemsChecked: () => [],
      failure: 1,
      sysPage: 2,
      inopSysAllPhases: () => ['213300001'],
    },
    213800012: {
      // PRESS OUTFLW VLV CTL 2 FAULT
      flightPhaseInhib: [3, 4, 5, 6, 7, 9, 10, 11],
      simVarIsActive: this.fws.ocsm2Failure,
      notActiveWhenItemActive: [
        '213800017',
        '213800019',
        '213800020',
        '213800022',
        '213800023',
        '213800026',
        '213800027',
      ],
      whichItemsToShow: () => [],
      whichItemsChecked: () => [],
      failure: 1,
      sysPage: 2,
      inopSysAllPhases: () => ['213300002'],
    },
    213800013: {
      // PRESS OUTFLW VLV CTL 3 FAULT
      flightPhaseInhib: [3, 4, 5, 6, 7, 9, 10, 11],
      simVarIsActive: this.fws.ocsm3Failure,
      notActiveWhenItemActive: [
        '213800017',
        '213800019',
        '213800021',
        '213800022',
        '213800024',
        '213800026',
        '213800028',
      ],
      whichItemsToShow: () => [],
      whichItemsChecked: () => [],
      failure: 1,
      sysPage: 2,
      inopSysAllPhases: () => ['213300003'],
    },
    213800014: {
      // PRESS OUTFLW VLV CTL 4 FAULT
      flightPhaseInhib: [3, 4, 5, 6, 7, 9, 10, 11],
      simVarIsActive: this.fws.ocsm4Failure,
      notActiveWhenItemActive: [
        '213800017',
        '213800020',
        '213800021',
        '213800022',
        '213800025',
        '213800027',
        '213800028',
      ],
      whichItemsToShow: () => [],
      whichItemsChecked: () => [],
      failure: 1,
      sysPage: 2,
      inopSysAllPhases: () => ['213300004'],
    },
    213800017: {
      // PRESS SYS FAULT
      flightPhaseInhib: [4, 5, 6, 7, 9, 10],
      simVarIsActive: this.fws.pressSysFault,
      notActiveWhenItemActive: [],
      whichItemsToShow: () => [
        !this.fws.aircraftOnGround.get(),
        !this.fws.aircraftOnGround.get(),
        !this.fws.aircraftOnGround.get(),
        !this.fws.aircraftOnGround.get(),
        !this.fws.aircraftOnGround.get(),
        !this.fws.aircraftOnGround.get() && this.fws.flightLevel.get() > 100,
        !this.fws.aircraftOnGround.get(),
        !this.fws.aircraftOnGround.get() && this.fws.flightLevel.get() > 100,
        !this.fws.aircraftOnGround.get() && this.fws.flightLevel.get() > 100,
        !this.fws.aircraftOnGround.get() && this.fws.flightLevel.get() > 100,
        !this.fws.aircraftOnGround.get(),
        !this.fws.aircraftOnGround.get(),
        this.fws.aircraftOnGround.get(),
        this.fws.aircraftOnGround.get(),
        this.fws.aircraftOnGround.get(),
        this.fws.aircraftOnGround.get(),
        this.fws.aircraftOnGround.get(),
      ],
      whichItemsChecked: () => [
        this.fws.flowSelectorKnob.get() == 3,
        false,
        false,
        !this.fws.pack1On.get(),
        !this.fws.pack2On.get(),
        false,
        false,
        false,
        this.fws.ramAirOn.get(),
        this.fws.cabinAirExtractOn.get(),
        this.fws.ramAirOn.get(),
        this.fws.cabinAirExtractOn.get(),
        false,
        !this.fws.pack1On.get(),
        !this.fws.pack2On.get(),
        false,
        false,
      ],
      failure: 2,
      sysPage: 2,
      inopSysAllPhases: () => ['210400001', '2'],
      limitationsAllPhases: () => ['210400001', '2'],
      limitationsPfd: () => ['210400004'],
    },
    213800019: {
      // PRESS OUTFLW VLV CTL FAULT OUTFLW VLV 1+2+3
      flightPhaseInhib: [3, 4, 5, 6, 7, 9, 10, 11],
      simVarIsActive: MappedSubject.create(
        ([ocsm1, ocsm2, ocsm3]) => ocsm1 && ocsm2 && ocsm3,
        this.fws.ocsm1Failure,
        this.fws.ocsm2Failure,
        this.fws.ocsm3Failure,
      ),
      notActiveWhenItemActive: ['213800017'],
      whichItemsToShow: () => [true],
      whichItemsChecked: () => [false],
      failure: 2,
      sysPage: 2,
      inopSysAllPhases: () => ['213300011'],
    },
    213800020: {
      // PRESS OUTFLW VLV CTL FAULT OUTFLW VLV 1+2+4
      flightPhaseInhib: [3, 4, 5, 6, 7, 9, 10, 11],
      simVarIsActive: MappedSubject.create(
        ([ocsm1, ocsm2, ocsm4]) => ocsm1 && ocsm2 && ocsm4,
        this.fws.ocsm1Failure,
        this.fws.ocsm2Failure,
        this.fws.ocsm4Failure,
      ),
      notActiveWhenItemActive: ['213800017'],
      whichItemsToShow: () => [true],
      whichItemsChecked: () => [false],
      failure: 2,
      sysPage: 2,
      inopSysAllPhases: () => ['213300012'],
    },
    213800021: {
      // PRESS OUTFLW VLV CTL FAULT OUTFLW VLV 1+3+4
      flightPhaseInhib: [3, 4, 5, 6, 7, 9, 10, 11],
      simVarIsActive: MappedSubject.create(
        ([ocsm1, ocsm3, ocsm4]) => ocsm1 && ocsm3 && ocsm4,
        this.fws.ocsm1Failure,
        this.fws.ocsm3Failure,
        this.fws.ocsm4Failure,
      ),
      notActiveWhenItemActive: ['213800017'],
      whichItemsToShow: () => [
        true,
        // TODO: Only when manual press is available
        true,
        true,
        // TODO: Only when ambient pressure is not available
        false,
        false,
        false,
        false,
      ],
      whichItemsChecked: () => [false, this.fws.manCabinAltMode.get(), false, false, false, false, false],
      failure: 2,
      sysPage: 2,
      inopSysAllPhases: () => ['213300013'],
    },
    213800022: {
      // PRESS OUTFLW VLV CTL FAULT OUTFLW VLV 2+3+4
      flightPhaseInhib: [3, 4, 5, 6, 7, 9, 10, 11],
      simVarIsActive: MappedSubject.create(
        ([ocsm2, ocsm3, ocsm4]) => ocsm2 && ocsm3 && ocsm4,
        this.fws.ocsm2Failure,
        this.fws.ocsm3Failure,
        this.fws.ocsm4Failure,
      ),
      notActiveWhenItemActive: ['213800017'],
      whichItemsToShow: () => [true],
      whichItemsChecked: () => [false],
      failure: 2,
      sysPage: 2,
      inopSysAllPhases: () => ['213300014'],
    },
    213800023: {
      // PRESS OUTFLW VLV CTL FAULT OUTFLW VLV 1+2
      flightPhaseInhib: [3, 4, 5, 6, 7, 9, 10, 11],
      simVarIsActive: MappedSubject.create(
        ([ocsm1, ocsm2]) => ocsm1 && ocsm2,
        this.fws.ocsm1Failure,
        this.fws.ocsm2Failure,
      ),
      notActiveWhenItemActive: ['213800017', '213800019', '213800020', '213800021', '213800022'],
      whichItemsToShow: () => [true],
      whichItemsChecked: () => [false],
      failure: 2,
      sysPage: 2,
      inopSysAllPhases: () => ['213300006'],
    },
    213800024: {
      // PRESS OUTFLW VLV CTL FAULT OUTFLW VLV 1+3
      flightPhaseInhib: [3, 4, 5, 6, 7, 9, 10, 11],
      simVarIsActive: MappedSubject.create(
        ([ocsm1, ocsm3]) => ocsm1 && ocsm3,
        this.fws.ocsm1Failure,
        this.fws.ocsm3Failure,
      ),
      notActiveWhenItemActive: ['213800017', '213800019', '213800020', '213800021', '213800022'],
      whichItemsToShow: () => [true],
      whichItemsChecked: () => [false],
      failure: 2,
      sysPage: 2,
      inopSysAllPhases: () => ['213300007'],
    },
    213800025: {
      // PRESS OUTFLW VLV CTL FAULT OUTFLW VLV 1+4
      flightPhaseInhib: [3, 4, 5, 6, 7, 9, 10, 11],
      simVarIsActive: MappedSubject.create(
        ([ocsm1, ocsm4]) => ocsm1 && ocsm4,
        this.fws.ocsm1Failure,
        this.fws.ocsm4Failure,
      ),
      notActiveWhenItemActive: ['213800017', '213800019', '213800020', '213800021', '213800022'],
      whichItemsToShow: () => [true],
      whichItemsChecked: () => [false],
      failure: 2,
      sysPage: 2,
      inopSysAllPhases: () => ['213300008'],
    },
    213800026: {
      // PRESS OUTFLW VLV CTL FAULT OUTFLW VLV 2+3
      flightPhaseInhib: [3, 4, 5, 6, 7, 9, 10, 11],
      simVarIsActive: MappedSubject.create(
        ([ocsm2, ocsm3]) => ocsm2 && ocsm3,
        this.fws.ocsm2Failure,
        this.fws.ocsm3Failure,
      ),
      notActiveWhenItemActive: ['213800017', '213800019', '213800020', '213800021', '213800022'],
      whichItemsToShow: () => [true],
      whichItemsChecked: () => [false],
      failure: 2,
      sysPage: 2,
      inopSysAllPhases: () => ['213300009'],
    },
    213800027: {
      // PRESS OUTFLW VLV CTL FAULT OUTFLW VLV 2+4
      flightPhaseInhib: [3, 4, 5, 6, 7, 9, 10, 11],
      simVarIsActive: MappedSubject.create(
        ([ocsm2, ocsm4]) => ocsm2 && ocsm4,
        this.fws.ocsm2Failure,
        this.fws.ocsm4Failure,
      ),
      notActiveWhenItemActive: ['213800017', '213800019', '213800020', '213800021', '213800022'],
      whichItemsToShow: () => [true],
      whichItemsChecked: () => [false],
      failure: 2,
      sysPage: 2,
      inopSysAllPhases: () => ['213300010'],
    },
    213800028: {
      // PRESS OUTFLW VLV CTL FAULT OUTFLW VLV 3+4
      flightPhaseInhib: [3, 4, 5, 6, 7, 9, 10, 11],
      simVarIsActive: MappedSubject.create(
        ([ocsm3, ocsm4]) => ocsm3 && ocsm4,
        this.fws.ocsm3Failure,
        this.fws.ocsm4Failure,
      ),
      notActiveWhenItemActive: ['213800017', '213800019', '213800020', '213800021', '213800022'],
      whichItemsToShow: () => [true],
      whichItemsChecked: () => [false],
      failure: 2,
      sysPage: 2,
      inopSysAllPhases: () => ['213300015'],
    },
    213800029: {
      // PRESS AUTO CTL FAULT SYS 1
      flightPhaseInhib: [2, 3, 4, 5, 6, 7, 9, 10, 11],
      simVarIsActive: this.fws.ocsm1AutoFailure,
      notActiveWhenItemActive: [
        '213800005',
        '213800039',
        '213800040',
        '213800041',
        '213800033',
        '213800034',
        '213800035',
      ],
      whichItemsToShow: () => [true],
      whichItemsChecked: () => [false],
      failure: 1,
      sysPage: 2,
      inopSysAllPhases: () => ['213300016'],
    },
    213800030: {
      // PRESS AUTO CTL FAULT SYS 2
      flightPhaseInhib: [2, 3, 4, 5, 6, 7, 9, 10, 11],
      simVarIsActive: this.fws.ocsm2AutoFailure,
      notActiveWhenItemActive: [
        '213800005',
        '213800039',
        '213800040',
        '213800042',
        '213800033',
        '213800036',
        '213800037',
      ],
      whichItemsToShow: () => [true],
      whichItemsChecked: () => [false],
      failure: 1,
      sysPage: 2,
      inopSysAllPhases: () => ['213300017'],
    },
    213800031: {
      // PRESS AUTO CTL FAULT SYS 3
      flightPhaseInhib: [2, 3, 4, 5, 6, 7, 9, 10, 11],
      simVarIsActive: this.fws.ocsm3AutoFailure,
      notActiveWhenItemActive: [
        '213800005',
        '213800039',
        '213800041',
        '213800042',
        '213800034',
        '213800036',
        '213800038',
      ],
      whichItemsToShow: () => [true],
      whichItemsChecked: () => [false],
      failure: 1,
      sysPage: 2,
      inopSysAllPhases: () => ['213300018'],
    },
    213800032: {
      // PRESS AUTO CTL FAULT SYS 4
      flightPhaseInhib: [2, 3, 4, 5, 6, 7, 9, 10, 11],
      simVarIsActive: this.fws.ocsm4AutoFailure,
      notActiveWhenItemActive: [
        '213800005',
        '213800040',
        '213800041',
        '213800042',
        '213800035',
        '213800037',
        '213800038',
      ],
      whichItemsToShow: () => [true],
      whichItemsChecked: () => [false],
      failure: 1,
      sysPage: 2,
      inopSysAllPhases: () => ['213300019'],
    },
    213800033: {
      // PRESS AUTO CTL FAULT SYS 1+2
      flightPhaseInhib: [3, 4, 5, 6, 7, 9, 10, 11],
      simVarIsActive: MappedSubject.create(
        ([ocsm1, ocsm2]) => ocsm1 && ocsm2,
        this.fws.ocsm1AutoFailure,
        this.fws.ocsm2AutoFailure,
      ),
      notActiveWhenItemActive: ['213800005', '213800039', '213800040', '213800041', '213800042'],
      whichItemsToShow: () => [true],
      whichItemsChecked: () => [false],
      failure: 1,
      sysPage: 2,
      inopSysAllPhases: () => ['213300016', '213300017'],
    },
    213800034: {
      // PRESS AUTO CTL FAULT SYS 1+3
      flightPhaseInhib: [3, 4, 5, 6, 7, 9, 10, 11],
      simVarIsActive: MappedSubject.create(
        ([ocsm1, ocsm3]) => ocsm1 && ocsm3,
        this.fws.ocsm1AutoFailure,
        this.fws.ocsm3AutoFailure,
      ),
      notActiveWhenItemActive: ['213800005', '213800039', '213800040', '213800041', '213800042'],
      whichItemsToShow: () => [true],
      whichItemsChecked: () => [false],
      failure: 1,
      sysPage: 2,
      inopSysAllPhases: () => ['213300016', '213300018'],
    },
    213800035: {
      // PRESS AUTO CTL FAULT SYS 1+4
      flightPhaseInhib: [3, 4, 5, 6, 7, 9, 10, 11],
      simVarIsActive: MappedSubject.create(
        ([ocsm1, ocsm4]) => ocsm1 && ocsm4,
        this.fws.ocsm1AutoFailure,
        this.fws.ocsm4AutoFailure,
      ),
      notActiveWhenItemActive: ['213800005', '213800039', '213800040', '213800041', '213800042'],
      whichItemsToShow: () => [true],
      whichItemsChecked: () => [false],
      failure: 1,
      sysPage: 2,
      inopSysAllPhases: () => ['213300016', '213300019'],
    },
    213800036: {
      // PRESS AUTO CTL FAULT SYS 2+3
      flightPhaseInhib: [3, 4, 5, 6, 7, 9, 10, 11],
      simVarIsActive: MappedSubject.create(
        ([ocsm2, ocsm3]) => ocsm2 && ocsm3,
        this.fws.ocsm2AutoFailure,
        this.fws.ocsm3AutoFailure,
      ),
      notActiveWhenItemActive: ['213800005', '213800039', '213800040', '213800041', '213800042'],
      whichItemsToShow: () => [true],
      whichItemsChecked: () => [false],
      failure: 1,
      sysPage: 2,
      inopSysAllPhases: () => ['213300017', '213300018'],
    },
    213800037: {
      // PRESS AUTO CTL FAULT SYS 2+4
      flightPhaseInhib: [3, 4, 5, 6, 7, 9, 10, 11],
      simVarIsActive: MappedSubject.create(
        ([ocsm2, ocsm4]) => ocsm2 && ocsm4,
        this.fws.ocsm2AutoFailure,
        this.fws.ocsm4AutoFailure,
      ),
      notActiveWhenItemActive: ['213800005', '213800039', '213800040', '213800041', '213800042'],
      whichItemsToShow: () => [true],
      whichItemsChecked: () => [false],
      failure: 1,
      sysPage: 2,
      inopSysAllPhases: () => ['213300017', '213300019'],
    },
    213800038: {
      // PRESS AUTO CTL FAULT SYS 3+4
      flightPhaseInhib: [3, 4, 5, 6, 7, 9, 10, 11],
      simVarIsActive: MappedSubject.create(
        ([ocsm3, ocsm4]) => ocsm3 && ocsm4,
        this.fws.ocsm3AutoFailure,
        this.fws.ocsm4AutoFailure,
      ),
      notActiveWhenItemActive: ['213800005', '213800039', '213800040', '213800041', '213800042'],
      whichItemsToShow: () => [true],
      whichItemsChecked: () => [false],
      failure: 1,
      sysPage: 2,
      inopSysAllPhases: () => ['213300018', '213300019'],
    },
    213800039: {
      // PRESS AUTO CTL FAULT SYS 1+2+3
      flightPhaseInhib: [3, 4, 5, 6, 7, 9, 10, 11],
      simVarIsActive: MappedSubject.create(
        ([ocsm1, ocsm2, ocsm3]) => ocsm1 && ocsm2 && ocsm3,
        this.fws.ocsm1AutoFailure,
        this.fws.ocsm2AutoFailure,
        this.fws.ocsm3AutoFailure,
      ),
      notActiveWhenItemActive: ['213800005'],
      whichItemsToShow: () => [true],
      whichItemsChecked: () => [false],
      failure: 1,
      sysPage: 2,
      inopSysAllPhases: () => ['213300016', '213300017', '213300018'],
    },
    213800040: {
      // PRESS AUTO CTL FAULT SYS 1+2+4
      flightPhaseInhib: [3, 4, 5, 6, 7, 9, 10, 11],
      simVarIsActive: MappedSubject.create(
        ([ocsm1, ocsm2, ocsm4]) => ocsm1 && ocsm2 && ocsm4,
        this.fws.ocsm1AutoFailure,
        this.fws.ocsm2AutoFailure,
        this.fws.ocsm4AutoFailure,
      ),
      notActiveWhenItemActive: ['213800005'],
      whichItemsToShow: () => [true],
      whichItemsChecked: () => [false],
      failure: 1,
      sysPage: 2,
      inopSysAllPhases: () => ['213300016', '213300017', '213300019'],
    },
    213800041: {
      // PRESS AUTO CTL FAULT SYS 1+3+4
      flightPhaseInhib: [3, 4, 5, 6, 7, 9, 10, 11],
      simVarIsActive: MappedSubject.create(
        ([ocsm1, ocsm3, ocsm4]) => ocsm1 && ocsm3 && ocsm4,
        this.fws.ocsm1AutoFailure,
        this.fws.ocsm3AutoFailure,
        this.fws.ocsm4AutoFailure,
      ),
      notActiveWhenItemActive: ['213800005'],
      whichItemsToShow: () => [true],
      whichItemsChecked: () => [false],
      failure: 1,
      sysPage: 2,
      inopSysAllPhases: () => ['213300016', '213300018', '213300019'],
    },
    213800042: {
      // PRESS AUTO CTL FAULT SYS 2+3+4
      flightPhaseInhib: [3, 4, 5, 6, 7, 9, 10, 11],
      simVarIsActive: MappedSubject.create(
        ([ocsm2, ocsm3, ocsm4]) => ocsm2 && ocsm3 && ocsm4,
        this.fws.ocsm2AutoFailure,
        this.fws.ocsm3AutoFailure,
        this.fws.ocsm4AutoFailure,
      ),
      notActiveWhenItemActive: ['213800005'],
      whichItemsToShow: () => [true],
      whichItemsChecked: () => [false],
      failure: 1,
      sysPage: 2,
      inopSysAllPhases: () => ['213300017', '213300018', '213300019'],
    },
    // 22 - FLIGHT GUIDANCE
    220800001: {
      // AP OFF involuntary
      flightPhaseInhib: [],
      simVarIsActive: this.fws.autoPilotOffInvoluntary,
      auralWarning: this.fws.autoPilotOffInvoluntary.map((a) =>
        a ? FwcAuralWarning.CavalryCharge : FwcAuralWarning.None,
      ),
      notActiveWhenItemActive: [],
      whichItemsToShow: () => [],
      whichItemsChecked: () => [],
      failure: 3,
      cancel: true,
      sysPage: -1,

      info: () => [],
    },
    220800004: {
      // A/THR OFF involuntary
      flightPhaseInhib: [3, 4, 5, 10],
      simVarIsActive: this.fws.autoThrustOffInvoluntary,
      notActiveWhenItemActive: [],
      whichItemsToShow: () => [false],
      whichItemsChecked: () => [SimVar.GetSimVarValue('L:A32NX_AUTOTHRUST_MODE_MESSAGE', 'number') !== 1],
      failure: 2,
      sysPage: -1,
      info: () => [],
    },
    // 22 - AUTOFLIGHT
    221800001: {
      // FMC-A FAULT
      flightPhaseInhib: [3, 4, 5, 6, 7, 9, 10, 11],
      simVarIsActive: this.fws.fmcAFault,
      notActiveWhenItemActive: ['221800004', '221800005', '221800006'],
      whichItemsToShow: () => [true],
      whichItemsChecked: () => [this.fws.fmsSwitchingKnob.get() === 1],
      failure: 1,
      sysPage: -1,
      info: () => ['220200001'],
      redundLoss: () => ['221300001'],
    },
    221800002: {
      // FMC-B FAULT
      flightPhaseInhib: [3, 4, 5, 6, 7, 9, 10, 11],
      simVarIsActive: this.fws.fmcBFault,
      notActiveWhenItemActive: ['221800004', '221800005', '221800006'],
      whichItemsToShow: () => [true],
      whichItemsChecked: () => [this.fws.fmsSwitchingKnob.get() === 1],
      failure: 1,
      sysPage: -1,
      info: () => ['220200002'],
      redundLoss: () => ['221300002'],
    },
    221800003: {
      // FMC-C FAULT
      flightPhaseInhib: [3, 4, 5, 6, 7, 9, 10, 11],
      simVarIsActive: this.fws.fmcCFault,
      notActiveWhenItemActive: ['221800004', '221800005', '221800006'],
      whichItemsToShow: () => [true],
      whichItemsChecked: () => [this.fws.fmsSwitchingKnob.get() === 1],
      failure: 1,
      sysPage: -1,
      redundLoss: () => ['221300003'],
    },
    221800004: {
      // FMS 1 FAULT
      flightPhaseInhib: [3, 4, 5, 6, 7, 10],
      simVarIsActive: this.fws.fms1Fault,
      notActiveWhenItemActive: ['221800006'],
      whichItemsToShow: () => [
        this.fws.fmcAFault.get() && this.fws.fmcCFault.get(),
        this.fws.fmcAFault.get() && this.fws.fmcBFault.get(),
        this.fws.fmcAFault.get() && !this.fws.fmcBFault.get() && !this.fws.fmcCFault.get(),
        true,
      ],
      whichItemsChecked: () => [true, true, true, this.fws.fmsSwitchingKnob.get() === 0],
      failure: 2,
      sysPage: -1,
      inopSysAllPhases: () => ['221300004'],
    },
    221800005: {
      // FMS 2 FAULT
      flightPhaseInhib: [3, 4, 5, 6, 7, 10],
      simVarIsActive: this.fws.fms2Fault,
      notActiveWhenItemActive: ['221800006'],
      whichItemsToShow: () => [
        this.fws.fmcAFault.get() && this.fws.fmcBFault.get(),
        this.fws.fmcBFault.get() && this.fws.fmcCFault.get(),
        this.fws.fmcBFault.get() && !this.fws.fmcAFault.get() && !this.fws.fmcCFault.get(),
        true,
      ],
      whichItemsChecked: () => [true, true, true, this.fws.fmsSwitchingKnob.get() === 2],
      failure: 2,
      sysPage: -1,
      inopSysAllPhases: () => ['221300005'],
    },
    221800006: {
      // FMS 1+2 FAULT
      flightPhaseInhib: [3, 4, 5, 6, 7, 10],
      simVarIsActive: MappedSubject.create(SubscribableMapFunctions.and(), this.fws.fms1Fault, this.fws.fms2Fault),
      notActiveWhenItemActive: [],
      whichItemsToShow: () => [true, true, true, true, true],
      whichItemsChecked: () => [
        true,
        this.fws.fmsSwitchingKnob.get() === 1,
        false,
        false,
        this.fws.tawsFlapModeOff.get(),
      ],
      failure: 2,
      sysPage: -1,
      inopSysAllPhases: () => ['221300006', '340300003'],
      info: () => ['220200003'],
    },
    221800007: {
      // TO SPEEDS NOT INSERTED
      flightPhaseInhib: [1, 4, 5, 6, 7, 8, 9, 10, 12],
      simVarIsActive: this.fws.toSpeedsNotInsertedWarning,
      notActiveWhenItemActive: [],
      whichItemsToShow: () => [],
      whichItemsChecked: () => [],
      failure: 2,
      sysPage: -1,
    },
    221800008: {
      // TO SPEEDS TOO LOW
      flightPhaseInhib: [1, 4, 5, 6, 7, 8, 9, 10, 12],
      simVarIsActive: this.fws.toSpeedsTooLowWarning,
      notActiveWhenItemActive: [],
      whichItemsToShow: () => [true],
      whichItemsChecked: () => [false],
      failure: 2,
      sysPage: -1,
    },
    221800009: {
      // TO V1/VR/V2 DISAGREE
      flightPhaseInhib: [1, 4, 5, 6, 7, 8, 9, 10, 12],
      simVarIsActive: this.fws.toV2VRV2DisagreeWarning,
      notActiveWhenItemActive: [],
      whichItemsToShow: () => [],
      whichItemsChecked: () => [],
      failure: 2,
      sysPage: -1,
    },
    // 23 - COMMUNICATION
    230800012: {
      // RMP 1 FAULT
      flightPhaseInhib: [3, 4, 5, 6, 7, 9, 10],
      simVarIsActive: this.fws.rmp1Fault,
      notActiveWhenItemActive: ['230800015', '230800016', '230800018'],
      whichItemsToShow: () => [true],
      whichItemsChecked: () => [this.fws.rmp1Off.get()],
      failure: 2,
      sysPage: -1,
      inopSysAllPhases: () => ['230300009'],
    },
    230800013: {
      // RMP 2 FAULT
      flightPhaseInhib: [3, 4, 5, 6, 7, 9, 10],
      simVarIsActive: this.fws.rmp2Fault,
      notActiveWhenItemActive: ['230800015', '230800017', '230800018'],
      whichItemsToShow: () => [true],
      whichItemsChecked: () => [this.fws.rmp2Off.get()],
      failure: 2,
      sysPage: -1,
      inopSysAllPhases: () => ['230300010'],
    },
    230800014: {
      // RMP 3 FAULT
      flightPhaseInhib: [3, 4, 5, 6, 7, 9, 10],
      simVarIsActive: this.fws.rmp3Fault,
      notActiveWhenItemActive: ['230800016', '230800017', '230800018'],
      whichItemsToShow: () => [true],
      whichItemsChecked: () => [this.fws.rmp3Off.get()],
      failure: 2,
      sysPage: -1,
      inopSysAllPhases: () => ['230300011'],
    },
    230800015: {
      // RMP 1+2 FAULT
      flightPhaseInhib: [3, 4, 5, 6, 7, 9, 10],
      simVarIsActive: MappedSubject.create(SubscribableMapFunctions.and(), this.fws.rmp1Fault, this.fws.rmp2Fault),
      notActiveWhenItemActive: ['230800018'],
      whichItemsToShow: () => [true, true],
      whichItemsChecked: () => [this.fws.rmp1Off.get(), this.fws.rmp2Off.get()],
      failure: 2,
      sysPage: -1,
      inopSysAllPhases: () => ['230300012', '230300015'],
    },
    230800016: {
      // RMP 1+3 FAULT
      flightPhaseInhib: [3, 4, 5, 6, 7, 9, 10],
      simVarIsActive: MappedSubject.create(SubscribableMapFunctions.and(), this.fws.rmp1Fault, this.fws.rmp3Fault),
      notActiveWhenItemActive: ['230800018'],
      whichItemsToShow: () => [true, true],
      whichItemsChecked: () => [this.fws.rmp1Off.get(), this.fws.rmp3Off.get()],
      failure: 2,
      sysPage: -1,
      inopSysAllPhases: () => ['230300013'],
    },
    230800017: {
      // RMP 2+3 FAULT
      flightPhaseInhib: [3, 4, 5, 6, 7, 9, 10],
      simVarIsActive: MappedSubject.create(SubscribableMapFunctions.and(), this.fws.rmp2Fault, this.fws.rmp3Fault),
      notActiveWhenItemActive: ['230800018'],
      whichItemsToShow: () => [true, true],
      whichItemsChecked: () => [this.fws.rmp2Off.get(), this.fws.rmp3Off.get()],
      failure: 2,
      sysPage: -1,
      inopSysAllPhases: () => ['230300014'],
    },
    230800018: {
      // RMP 1+2+3 FAULT
      flightPhaseInhib: [3, 4, 5, 6, 7, 9, 10],
      simVarIsActive: MappedSubject.create(
        SubscribableMapFunctions.and(),
        this.fws.rmp1Fault,
        this.fws.rmp2Fault,
        this.fws.rmp3Fault,
      ),
      notActiveWhenItemActive: [],
      whichItemsToShow: () => [true, true, true, false, false, true],
      whichItemsChecked: () => [
        this.fws.rmp1Off.get(),
        this.fws.rmp2Off.get(),
        this.fws.rmp3Off.get(),
        false,
        false,
        false,
      ],
      failure: 2,
      sysPage: -1,
      inopSysAllPhases: () => ['230300016', '230300017', '230300018', '230300019', '230300006', '230300015'],
      limitationsAllPhases: () => ['230400001'],
    },
    // 26 - FIRE PROTECTION
    260800001: {
      // APU FIRE
      flightPhaseInhib: [5, 6],
      simVarIsActive: this.fws.apuFireDetected,
      auralWarning: this.fws.apuFireDetectedAural.map((on) => (on ? FwcAuralWarning.Crc : FwcAuralWarning.None)),
      notActiveWhenItemActive: [],
      whichItemsToShow: () => [!this.fws.fireTestPb.get(), !this.fws.fireTestPb.get(), !this.fws.fireTestPb.get()],
      whichItemsChecked: () => [
        this.fws.fireButtonAPU.get(),
        this.fws.apuAgentDischarged.get(),
        this.fws.apuMasterSwitch.get() === 0,
      ],
      failure: 3,
      sysPage: SdPages.Apu,
    },
    260800002: {
      // APU FIRE DET FAULT
      flightPhaseInhib: [3, 4, 5, 6, 7, 9, 10],
      simVarIsActive: MappedSubject.create(
        SubscribableMapFunctions.and(),
        this.fws.apuLoopAFault,
        this.fws.apuLoopBFault,
      ),
      notActiveWhenItemActive: [],
      whichItemsToShow: () => [],
      whichItemsChecked: () => [],
      failure: 2,
      sysPage: -1,
      inopSysAllPhases: () => ['260300001'],
    },
    260800003: {
      // APU FIRE LOOP A FAULT
      flightPhaseInhib: [3, 4, 5, 6, 7, 8, 9, 10, 11],
      simVarIsActive: this.fws.apuLoopAFault,
      notActiveWhenItemActive: ['260800002'],
      whichItemsToShow: () => [],
      whichItemsChecked: () => [],
      failure: 1,
      sysPage: -1,
      redundLoss: () => ['260200025'],
    },
    260800004: {
      // APU FIRE LOOP B FAULT
      flightPhaseInhib: [3, 4, 5, 6, 7, 8, 9, 10, 11],
      simVarIsActive: this.fws.apuLoopBFault,
      notActiveWhenItemActive: ['260800002'],
      whichItemsToShow: () => [],
      whichItemsChecked: () => [],
      failure: 1,
      sysPage: -1,
      redundLoss: () => ['260200026'],
    },
    260800005: {
      // ENG 1 FIRE (IN FLIGHT)
      flightPhaseInhib: [5, 6],
      simVarIsActive: MappedSubject.create(
        ([aircraftOnGround, eng1Fire]) => !aircraftOnGround && eng1Fire,
        this.fws.aircraftOnGround,
        this.fws.eng1FireDetected,
      ),
      auralWarning: this.fws.eng1FireDetectedAural.map((on) => (on ? FwcAuralWarning.Crc : FwcAuralWarning.None)),
      notActiveWhenItemActive: [],
      whichItemsToShow: () => [true, true, true, true, true, true, true, true, true],
      whichItemsChecked: () => [
        // When the fire pb is released, the FADEC is not powered and the throttle position is unknown which resets this condition
        this.fws.throttle1Position.get() == 0 && !this.fws.fireButtonEng1.get(),
        !this.fws.engine1ValueSwitch.get(),
        this.fws.fireButtonEng1.get(),
        !this.fws.apuBleedValveOpen.get(),
        false,
        this.fws.eng1Agent1Discharged.get(),
        false,
        false,
        this.fws.eng1Agent2Discharged.get(),
      ],
      failure: 3,
      sysPage: SdPages.Eng,
      inopSysAllPhases: () => ['260300002', '260300006'],
      limitationsAllPhases: () => ['260400001'], // Fixme: should only come on when the ENG 1 fire button is pushed
    },
    260800006: {
      // ENG 2 FIRE (IN FLIGHT)
      flightPhaseInhib: [5, 6],
      simVarIsActive: MappedSubject.create(
        ([aircraftOnGround, eng2Fire]) => !aircraftOnGround && eng2Fire,
        this.fws.aircraftOnGround,
        this.fws.eng2FireDetected,
      ),
      auralWarning: this.fws.eng2FireDetectedAural.map((on) => (on ? FwcAuralWarning.Crc : FwcAuralWarning.None)),
      notActiveWhenItemActive: [],
      whichItemsToShow: () => [true, true, true, true, true, true, true],
      whichItemsChecked: () => [
        // When the fire pb is released, the FADEC is not powered and the throttle position is unknown which resets this condition
        this.fws.throttle2Position.get() == 0 && !this.fws.fireButtonEng2.get(),
        !this.fws.engine2ValueSwitch.get(),
        this.fws.fireButtonEng2.get(),
        this.fws.eng2Agent1Discharged.get(),
        false,
        false,
        this.fws.eng2Agent2Discharged.get(),
      ],
      failure: 3,
      sysPage: SdPages.Eng,
      inopSysAllPhases: () => ['260300003'],
    },
    260800007: {
      // ENG 3 FIRE (IN FLIGHT)
      flightPhaseInhib: [5, 6],
      simVarIsActive: MappedSubject.create(
        ([aircraftOnGround, eng3Fire]) => !aircraftOnGround && eng3Fire,
        this.fws.aircraftOnGround,
        this.fws.eng3FireDetected,
      ),
      auralWarning: this.fws.eng3FireDetectedAural.map((on) => (on ? FwcAuralWarning.Crc : FwcAuralWarning.None)),
      notActiveWhenItemActive: [],
      whichItemsToShow: () => [true, true, true, true, true, true, true],
      whichItemsChecked: () => [
        // When the fire pb is released, the FADEC is not powered and the throttle position is unknown which resets this condition
        this.fws.throttle3Position.get() == 0 && !this.fws.fireButtonEng3.get(),
        !this.fws.engine3ValueSwitch.get(),
        this.fws.fireButtonEng3.get(),
        this.fws.eng3Agent1Discharged.get(),
        false,
        false,
        this.fws.eng3Agent2Discharged.get(),
      ],
      failure: 3,
      sysPage: SdPages.Eng,
      inopSysAllPhases: () => ['260300004'],
    },
    260800008: {
      // ENG 4 FIRE (IN FLIGHT)
      flightPhaseInhib: [5, 6],
      simVarIsActive: MappedSubject.create(
        ([aircraftOnGround, eng4Fire]) => !aircraftOnGround && eng4Fire,
        this.fws.aircraftOnGround,
        this.fws.eng4FireDetected,
      ),
      auralWarning: this.fws.eng4FireDetectedAural.map((on) => (on ? FwcAuralWarning.Crc : FwcAuralWarning.None)),
      notActiveWhenItemActive: [],
      whichItemsToShow: () => [true, true, true, true, true, true, true],
      whichItemsChecked: () => [
        // When the fire pb is released, the FADEC is not powered and the throttle position is unknown which resets this condition
        this.fws.throttle4Position.get() == 0 && !this.fws.fireButtonEng4.get(),
        !this.fws.engine4ValueSwitch.get(),
        this.fws.fireButtonEng4.get(),
        this.fws.eng4Agent1Discharged.get(),
        false,
        false,
        this.fws.eng4Agent2Discharged.get(),
      ],
      failure: 3,
      sysPage: SdPages.Eng,
      inopSysAllPhases: () => ['260300005'],
    },
    260800009: {
      // ENG 1 FIRE (ON GROUND)
      flightPhaseInhib: [5, 6],
      simVarIsActive: MappedSubject.create(
        ([aircraftOnGround, eng1Fire]) => aircraftOnGround && eng1Fire,
        this.fws.aircraftOnGround,
        this.fws.eng1FireDetected,
      ),
      auralWarning: this.fws.eng1FireDetectedAural.map((on) => (on ? FwcAuralWarning.Crc : FwcAuralWarning.None)),
      notActiveWhenItemActive: [],
      whichItemsToShow: () => [
        !this.fws.fireTestPb.get(),
        !this.fws.fireTestPb.get(),
        !this.fws.fireTestPb.get(),
        !this.fws.fireTestPb.get(),
        !this.fws.fireTestPb.get(),
        !this.fws.fireTestPb.get(),
        !this.fws.fireTestPb.get(),
        !this.fws.fireTestPb.get(),
        !this.fws.fireTestPb.get(),
        !this.fws.fireTestPb.get(),
        !this.fws.fireTestPb.get(),
        !this.fws.fireTestPb.get(),
        !this.fws.fireTestPb.get(),
        !this.fws.fireTestPb.get(),
        !this.fws.fireTestPb.get(),
        !this.fws.fireTestPb.get(),
      ],
      whichItemsChecked: () => [
        // When the fire pb is released, the FADEC is not powered and the throttle position is unknown which resets this condition
        this.fws.allThrottleIdle.get() && !this.fws.fireButtonEng1.get(),
        this.fws.parkBrakeSet.get(),
        this.fws.parkBrakeSet.get(),
        false,
        false,
        !this.fws.engine1ValueSwitch.get(),
        this.fws.fireButtonEng1.get(),
        this.fws.eng1Agent1Discharged.get() && this.fws.eng1Agent2Discharged.get(),
        this.fws.allEngineSwitchOff.get(),
        this.fws.allFireButtons.get(),
        false,
        false,
        !this.fws.evacCommand.get(),
        this.fws.allBatteriesOff.get(),
        false,
        false,
      ],
      failure: 3,
      sysPage: SdPages.Eng,
      inopSysAllPhases: () => ['260300002'],
    },
    260800010: {
      // ENG 2 FIRE (ON GROUND)
      flightPhaseInhib: [5, 6],
      simVarIsActive: MappedSubject.create(
        ([aircraftOnGround, eng2Fire]) => aircraftOnGround && eng2Fire,
        this.fws.aircraftOnGround,
        this.fws.eng2FireDetected,
      ),
      auralWarning: this.fws.eng2FireDetectedAural.map((on) => (on ? FwcAuralWarning.Crc : FwcAuralWarning.None)),
      notActiveWhenItemActive: [],
      whichItemsToShow: () => [
        !this.fws.fireTestPb.get(),
        !this.fws.fireTestPb.get(),
        !this.fws.fireTestPb.get(),
        !this.fws.fireTestPb.get(),
        !this.fws.fireTestPb.get(),
        !this.fws.fireTestPb.get(),
        !this.fws.fireTestPb.get(),
        !this.fws.fireTestPb.get(),
        !this.fws.fireTestPb.get(),
        !this.fws.fireTestPb.get(),
        !this.fws.fireTestPb.get(),
        !this.fws.fireTestPb.get(),
        !this.fws.fireTestPb.get(),
        !this.fws.fireTestPb.get(),
        !this.fws.fireTestPb.get(),
        !this.fws.fireTestPb.get(),
      ],
      whichItemsChecked: () => [
        // When the fire pb is released, the FADEC is not powered and the throttle position is unknown which resets this condition
        this.fws.allThrottleIdle.get() && !this.fws.fireButtonEng2.get(),
        this.fws.parkBrakeSet.get(),
        this.fws.parkBrakeSet.get(),
        false,
        false,
        !this.fws.engine2ValueSwitch.get(),
        this.fws.fireButtonEng2.get(),
        this.fws.eng2Agent1Discharged.get() && this.fws.eng2Agent2Discharged.get(),
        this.fws.allEngineSwitchOff.get(),
        this.fws.allFireButtons.get(),
        false,
        false,
        !this.fws.evacCommand.get(),
        this.fws.allBatteriesOff.get(),
        false,
        false,
      ],
      failure: 3,
      sysPage: SdPages.Eng,
      inopSysAllPhases: () => ['260300003'],
    },
    260800011: {
      // ENG 3 FIRE (ON GROUND)
      flightPhaseInhib: [5, 6],
      simVarIsActive: MappedSubject.create(
        ([aircraftOnGround, eng3Fire]) => aircraftOnGround && eng3Fire,
        this.fws.aircraftOnGround,
        this.fws.eng3FireDetected,
      ),
      auralWarning: this.fws.eng3FireDetectedAural.map((on) => (on ? FwcAuralWarning.Crc : FwcAuralWarning.None)),
      notActiveWhenItemActive: [],
      whichItemsToShow: () => [
        !this.fws.fireTestPb.get(),
        !this.fws.fireTestPb.get(),
        !this.fws.fireTestPb.get(),
        !this.fws.fireTestPb.get(),
        !this.fws.fireTestPb.get(),
        !this.fws.fireTestPb.get(),
        !this.fws.fireTestPb.get(),
        !this.fws.fireTestPb.get(),
        !this.fws.fireTestPb.get(),
        !this.fws.fireTestPb.get(),
        !this.fws.fireTestPb.get(),
        !this.fws.fireTestPb.get(),
        !this.fws.fireTestPb.get(),
        !this.fws.fireTestPb.get(),
        !this.fws.fireTestPb.get(),
        !this.fws.fireTestPb.get(),
      ],
      whichItemsChecked: () => [
        // When the fire pb is released, the FADEC is not powered and the throttle position is unknown which resets this condition
        this.fws.allThrottleIdle.get() && !this.fws.fireButtonEng3.get(),
        this.fws.parkBrakeSet.get(),
        this.fws.parkBrakeSet.get(),
        false,
        false,
        !this.fws.engine3ValueSwitch.get(),
        this.fws.fireButtonEng3.get(),
        this.fws.eng3Agent1Discharged.get() && this.fws.eng3Agent2Discharged.get(),
        this.fws.allEngineSwitchOff.get(),
        this.fws.allFireButtons.get(),
        false,
        false,
        !this.fws.evacCommand.get(),
        this.fws.allBatteriesOff.get(),
        false,
        false,
      ],
      failure: 3,
      sysPage: SdPages.Eng,
      inopSysAllPhases: () => ['260300004'],
    },
    260800012: {
      // ENG 4 FIRE (ON GROUND)
      flightPhaseInhib: [5, 6],
      simVarIsActive: MappedSubject.create(
        ([aircraftOnGround, eng4Fire]) => aircraftOnGround && eng4Fire,
        this.fws.aircraftOnGround,
        this.fws.eng4FireDetected,
      ),
      auralWarning: this.fws.eng4FireDetectedAural.map((on) => (on ? FwcAuralWarning.Crc : FwcAuralWarning.None)),
      notActiveWhenItemActive: [],
      whichItemsToShow: () => [
        !this.fws.fireTestPb.get(),
        !this.fws.fireTestPb.get(),
        !this.fws.fireTestPb.get(),
        !this.fws.fireTestPb.get(),
        !this.fws.fireTestPb.get(),
        !this.fws.fireTestPb.get(),
        !this.fws.fireTestPb.get(),
        !this.fws.fireTestPb.get(),
        !this.fws.fireTestPb.get(),
        !this.fws.fireTestPb.get(),
        !this.fws.fireTestPb.get(),
        !this.fws.fireTestPb.get(),
        !this.fws.fireTestPb.get(),
        !this.fws.fireTestPb.get(),
        !this.fws.fireTestPb.get(),
        !this.fws.fireTestPb.get(),
      ],
      whichItemsChecked: () => [
        // When the fire pb is released, the FADEC is not powered and the throttle position is unknown which resets this condition
        this.fws.allThrottleIdle.get() && !this.fws.fireButtonEng4.get(),
        this.fws.parkBrakeSet.get(),
        this.fws.parkBrakeSet.get(),
        false,
        false,
        !this.fws.engine4ValueSwitch.get(),
        this.fws.fireButtonEng4.get(),
        this.fws.eng4Agent1Discharged.get() && this.fws.eng4Agent2Discharged.get(),
        this.fws.allEngineSwitchOff.get(),
        this.fws.allFireButtons.get(),
        false,
        false,
        !this.fws.evacCommand.get(),
        this.fws.allBatteriesOff.get(),
        false,
        false,
      ],
      failure: 3,
      sysPage: SdPages.Eng,
      inopSysAllPhases: () => ['260300005'],
    },
    260800013: {
      // ENG 1 FIRE DET FAULT
      flightPhaseInhib: [3, 4, 5, 6, 7, 9, 10],
      simVarIsActive: this.fws.eng1FireDetFault,
      notActiveWhenItemActive: [],
      whichItemsToShow: () => [],
      whichItemsChecked: () => [],
      failure: 2,
      sysPage: -1,
      inopSysAllPhases: () => ['260300010'],
    },
    260800014: {
      // ENG 2 FIRE DET FAULT
      flightPhaseInhib: [3, 4, 5, 6, 7, 9, 10],
      simVarIsActive: this.fws.eng2FireDetFault,
      notActiveWhenItemActive: [],
      whichItemsToShow: () => [],
      whichItemsChecked: () => [],
      failure: 2,
      sysPage: -1,
      inopSysAllPhases: () => ['260300011'],
    },
    260800015: {
      // ENG 3 FIRE DET FAULT
      flightPhaseInhib: [3, 4, 5, 6, 7, 9, 10],
      simVarIsActive: this.fws.eng3FireDetFault,
      notActiveWhenItemActive: [],
      whichItemsToShow: () => [],
      whichItemsChecked: () => [],
      failure: 2,
      sysPage: -1,
      inopSysAllPhases: () => ['260300012'],
    },
    260800016: {
      // ENG 4 FIRE DET FAULT
      flightPhaseInhib: [3, 4, 5, 6, 7, 9, 10],
      simVarIsActive: this.fws.eng4FireDetFault,
      notActiveWhenItemActive: [],
      whichItemsToShow: () => [],
      whichItemsChecked: () => [],
      failure: 2,
      sysPage: -1,
      inopSysAllPhases: () => ['260300013'],
    },
    260800017: {
      // ENG 1 FIRE LOOP A FAULT
      flightPhaseInhib: [3, 4, 5, 6, 7, 8, 9, 10, 11],
      simVarIsActive: this.fws.eng1LoopAFault,
      notActiveWhenItemActive: ['260800013'],
      whichItemsToShow: () => [],
      whichItemsChecked: () => [],
      failure: 1,
      sysPage: -1,
      redundLoss: () => ['260300014'],
    },
    260800018: {
      // ENG 1 FIRE LOOP B FAULT
      flightPhaseInhib: [3, 4, 5, 6, 7, 8, 9, 10, 11],
      simVarIsActive: this.fws.eng1LoopBFault,
      notActiveWhenItemActive: ['260800013'],
      whichItemsToShow: () => [],
      whichItemsChecked: () => [],
      failure: 1,
      sysPage: -1,
      redundLoss: () => ['260300015'],
    },
    260800019: {
      // ENG 2 FIRE LOOP A FAULT
      flightPhaseInhib: [3, 4, 5, 6, 7, 8, 9, 10, 11],
      simVarIsActive: this.fws.eng2LoopAFault,
      notActiveWhenItemActive: ['260800014'],
      whichItemsToShow: () => [],
      whichItemsChecked: () => [],
      failure: 1,
      sysPage: -1,
      redundLoss: () => ['260300016'],
    },
    260800020: {
      // ENG 2 FIRE LOOP B FAULT
      flightPhaseInhib: [3, 4, 5, 6, 7, 8, 9, 10, 11],
      simVarIsActive: this.fws.eng2LoopBFault,
      notActiveWhenItemActive: ['260800014'],
      whichItemsToShow: () => [],
      whichItemsChecked: () => [],
      failure: 1,
      sysPage: -1,
      redundLoss: () => ['260300017'],
    },
    260800021: {
      // ENG 3 FIRE LOOP A FAULT
      flightPhaseInhib: [3, 4, 5, 6, 7, 8, 9, 10, 11],
      simVarIsActive: this.fws.eng3LoopAFault,
      notActiveWhenItemActive: ['260800015'],
      whichItemsToShow: () => [],
      whichItemsChecked: () => [],
      failure: 1,
      sysPage: -1,
      redundLoss: () => ['260300018'],
    },
    260800022: {
      // ENG 3 FIRE LOOP B FAULT
      flightPhaseInhib: [3, 4, 5, 6, 7, 8, 9, 10, 11],
      simVarIsActive: this.fws.eng3LoopBFault,
      notActiveWhenItemActive: ['260800015'],
      whichItemsToShow: () => [],
      whichItemsChecked: () => [],
      failure: 1,
      sysPage: -1,
      redundLoss: () => ['260300019'],
    },
    260800023: {
      // ENG 4 FIRE LOOP A FAULT
      flightPhaseInhib: [3, 4, 5, 6, 7, 8, 9, 10, 11],
      simVarIsActive: this.fws.eng4LoopAFault,
      notActiveWhenItemActive: ['260800016'],
      whichItemsToShow: () => [],
      whichItemsChecked: () => [],
      failure: 1,
      sysPage: -1,
      redundLoss: () => ['260300020'],
    },
    260800024: {
      // ENG 4 FIRE LOOP B FAULT
      flightPhaseInhib: [3, 4, 5, 6, 7, 8, 9, 10, 11],
      simVarIsActive: this.fws.eng4LoopBFault,
      notActiveWhenItemActive: ['260800016'],
      whichItemsToShow: () => [],
      whichItemsChecked: () => [],
      failure: 1,
      sysPage: -1,
      redundLoss: () => ['260300021'],
    },
    260800025: {
      // MLG BAY FIRE
      flightPhaseInhib: [5],
      simVarIsActive: this.fws.mlgFireDetected,
      notActiveWhenItemActive: [],
      whichItemsToShow: () => [
        !this.fws.fireTestPb.get() &&
          (this.fws.computedAirSpeedToNearest2.get() > 250 || this.fws.machSelectedFromAdr.get() > 0.55),
        !this.fws.fireTestPb.get() && true,
        !this.fws.fireTestPb.get() && true,
        !this.fws.fireTestPb.get() && true,
        !this.fws.fireTestPb.get() && true,
        !this.fws.fireTestPb.get() && this.fws.aircraftOnGround.get(),
        !this.fws.fireTestPb.get() && this.fws.aircraftOnGround.get(),
        !this.fws.fireTestPb.get() && this.fws.aircraftOnGround.get(),
        !this.fws.fireTestPb.get() && this.fws.aircraftOnGround.get(),
        !this.fws.fireTestPb.get() && this.fws.aircraftOnGround.get(),
        !this.fws.fireTestPb.get() && this.fws.aircraftOnGround.get(),
        !this.fws.fireTestPb.get() && this.fws.aircraftOnGround.get(),
        !this.fws.fireTestPb.get() && this.fws.aircraftOnGround.get(),
        !this.fws.fireTestPb.get() && this.fws.aircraftOnGround.get(),
        !this.fws.fireTestPb.get() && this.fws.aircraftOnGround.get(),
        !this.fws.fireTestPb.get() && this.fws.aircraftOnGround.get(),
        !this.fws.fireTestPb.get() && this.fws.aircraftOnGround.get(),
        !this.fws.fireTestPb.get() && this.fws.aircraftOnGround.get(),
      ],
      whichItemsChecked: () => [
        false,
        this.fws.gearLeverPos.get(),
        false,
        false,
        false,
        this.fws.allThrottleIdle.get(),
        false,
        this.fws.parkBrakeSet.get(),
        false,
        false,
        this.fws.allEngineSwitchOff.get(),
        false,
        false,
        !this.fws.evacCommand.get(),
        this.fws.apuMasterSwitch.get() === 0,
        this.fws.allBatteriesOff.get(),
        false,
        false,
      ],
      failure: 3,
      sysPage: SdPages.Wheel, // WHEEL SD PAGE
      limitationsAllPhases: () => ['260400002'],
      limitationsPfd: () => ['260400002'],
    },
    260800026: {
      // MLG BAY FIRE DET FAULT
      flightPhaseInhib: [3, 4, 5, 6, 7, 9, 10],
      simVarIsActive: MappedSubject.create(
        SubscribableMapFunctions.and(),
        this.fws.mlgLoopAFault,
        this.fws.mlgLoopBFault,
      ),
      notActiveWhenItemActive: [],
      whichItemsToShow: () => [],
      whichItemsChecked: () => [],
      failure: 2,
      sysPage: -1,
      inopSysAllPhases: () => ['260300022'],
    },
    260800027: {
      // MLG BAY FIRE LOOP A FAULT
      flightPhaseInhib: [3, 4, 5, 6, 7, 8, 9, 10, 11],
      simVarIsActive: this.fws.mlgLoopAFault,
      notActiveWhenItemActive: ['260800026'],
      whichItemsToShow: () => [],
      whichItemsChecked: () => [],
      failure: 1,
      sysPage: -1,
      redundLoss: () => ['260300023'],
    },
    260800028: {
      // MLG BAY FIRE LOOP B FAULT
      flightPhaseInhib: [3, 4, 5, 6, 7, 8, 9, 10, 11],
      simVarIsActive: this.fws.mlgLoopBFault,
      notActiveWhenItemActive: ['260800026'],
      whichItemsToShow: () => [],
      whichItemsChecked: () => [],
      failure: 1,
      sysPage: -1,
      redundLoss: () => ['260300024'],
    },

    // ATA 27 FLIGHT CONTROLS
    271800003: {
      // PITCH TRIM NOT IN TO RANGE
      flightPhaseInhib: [5, 6, 7, 8, 9, 10, 12],
      simVarIsActive: this.fws.pitchTrimNotToWarning,
      auralWarning: this.fws.pitchTrimNotToAudio.map((on) => (on ? FwcAuralWarning.Crc : FwcAuralWarning.None)),
      notActiveWhenItemActive: [],
      whichItemsToShow: () => [],
      whichItemsChecked: () => [],
      failure: 3,
      sysPage: SdPages.Fctl,
      inopSysAllPhases: () => [],
    },
    271800032: {
      // PITCH TRIM FMS DISAGREE
      flightPhaseInhib: [1, 4, 5, 6, 7, 8, 9, 10, 12],
      simVarIsActive: this.fws.pitchTrimMcduCgDisagree,
      notActiveWhenItemActive: ['271800003'],
      whichItemsToShow: () => [],
      whichItemsChecked: () => [],
      failure: 2,
      sysPage: -1,
      inopSysAllPhases: () => [],
    },
    271800004: {
      // RUDDER TRIM NOT IN TO RANGE
      flightPhaseInhib: [5, 6, 7, 8, 9, 10],
      auralWarning: this.fws.rudderTrimNotToAudio.map((on) => (on ? FwcAuralWarning.Crc : FwcAuralWarning.None)),
      simVarIsActive: this.fws.rudderTrimNotToWarning,
      notActiveWhenItemActive: [],
      whichItemsToShow: () => [],
      whichItemsChecked: () => [],
      failure: 3,
      sysPage: SdPages.Fctl,
      inopSysAllPhases: () => [],
    },
    271800005: {
      // SPD BRK NOT RETRACTED
      flightPhaseInhib: [5, 6, 7, 8, 9, 10],
      auralWarning: this.fws.speedbrakesConfigAural.map((on) => (on ? FwcAuralWarning.Crc : FwcAuralWarning.None)),
      simVarIsActive: this.fws.speedbrakesConfigWarning,
      notActiveWhenItemActive: [],
      whichItemsToShow: () => [],
      whichItemsChecked: () => [],
      failure: 3,
      sysPage: SdPages.Fctl,
      inopSysAllPhases: () => [],
    },
    271800008: {
      // ALTN LAW
      flightPhaseInhib: [4, 5, 6, 7, 9, 10],
      simVarIsActive: this.fws.altnLawCondition,
      notActiveWhenItemActive: [],
      whichItemsToShow: () => [this.fws.altn1ALawCondition.get()],
      whichItemsChecked: () => [false],
      failure: 2,
      sysPage: SdPages.None,
      limitationsAllPhases: () => [this.fws.altn1ALawCondition.get() ? '270400002' : ''],
      limitationsPfd: () => [this.fws.altn1ALawCondition.get() ? '270400002' : ''],
      inopSysAllPhases: () => [
        '340300013',
        this.fws.altn2LawConfirmNodeOutput.get() ? '220300007' : '',
        this.fws.altn2LawConfirmNodeOutput.get() ? '220300024' : '',
      ],
      inopSysApprLdg: () => ['220300026'],
      info: () => ['340200002', '220200010'],
    },
    271800009: {
      // DIRECT LAW
      flightPhaseInhib: [4, 5, 6, 7, 9, 10],
      simVarIsActive: this.fws.directLawCondition,
      notActiveWhenItemActive: [],
      whichItemsToShow: () => [true, true, this.fws.allPrimFailed.get(), this.fws.allPrimAndSecFailed.get()],
      whichItemsChecked: () => [false, false, false, false],
      failure: 2,
      sysPage: SdPages.None,
      inopSysAllPhases: () => ['290100008', '220300007', '220300024'],
      inopSysApprLdg: () => ['220300026'],
      limitationsAllPhases: () => ['240400002', '240400004'],
      limitationsPfd: () => ['240400002', '240400004'],
      info: () => ['340200004', this.fws.allPrimAndSecFailed.get() ? '270200002' : '', '220200010'],
    },
    271800058: {
      // SEC 1 FAULT
      flightPhaseInhib: [3, 4, 5, 6, 7, 9, 10],
      simVarIsActive: this.fws.sec1FaultCondition,
      notActiveWhenItemActive: [],
      whichItemsToShow: () => [this.fws.flightPhase1112MoreThanOneMin.get(), true, true, true, true],
      whichItemsChecked: () => [
        true,
        this.fws.sec1OffThenOnMemoryNode.read(),
        this.fws.sec1OffThenOnMemoryNode.read(),
        !SimVar.GetSimVarValue('L:A32NX_SEC_1_PUSHBUTTON_PRESSED', SimVarValueType.Bool),
        true,
      ],
      failure: 2,
      sysPage: SdPages.Fctl,
      limitationsApprLdg: () => ['800400002'],
      inopSysAllPhases: () => [
        !this.fws.sec1Healthy.get() && !this.fws.sec2Healthy.get() && !this.fws.sec3Healthy.get()
          ? '290100011'
          : '290100001',
        !this.fws.sec1Healthy.get() && !this.fws.sec3Healthy.get() ? '270300004' : null,
        '320300007',
        !this.fws.sec1Healthy.get() && !this.fws.sec2Healthy.get() && !this.fws.sec3Healthy.get() ? '220300026' : null,
      ],
      info: () => [
        '270200001',
        !this.fws.sec1Healthy.get() && !this.fws.sec2Healthy.get() && !this.fws.sec3Healthy.get() ? '220200010' : null,
      ],
      redundLoss: () => ['270300005'],
    },
    271800059: {
      // SEC 2 FAULT
      flightPhaseInhib: [3, 4, 5, 6, 7, 9, 10],
      simVarIsActive: this.fws.sec2FaultCondition,
      notActiveWhenItemActive: [],
      whichItemsToShow: () => [this.fws.flightPhase1112MoreThanOneMin.get(), true, true, true, false, true],
      whichItemsChecked: () => [
        true,
        this.fws.sec2OffThenOnMemoryNode.read(),
        this.fws.sec2OffThenOnMemoryNode.read(),
        !SimVar.GetSimVarValue('L:A32NX_SEC_2_PUSHBUTTON_PRESSED', SimVarValueType.Bool),
        true,
        true,
      ],
      failure: 2,
      sysPage: SdPages.Fctl,
      limitationsApprLdg: () => ['800400002'],
      inopSysAllPhases: () => [
        !this.fws.sec1Healthy.get() && !this.fws.sec2Healthy.get() && !this.fws.sec3Healthy.get()
          ? '290100011'
          : '290100001',
        !this.fws.sec1Healthy.get() && !this.fws.sec3Healthy.get() ? '270300004' : null,
        '320300007',
        !this.fws.sec1Healthy.get() && !this.fws.sec2Healthy.get() && !this.fws.sec3Healthy.get() ? '220300026' : null,
      ],
      info: () => [
        '270200001',
        !this.fws.sec1Healthy.get() && !this.fws.sec2Healthy.get() && !this.fws.sec3Healthy.get() ? '220200010' : null,
      ],
      redundLoss: () => [],
    },
    271800060: {
      // SEC 3 FAULT
      flightPhaseInhib: [3, 4, 5, 6, 7, 9, 10],
      simVarIsActive: this.fws.sec3FaultCondition,
      notActiveWhenItemActive: [],
      whichItemsToShow: () => [this.fws.flightPhase1112MoreThanOneMin.get(), true, true, true, true],
      whichItemsChecked: () => [
        true,
        this.fws.sec3OffThenOnMemoryNode.read(),
        this.fws.sec3OffThenOnMemoryNode.read(),
        !SimVar.GetSimVarValue('L:A32NX_SEC_3_PUSHBUTTON_PRESSED', SimVarValueType.Bool),
        true,
      ],
      failure: 2,
      sysPage: SdPages.Fctl,
      limitationsApprLdg: () => ['800400002'],
      inopSysAllPhases: () => [
        !this.fws.sec1Healthy.get() && !this.fws.sec2Healthy.get() && !this.fws.sec3Healthy.get()
          ? '290100011'
          : '290100001',
        !this.fws.sec1Healthy.get() && !this.fws.sec3Healthy.get() ? '270300004' : null,
        '320300007',
        !this.fws.sec1Healthy.get() && !this.fws.sec2Healthy.get() && !this.fws.sec3Healthy.get() ? '220300026' : null,
      ],
      info: () => [
        '270200001',
        !this.fws.sec1Healthy.get() && !this.fws.sec2Healthy.get() && !this.fws.sec3Healthy.get() ? '220200010' : null,
      ],
      redundLoss: () => ['270300006'],
    },

    271800062: {
      // SINGLE RUDDER FAULT
      flightPhaseInhib: [4, 5, 6],
      simVarIsActive: this.fws.singleRudderFaultCondition,
      notActiveWhenItemActive: [],
      whichItemsToShow: () => [true, true],
      whichItemsChecked: () => [false, false],
      failure: 2,
      sysPage: SdPages.Fctl,
      limitationsAllPhases: () => ['800400001'],
      inopSysAllPhases: () => ['290100008', this.fws.lowerRudderFault.get() ? '270300009' : '270300008'],
      inopSysApprLdg: () => ['220300026'],
      info: () => ['340200002', '220200011', '220200010'],
    },
    272800001: {
      // SLAT NOT IN TO CONFIG
      flightPhaseInhib: [5, 6, 7, 8, 9, 10, 12],
      auralWarning: this.fws.slatConfigAural.map((on) => (on ? FwcAuralWarning.Crc : FwcAuralWarning.None)),
      simVarIsActive: this.fws.slatConfigWarning,
      notActiveWhenItemActive: [],
      whichItemsToShow: () => [],
      whichItemsChecked: () => [],
      failure: 3,
      sysPage: SdPages.Fctl,
      inopSysAllPhases: () => [],
    },
    272800002: {
      // FLAPS NOT IN TO CONFIG
      flightPhaseInhib: [5, 6, 7, 8, 9, 10, 12],
      auralWarning: this.fws.flapConfigAural.map((on) => (on ? FwcAuralWarning.Crc : FwcAuralWarning.None)),
      simVarIsActive: this.fws.flapConfigWarning,
      notActiveWhenItemActive: [],
      whichItemsToShow: () => [],
      whichItemsChecked: () => [],
      failure: 3,
      sysPage: SdPages.Fctl,
      inopSysAllPhases: () => [],
    },
    272800003: {
      // FLAPS LEVER NOT ZERO
      flightPhaseInhib: [1, 2, 3, 4, 5, 6, 7, 9, 10, 11, 12],
      simVarIsActive: this.fws.flapsLeverNotZero,
      notActiveWhenItemActive: [],
      whichItemsToShow: () => [],
      whichItemsChecked: () => [],
      failure: 3,
      sysPage: SdPages.None,
      inopSysAllPhases: () => [],
    },
    272800028: {
      // TO FLAPS FMS DISAGREE
      flightPhaseInhib: [1, 4, 5, 6, 7, 8, 9, 10, 12],
      simVarIsActive: this.fws.flapsMcduDisagree,
      notActiveWhenItemActive: ['272800002'],
      whichItemsToShow: () => [],
      whichItemsChecked: () => [],
      failure: 2,
      sysPage: SdPages.Fctl,
      inopSysAllPhases: () => [],
    },
    271800069: {
      // OVERSPEED
      flightPhaseInhib: [2, 3, 4, 5, 10, 11, 12],
      simVarIsActive: MappedSubject.create(
        SubscribableMapFunctions.or(),
        this.fws.overspeedVmo,
        this.fws.overspeedVle,
        this.fws.overspeedVfeConf1,
        this.fws.overspeedVfeConf1F,
        this.fws.overspeedVfeConf2,
        this.fws.overspeedVfeConf3,
        this.fws.overspeedVfeConfFull,
      ),
      notActiveWhenItemActive: [],
      whichItemsToShow: () => [
        this.fws.overspeedVmo.get(),
        this.fws.overspeedVle.get(),
        this.fws.overspeedVfeConf1.get(),
        this.fws.overspeedVfeConf1F.get(),
        this.fws.overspeedVfeConf2.get(),
        this.fws.overspeedVfeConf3.get(),
        this.fws.overspeedVfeConfFull.get(),
      ],
      whichItemsChecked: () => [false, false, false, false, false, false, false],
      failure: 3,
      sysPage: -1,
      inopSysAllPhases: () => [],
    },
    // 29 FUEL
    281800002: {
      // ALL FEED TKs LEVEL LO
      flightPhaseInhib: [1, 3, 4, 5, 6, 7, 9, 10, 12],
      simVarIsActive: MappedSubject.create(
        SubscribableMapFunctions.and(),
        this.fws.feedTank1Low,
        this.fws.feedTank2Low,
        this.fws.feedTank3Low,
        this.fws.feedTank4Low,
      ),
      whichItemsToShow: () => [true, true, false, false, false, false, false],
      whichItemsChecked: () => [
        this.fws.allCrossFeedValvesOpen.get(),
        this.fws.allFeedTankPumpsOn.get(),
        false,
        false,
        false,
        false,
        false,
      ],
      failure: 2,
      sysPage: SdPages.Fuel,
      notActiveWhenItemActive: [],
      inopSysAllPhases: () => [],
      limitationsAllPhases: () => ['2'],
      limitationsPfd: () => ['2'],
    },
    281800023: {
      // FEED TK 1 LEVEL LO
      flightPhaseInhib: [1, 3, 4, 5, 6, 7, 9, 10, 12],
      simVarIsActive: this.fws.feedTank1Low,
      whichItemsToShow: () => [true, true, true, false, false, false, false, false],
      whichItemsChecked: () => [false, false, false, false, false, false, false, false],
      failure: 2,
      sysPage: SdPages.Fuel,
      notActiveWhenItemActive: ['281800102', '281800002'],
      inopSysAllPhases: () => [],
    },
    281800024: {
      // FEED TK 2 LEVEL LO
      flightPhaseInhib: [1, 3, 4, 5, 6, 7, 9, 10, 12],
      simVarIsActive: this.fws.feedTank2Low,
      whichItemsToShow: () => [true, true, true, false, false, false, false, false],
      whichItemsChecked: () => [
        false,
        this.fws.crossFeed1ValveOpen.get(),
        this.fws.crossFeed2ValveOpen.get(),
        false,
        false,
        false,
        false,
        false,
      ],
      failure: 2,
      sysPage: SdPages.Fuel,
      notActiveWhenItemActive: ['281800102', '281800002'],
      inopSysAllPhases: () => [],
    },
    281800025: {
      // FEED TK 3 LEVEL LO
      flightPhaseInhib: [1, 3, 4, 5, 6, 7, 9, 10, 12],
      simVarIsActive: this.fws.feedTank3Low,
      whichItemsToShow: () => [true, true, true, false, false, false, false, false],
      whichItemsChecked: () => [
        false,
        this.fws.crossFeed3ValveOpen.get(),
        this.fws.crossFeed4ValveOpen.get(),
        false,
        false,
        false,
        false,
        false,
      ],
      failure: 2,
      sysPage: SdPages.Fuel,
      notActiveWhenItemActive: ['281800103', '281800002'],
      inopSysAllPhases: () => [],
    },
    281800026: {
      // FEED TK 4 LEVEL LO
      flightPhaseInhib: [1, 3, 4, 5, 6, 7, 9, 10, 12],
      simVarIsActive: this.fws.feedTank4Low,
      whichItemsToShow: () => [true, true, true, false, false, false, false, false],
      whichItemsChecked: () => [
        false,
        this.fws.crossFeed3ValveOpen.get(),
        this.fws.crossFeed4ValveOpen.get(),
        false,
        false,
        false,
        false,
        false,
      ],
      failure: 2,
      sysPage: SdPages.Fuel,
      notActiveWhenItemActive: ['281800103', '281800002'],
      inopSysAllPhases: () => [],
    },
    281800102: {
      // FEED TKs 1+2 LEVEL LO
      flightPhaseInhib: [1, 3, 4, 5, 6, 7, 9, 10, 12],
      simVarIsActive: MappedSubject.create(
        SubscribableMapFunctions.and(),
        this.fws.feedTank1Low,
        this.fws.feedTank2Low,
      ),
      whichItemsToShow: () => [true, true, false, false, false, false, false],
      whichItemsChecked: () => [false, this.fws.allCrossFeedValvesOpen.get(), false, false, false, false, false],
      failure: 2,
      sysPage: SdPages.Fuel,
      notActiveWhenItemActive: ['281800002'],
      inopSysAllPhases: () => [],
    },
    281800103: {
      // FEED TKs 3+4 LEVEL LO
      flightPhaseInhib: [1, 3, 4, 5, 6, 7, 9, 10, 12],
      simVarIsActive: MappedSubject.create(
        SubscribableMapFunctions.and(),
        this.fws.feedTank3Low,
        this.fws.feedTank4Low,
      ),
      whichItemsToShow: () => [true, true, false, false, false, false, false],
      whichItemsChecked: () => [false, this.fws.allCrossFeedValvesOpen.get(), false, false, false, false, false],
      failure: 2,
      sysPage: SdPages.Fuel,
      notActiveWhenItemActive: ['281800002'],
      inopSysAllPhases: () => [],
    },
    281800076: {
      // NO ZFW OR ZFWCG DATA
      flightPhaseInhib: [1, 3, 4, 5, 6, 7, 9, 10, 11, 12],
      simVarIsActive: this.fws.fmsZfwOrZfwCgNotSet,
      whichItemsToShow: () => [true],
      whichItemsChecked: () => [false],
      failure: 2,
      sysPage: -1,
      notActiveWhenItemActive: [],
      inopSysAllPhases: () => [],
    },
    // 29 Hydraulic
    290800001: {
      // G ELEC PMP A FAULT
      flightPhaseInhib: [2, 3, 4, 5, 6, 7, 8, 9, 10, 11],
      simVarIsActive: this.fws.greenAPumpFault,
      whichItemsToShow: () => [true],
      whichItemsChecked: () => [!this.fws.greenAPumpAuto.get()],
      failure: 2,
      sysPage: SdPages.Hyd,
      notActiveWhenItemActive: [],
      inopSysAllPhases: () => ['290300001'],
    },
    290800002: {
      // G ELEC PMP B FAULT
      flightPhaseInhib: [2, 3, 4, 5, 6, 7, 8, 9, 10, 11],
      simVarIsActive: this.fws.greenBPumpFault,
      whichItemsToShow: () => [true],
      whichItemsChecked: () => [!this.fws.greenBPumpAuto.get()],
      failure: 2,
      sysPage: SdPages.Hyd,
      notActiveWhenItemActive: [],
      inopSysAllPhases: () => ['290300002'],
    },
    290800003: {
      // Y ELEC PMP A FAULT
      flightPhaseInhib: [2, 3, 4, 5, 6, 7, 8, 9, 10, 11],
      simVarIsActive: this.fws.yellowAPumpFault,
      whichItemsToShow: () => [true],
      whichItemsChecked: () => [!this.fws.yellowAPumpAuto.get()],
      failure: 2,
      sysPage: SdPages.Hyd,
      notActiveWhenItemActive: [],
      inopSysAllPhases: () => ['290300003'],
    },
    290800004: {
      // Y ELEC PMP B FAULT
      flightPhaseInhib: [2, 3, 4, 5, 6, 7, 8, 9, 10, 11],
      simVarIsActive: this.fws.yellowBPumpFault,
      whichItemsToShow: () => [true],
      whichItemsChecked: () => [!this.fws.yellowBPumpAuto.get()],
      failure: 2,
      sysPage: SdPages.Hyd,
      notActiveWhenItemActive: [],
      inopSysAllPhases: () => ['290300004'],
    },
    290800005: {
      // G ENG 1 PMP A PRESS LO
      flightPhaseInhib: [1, 4, 5, 6, 7, 9, 10, 12],
      simVarIsActive: this.fws.eng1APumpFault,
      whichItemsToShow: () => [true, this.fws.aircraftOnGround.get() && this.fws.threeYellowPumpsFailed.get()],
      whichItemsChecked: () => [!this.fws.eng1APumpAuto.get(), false],
      failure: 2,
      sysPage: SdPages.Hyd,
      notActiveWhenItemActive: [],
    },
    290800006: {
      // G ENG 1 PMP B PRESS LO
      flightPhaseInhib: [1, 4, 5, 6, 7, 9, 10, 12],
      simVarIsActive: this.fws.eng1BPumpFault,
      whichItemsToShow: () => [true, this.fws.aircraftOnGround.get() && this.fws.threeYellowPumpsFailed.get()],
      whichItemsChecked: () => [!this.fws.eng1BPumpAuto.get(), false],
      failure: 2,
      sysPage: SdPages.Hyd,
      notActiveWhenItemActive: [],
    },
    290800007: {
      // G ENG 2 PMP A PRESS LO
      flightPhaseInhib: [1, 4, 5, 6, 7, 9, 10, 12],
      simVarIsActive: this.fws.eng2APumpFault,
      whichItemsToShow: () => [true, this.fws.aircraftOnGround.get() && this.fws.threeYellowPumpsFailed.get()],
      whichItemsChecked: () => [!this.fws.eng2APumpAuto.get(), false],
      failure: 2,
      sysPage: SdPages.Hyd,
      notActiveWhenItemActive: [],
    },
    290800008: {
      // G ENG 2 PMP B PRESS LO
      flightPhaseInhib: [1, 4, 5, 6, 7, 9, 10, 12],
      simVarIsActive: this.fws.eng2BPumpFault,
      whichItemsToShow: () => [true, this.fws.aircraftOnGround.get() && this.fws.threeYellowPumpsFailed.get()],
      whichItemsChecked: () => [!this.fws.eng2BPumpAuto.get(), false],
      failure: 2,
      sysPage: SdPages.Hyd,
      notActiveWhenItemActive: [],
    },
    290800009: {
      // Y ENG 3 PMP A PRESS LO
      flightPhaseInhib: [1, 4, 5, 6, 7, 9, 10, 12],
      simVarIsActive: this.fws.eng3APumpFault,
      whichItemsToShow: () => [true, this.fws.aircraftOnGround.get() && this.fws.threeYellowPumpsFailed.get()],
      whichItemsChecked: () => [!this.fws.eng3APumpAuto.get(), false],
      failure: 2,
      sysPage: SdPages.Hyd,
      notActiveWhenItemActive: [],
    },
    290800010: {
      // Y ENG 3 PMP B PRESS LO
      flightPhaseInhib: [1, 4, 5, 6, 7, 9, 10, 12],
      simVarIsActive: this.fws.eng3BPumpFault,
      whichItemsToShow: () => [true, this.fws.aircraftOnGround.get() && this.fws.threeYellowPumpsFailed.get()],
      whichItemsChecked: () => [!this.fws.eng3BPumpAuto.get(), false],
      failure: 2,
      sysPage: SdPages.Hyd,
      notActiveWhenItemActive: [],
    },
    290800011: {
      // Y ENG 4 PMP A PRESS LO
      flightPhaseInhib: [1, 4, 5, 6, 7, 9, 10, 12],
      simVarIsActive: this.fws.eng4APumpFault,
      whichItemsToShow: () => [true, this.fws.aircraftOnGround.get() && this.fws.threeYellowPumpsFailed.get()],
      whichItemsChecked: () => [!this.fws.eng4APumpAuto.get(), false],
      failure: 2,
      sysPage: SdPages.Hyd,
      notActiveWhenItemActive: [],
    },
    290800012: {
      // Y ENG 4 PMP B PRESS LO
      flightPhaseInhib: [1, 4, 5, 6, 7, 9, 10, 12],
      simVarIsActive: this.fws.eng4BPumpFault,
      whichItemsToShow: () => [true, this.fws.aircraftOnGround.get() && this.fws.threeYellowPumpsFailed.get()],
      whichItemsChecked: () => [!this.fws.eng4BPumpAuto.get(), false],
      failure: 2,
      sysPage: SdPages.Hyd,
      notActiveWhenItemActive: [],
    },
    290800019: {
      // G RSVR AIR PRESS LO
      flightPhaseInhib: [4, 5, 6, 7, 9, 10],
      simVarIsActive: this.fws.greenRsvLoAirPressure,
      whichItemsToShow: () => [
        true,
        this.fws.engine1Running.get(),
        this.fws.engine2Running.get(),
        this.fws.enginesOffAndOnGroundSignal.read(),
      ],
      whichItemsChecked: () => [
        false,
        !this.fws.eng1APumpAuto.get() && !this.fws.eng1BPumpAuto.get(),
        !this.fws.eng2APumpAuto.get() && !this.fws.eng2BPumpAuto.get(),
        !this.fws.greenAPumpAuto.get() && !this.fws.greenBPumpAuto.get(),
      ],
      failure: 2,
      sysPage: SdPages.Hyd,
      notActiveWhenItemActive: [],
    },
    290800020: {
      // Y RSVR AIR PRESS LO
      flightPhaseInhib: [4, 5, 6, 7, 9, 10],
      simVarIsActive: this.fws.yellowRsvLoAirPressure,
      whichItemsToShow: () => [
        true,
        this.fws.engine3Running.get(),
        this.fws.engine4Running.get(),
        this.fws.enginesOffAndOnGroundSignal.read(),
      ],
      whichItemsChecked: () => [
        false,
        !this.fws.eng3APumpAuto.get() && !this.fws.eng3BPumpAuto.get(),
        !this.fws.eng4APumpAuto.get() && !this.fws.eng4BPumpAuto.get(),
        !this.fws.yellowAPumpAuto.get() && !this.fws.yellowBPumpAuto.get(),
      ],
      failure: 2,
      sysPage: SdPages.Hyd,
      notActiveWhenItemActive: [],
    },
    290800021: {
      // G RSVR LEVEL LO
      flightPhaseInhib: [4, 5, 6, 7, 9, 10],
      simVarIsActive: this.fws.greenRsvLoLevel,
      whichItemsToShow: () => [
        this.fws.engine1Running.get(),
        this.fws.engine2Running.get(),
        true,
        true,
        this.fws.enginesOffAndOnGroundSignal.read(),
      ],
      whichItemsChecked: () => [
        !this.fws.eng1APumpAuto.get() && !this.fws.eng1BPumpAuto.get(),
        !this.fws.eng2APumpAuto.get() && !this.fws.eng2BPumpAuto.get(),
        this.fws.eng1PumpDisc.get(),
        this.fws.eng2PumpDisc.get(),
        !this.fws.yellowAPumpAuto.get() && !this.fws.yellowBPumpAuto.get(),
      ],
      failure: 2,
      sysPage: SdPages.Hyd,
      notActiveWhenItemActive: [],
    },
    290800022: {
      // Y RSVR LEVEL LO
      flightPhaseInhib: [4, 5, 6, 7, 9, 10],
      simVarIsActive: this.fws.yellowRsvLoLevel,
      whichItemsToShow: () => [
        this.fws.engine3Running.get(),
        this.fws.engine4Running.get(),
        true,
        true,
        this.fws.enginesOffAndOnGroundSignal.read(),
      ],
      whichItemsChecked: () => [
        !this.fws.eng3APumpAuto.get() && !this.fws.eng3BPumpAuto.get(),
        !this.fws.eng4APumpAuto.get() && !this.fws.eng4BPumpAuto.get(),
        this.fws.eng3PumpDisc.get(),
        this.fws.eng4PumpDisc.get(),
        !this.fws.yellowAPumpAuto.get() && !this.fws.yellowBPumpAuto.get(),
      ],
      failure: 2,
      sysPage: SdPages.Hyd,
      notActiveWhenItemActive: [],
    },
    290800031: {
      // G SYS OVHT
      flightPhaseInhib: [4, 5, 6, 7, 9, 10],
      simVarIsActive: this.fws.greenRsvOverheat,
      whichItemsToShow: () => [
        this.fws.engine1Running.get(),
        this.fws.engine2Running.get(),
        true,
        true,
        this.fws.enginesOffAndOnGroundSignal.read(),
      ],
      whichItemsChecked: () => [
        !this.fws.eng1APumpAuto.get() && !this.fws.eng1BPumpAuto.get(),
        !this.fws.eng2APumpAuto.get() && !this.fws.eng2BPumpAuto.get(),
        this.fws.eng1PumpDisc.get(),
        this.fws.eng2PumpDisc.get(),
        !this.fws.yellowAPumpAuto.get() && !this.fws.yellowBPumpAuto.get(),
      ],
      failure: 2,
      sysPage: SdPages.Hyd,
      notActiveWhenItemActive: [],
    },
    290800032: {
      // Y SYS OVHT
      flightPhaseInhib: [4, 5, 6, 7, 9, 10],
      simVarIsActive: this.fws.yellowRsvOverheat,
      whichItemsToShow: () => [
        this.fws.engine3Running.get(),
        this.fws.engine4Running.get(),
        true,
        true,
        this.fws.enginesOffAndOnGroundSignal.read(),
      ],
      whichItemsChecked: () => [
        !this.fws.eng3APumpAuto.get() && !this.fws.eng3BPumpAuto.get(),
        !this.fws.eng4APumpAuto.get() && !this.fws.eng4BPumpAuto.get(),
        this.fws.eng3PumpDisc.get(),
        this.fws.eng4PumpDisc.get(),
        !this.fws.yellowAPumpAuto.get() && !this.fws.yellowBPumpAuto.get(),
      ],
      failure: 2,
      sysPage: SdPages.Hyd,
      notActiveWhenItemActive: [],
    },
    290800035: {
      // G SYS LO PRESS
      flightPhaseInhib: [4, 5, 6, 7, 9, 10],
      simVarIsActive: this.fws.greenAbnormLoPressure,
      whichItemsToShow: () => [
        this.fws.taxiInFlap0Check.read(),
        true,
        true,
        true,
        !this.fws.prim3Healthy,
        !this.fws.prim3Healthy,
        true,
        true,
      ],
      whichItemsChecked: () => [false, false, false, false, false, false, false, false],
      failure: 2,
      limitationsPfd: () => ['320400001'],
      limitationsAllPhases: () => [!this.fws.prim3Healthy ? '800400001' : null],
      limitationsApprLdg: () => ['320400001', '290400001', '290400002', '320400002', '320400003', '800400002'],
      info: () => ['800200001', '270200001', '220200005'],
      inopSysAllPhases: () => ['290100001', '320300023', '290300021'],
      inopSysApprLdg: () => ['290100003', '290100006', '320300007', '320300020'],
      notActiveWhenItemActive: ['290800039'],
      sysPage: SdPages.Hyd,
    },
    290800036: {
      // Y SYS LO PRESS
      flightPhaseInhib: [4, 5, 6, 7, 9, 10],
      simVarIsActive: this.fws.yellowAbnormLoPressure,
      whichItemsToShow: () => [
        this.fws.taxiInFlap0Check.read(),
        true,
        !this.fws.prim2Healthy,
        !this.fws.prim2Healthy,
        true,
      ],
      whichItemsChecked: () => [false, false, false, false, false],
      failure: 2,
      limitationsAllPhases: () => [!this.fws.prim2Healthy ? '800400001' : null],
      limitationsApprLdg: () => ['800400002'],
      info: () => ['800400003', '800200004', '800200004', '220200005'],
      inopSysAllPhases: () => ['290100001', '320300023', '290300022'],
      inopSysApprLdg: () => ['290100004', '320300007', '320300024'],
      notActiveWhenItemActive: ['290800039'],
      sysPage: SdPages.Hyd,
    },
    290800039: {
      // G + Y SYS LO PRESS
      flightPhaseInhib: [4, 5, 6, 7, 9, 10],
      simVarIsActive: this.fws.greenYellowAbnormLoPressure,
      whichItemsToShow: () => [
        true,
        this.fws.flapsHandle.get() <= 3, // fix me use actual flap angle
        true,
        true,
        true,
        true,
        true,
        true,
        true,
        true,
        true,
      ],
      whichItemsChecked: () => [
        !this.fws.eng1APumpAuto.get() &&
          !this.fws.eng1BPumpAuto.get() &&
          !this.fws.eng2APumpAuto.get() &&
          !this.fws.eng2BPumpAuto.get() &&
          !this.fws.eng3APumpAuto.get() &&
          !this.fws.eng3BPumpAuto.get() &&
          !this.fws.eng4APumpAuto.get() &&
          !this.fws.eng4BPumpAuto.get(),
        this.fws.tawsFlapModeOff.get(),
        false,
        false,
        false,
        false,
        false,
        false,
        false,
        false,
        false,
      ],
      failure: 2,
      limitationsPfd: () => ['320400001'],
      limitationsAllPhases: () => ['800400001'],
      limitationsApprLdg: () => [
        '320400001',
        '270400001',
        '290400001',
        '320400002',
        '220400001',
        '800400004',
        '320400003',
        '800400003',
      ],
      info: () => ['340200002', '800200001', '320200001', '800200004', '800200005'],
      inopSysAllPhases: () => [
        '290100007',
        '290100008',
        '290100009',
        '290100010',
        '290100011',
        '320300013',
        '290300021',
        '290300022',
      ],
      inopSysApprLdg: () => ['290100012', '290100006', '320300007', '320300008', '320300014', '320300020', '220300026'],
      notActiveWhenItemActive: [],
      sysPage: SdPages.Hyd,
    },
    290800040: {
      // Y ELEC PMP A+B OFF
      flightPhaseInhib: [3, 4, 5, 6, 7, 8, 9, 10],
      simVarIsActive: this.fws.yellowElecAandBPumpOff,
      whichItemsToShow: () => [],
      whichItemsChecked: () => [],
      notActiveWhenItemActive: [],
      failure: -1,
      sysPage: -1,
    },
    // 31 Display/Recording
    314800006: {
      // AUDIO FUNCTION LOST
      flightPhaseInhib: [3, 4, 5, 6, 7, 10, 11],
      simVarIsActive: this.fws.audioFunctionLost,
      whichItemsToShow: () => [true, true, true, true],
      whichItemsChecked: () => [true, true, true, true],
      notActiveWhenItemActive: ['314800004'],
      failure: -1,
      sysPage: -1,
      inopSysApprLdg: () => ['220300026', '320300007', '320300022'],
      info: () => ['220200010'],
    },
    314800007: {
      // ECP FAULT
      flightPhaseInhib: [3, 4, 5, 6, 7, 9, 10],
      simVarIsActive: this.fws.fwsEcpFailed,
      whichItemsToShow: () => [true, true, true],
      whichItemsChecked: () => [true, true, true],
      notActiveWhenItemActive: [],
      failure: 1,
      sysPage: -1,
    },
    314800008: {
      // FWS 1 FAULT
      flightPhaseInhib: [3, 4, 5, 6, 7, 9, 10],
      simVarIsActive: MappedSubject.create(
        SubscribableMapFunctions.and(),
        this.fws.fws1Failed,
        this.fws.dcESSBusPowered,
      ),
      whichItemsToShow: () => [],
      whichItemsChecked: () => [],
      notActiveWhenItemActive: ['314800002', '314800003', '314800004'],
      failure: 1,
      sysPage: -1,
      info: () => ['220200005'],
      redundLoss: () => ['310300002'],
    },
    314800009: {
      // FWS 2 FAULT
      flightPhaseInhib: [3, 4, 5, 6, 7, 9, 10],
      simVarIsActive: MappedSubject.create(SubscribableMapFunctions.and(), this.fws.fws2Failed, this.fws.dc2BusPowered),
      whichItemsToShow: () => [],
      whichItemsChecked: () => [],
      notActiveWhenItemActive: ['314800002', '314800003', '314800004'],
      failure: 1,
      sysPage: -1,
      info: () => ['220200005'],
      redundLoss: () => ['310300003'],
    },
    // 32 Landing Gear & Brakes
    320800008: {
      // BRAKES A_SKID OFF
      flightPhaseInhib: [4, 5, 6, 7],
      simVarIsActive: this.fws.antiSkidSwitchOff, // TODO check for power source & fault signal
      whichItemsToShow: () => [true, true],
      whichItemsChecked: () => [false, false],
      notActiveWhenItemActive: [],
      failure: 2,
      sysPage: SdPages.Wheel,
      limitationsApprLdg: () => ['800400002'],
      inopSysAllPhases: () => ['320300001', '320300002'],
      info: () => [
        '320200002',
        '320200003',
        this.fws.oneEngineRunning.get() ? '800200003' : null,
        '800200005',
        '220200005',
      ],
    },
    320800018: {
      // BRAKES HOT
      flightPhaseInhib: [4, 5, 9, 10, 11, 12],
      simVarIsActive: this.fws.brakesHot,
      whichItemsToShow: () => [
        this.fws.phase112.get(),
        this.fws.aircraftOnGround.get(),
        !this.fws.aircraftOnGround.get(),
        !this.fws.aircraftOnGround.get(),
        !this.fws.aircraftOnGround.get(),
      ],
      whichItemsChecked: () => [false, false, false, false, false],
      limitationsPfd: () => [this.fws.aircraftOnGround.get() ? '' : '260400002'],
      limitationsAllPhases: () => [this.fws.aircraftOnGround.get() ? '' : '260400002'],
      notActiveWhenItemActive: [],
      failure: 2,
      sysPage: SdPages.Wheel,
    },
    320800022: {
      // BRAKES PARK BRK ON
      flightPhaseInhib: [1, 2, 3, 4, 5, 6, 7, 10, 11, 12],
      simVarIsActive: this.fws.lgParkBrkOn,
      whichItemsToShow: () => [true],
<<<<<<< HEAD
      whichItemsChecked: () => [!this.fws.parkBrake.get()],
      notActiveWhenItemActive: [],
=======
      whichItemsChecked: () => [!this.fws.parkBrakeSet.get()],
      notActiveWhenFaults: [],
>>>>>>> 508a2e95
      failure: 2,
      sysPage: -1,
    },
    320800030: {
      // CONFIG PARK BRK ON
      flightPhaseInhib: [1, 2, 4, 5, 6, 7, 8, 9, 10, 11, 12],
      simVarIsActive: this.fws.configParkBrakeOn,
      whichItemsToShow: () => [],
      whichItemsChecked: () => [],
      notActiveWhenItemActive: [],
      failure: 3,
      sysPage: -1,
    },
    320800037: {
      // L/G NOT DOWN NO CANCEL
      flightPhaseInhib: [1, 2, 3, 4, 5, 6, 7, 10, 11, 12],
      simVarIsActive: this.fws.lgNotDownNoCancel,
      whichItemsToShow: () => [],
      whichItemsChecked: () => [],
      notActiveWhenItemActive: [],
      failure: 3,
      sysPage: SdPages.Wheel,
      cancel: false,
    },
    320800038: {
      // L/G NOT DOWN CANCEL
      flightPhaseInhib: [1, 2, 3, 4, 5, 6, 7, 10, 11, 12],
      simVarIsActive: MappedSubject.create(
        ([lgNotDown, lgNotDownCancel]) => lgNotDown && !lgNotDownCancel,
        this.fws.lgNotDown,
        this.fws.lgNotDownNoCancel,
      ),
      whichItemsToShow: () => [],
      whichItemsChecked: () => [],
      notActiveWhenItemActive: [],
      failure: 3,
      sysPage: SdPages.Wheel,
      cancel: true,
    },
    // 34 NAVIGATION
    340800001: {
      // ADR 1 FAULT
      flightPhaseInhib: [4, 5, 10],
      simVarIsActive: this.fws.adr1Faulty,
      notActiveWhenItemActive: ['340800004', '340800008', '340800005'],
      whichItemsToShow: () => [true, true, true, true],
      whichItemsChecked: () => [
        this.fws.airKnob.get() === 0,
        !SimVar.GetSimVarValue('L:A32NX_OVHD_ADIRS_ADR_1_PB_IS_ON', 'Bool'),
        true,
        SimVar.GetSimVarValue('A32NX_OVHD_ADIRS_IR_1_MODE_SELECTOR_KNOB', 'number') === 0,
      ],
      failure: 2,
      sysPage: -1,
      inopSysAllPhases: () => [
        '340300004',
        this.fws.airKnob.get() === 0 ? '' : '340300011',
        this.fws.airKnob.get() === 0 ? '' : '340300001',
      ],
      info: () => ['220200005'],
    },
    340800002: {
      // ADR 2 FAULT
      flightPhaseInhib: [4, 5, 10],
      simVarIsActive: this.fws.adr2Faulty,
      notActiveWhenItemActive: ['340800004', '340800008', '340800006'],
      whichItemsToShow: () => [true, true],
      whichItemsChecked: () => [
        this.fws.airKnob.get() === 2,
        !SimVar.GetSimVarValue('L:A32NX_OVHD_ADIRS_ADR_2_PB_IS_ON', 'Bool'),
      ],
      failure: 2,
      sysPage: -1,
      inopSysAllPhases: () => [
        '340300005',
        this.fws.airKnob.get() === 2 ? '' : '340300012',
        this.fws.airKnob.get() === 2 ? '' : '340300002',
      ],
      info: () => ['220200005'],
    },
    340800003: {
      // ADR 3 FAULT
      flightPhaseInhib: [4, 5, 10],
      simVarIsActive: this.fws.adr3Faulty,
      notActiveWhenItemActive: ['340800005', '340800006', '340800008'],
      whichItemsToShow: () => [true, true, true, true],
      whichItemsChecked: () => [
        this.fws.airKnob.get() === 1,
        !SimVar.GetSimVarValue('L:A32NX_OVHD_ADIRS_ADR_3_PB_IS_ON', 'Bool'),
        true,
        SimVar.GetSimVarValue('L:A32NX_OVHD_ADIRS_IR_3_MODE_SELECTOR_KNOB', 'number') === 0,
      ],
      failure: 2,
      sysPage: -1,
      inopSysAllPhases: () => ['340300006'],
      info: () => ['220200005'],
    },
    340800004: {
      // ADR 1+2 FAULT
      flightPhaseInhib: [4, 5, 10],
      simVarIsActive: MappedSubject.create(SubscribableMapFunctions.and(), this.fws.adr1Faulty, this.fws.adr2Faulty),
      notActiveWhenItemActive: ['340800008'],
      whichItemsToShow: () => [true, true, true, true, true, true, true, true],
      whichItemsChecked: () => [
        this.fws.airKnob.get() === 0,
        !SimVar.GetSimVarValue('L:A32NX_OVHD_ADIRS_ADR_1_PB_IS_ON', 'Bool'),
        !SimVar.GetSimVarValue('L:A32NX_OVHD_ADIRS_ADR_2_PB_IS_ON', 'Bool'),
        true,
        true,
        true,
        true,
        SimVar.GetSimVarValue('L:A32NX_OVHD_ADIRS_IR_1_MODE_SELECTOR_KNOB', 'number') === 0,
      ],
      failure: 2,
      sysPage: -1,
      inopSysAllPhases: () => [
        '340300013',
        '340300014',
        '340300021',
        '220300007',
        '220300024',
        '340300007',
        this.fws.airKnob.get() === 0 ? '340300012' : '340300029',
        this.fws.airKnob.get() === 0 ? '340300002' : '340300003',
      ],
      inopSysApprLdg: () => ['320300007', '320300022', '220300010', '220300025'],
      info: () => ['340200002', '340200003'],
      limitationsApprLdg: () => ['240400001'],
    },
    340800005: {
      // ADR 1+3 FAULT
      flightPhaseInhib: [4, 5, 10],
      simVarIsActive: MappedSubject.create(SubscribableMapFunctions.and(), this.fws.adr1Faulty, this.fws.adr3Faulty),
      notActiveWhenItemActive: ['340800008'],
      whichItemsToShow: () => [true, true, true, true, true, true, true, true],
      whichItemsChecked: () => [
        this.fws.airKnob.get() === 1,
        !SimVar.GetSimVarValue('L:A32NX_OVHD_ADIRS_ADR_1_PB_IS_ON', 'Bool'),
        !SimVar.GetSimVarValue('L:A32NX_OVHD_ADIRS_ADR_3_PB_IS_ON', 'Bool'),
        true,
        true,
        true,
        true,
        SimVar.GetSimVarValue('A32NX_OVHD_ADIRS_IR_1_MODE_SELECTOR_KNOB', 'number') === 0,
      ],
      failure: 2,
      sysPage: -1,
      inopSysAllPhases: () => [
        '340300013',
        '340300014',
        '340300021',
        '220300007',
        '220300024',
        '340300009',
        '340300011',
        '340300001',
      ],
      inopSysApprLdg: () => ['320300007', '320300022', '220300010', '220300025'],
      info: () => ['340200002', '340200003'],
      limitationsApprLdg: () => ['240400001'],
    },
    340800006: {
      // ADR 2+3 FAULT
      flightPhaseInhib: [4, 5, 10],
      simVarIsActive: MappedSubject.create(SubscribableMapFunctions.and(), this.fws.adr2Faulty, this.fws.adr3Faulty),
      notActiveWhenItemActive: ['340800008'],
      whichItemsToShow: () => [true, true, true, true, true, true, true, true],
      whichItemsChecked: () => [
        this.fws.airKnob.get() === 1,
        !SimVar.GetSimVarValue('L:A32NX_OVHD_ADIRS_ADR_2_PB_IS_ON', 'Bool'),
        !SimVar.GetSimVarValue('L:A32NX_OVHD_ADIRS_ADR_3_PB_IS_ON', 'Bool'),
        true,
        true,
        true,
        true,
        SimVar.GetSimVarValue('A32NX_OVHD_ADIRS_IR_3_MODE_SELECTOR_KNOB', 'number') === 0,
      ],
      failure: 2,
      sysPage: -1,
      inopSysAllPhases: () => [
        '340300013',
        '340300014',
        '340300021',
        '220300007',
        '220300024',
        '340300008',
        '340300012',
        '340300002',
      ],
      inopSysApprLdg: () => ['320300007', '320300022', '220300010', '220300025'],
      info: () => ['340200002', '340200003'],
      limitationsApprLdg: () => ['240400001'],
    },
    340800008: {
      // ADR 1+2+3 FAULT
      flightPhaseInhib: [4, 5, 10],
      simVarIsActive: MappedSubject.create(
        SubscribableMapFunctions.and(),
        this.fws.adr1Faulty,
        this.fws.adr2Faulty,
        this.fws.adr3Faulty,
      ),
      notActiveWhenItemActive: ['340800010', '340800071'],
      whichItemsToShow: () => [true, true, true],
      whichItemsChecked: () => [
        false,
        !SimVar.GetSimVarValue('L:A32NX_OVHD_ADIRS_ADR_1_PB_IS_ON', 'Bool') &&
          !SimVar.GetSimVarValue('L:A32NX_OVHD_ADIRS_ADR_2_PB_IS_ON', 'Bool') &&
          !SimVar.GetSimVarValue('L:A32NX_OVHD_ADIRS_ADR_3_PB_IS_ON', 'Bool'),
        true,
      ],
      failure: 3,
      sysPage: -1,
      inopSysAllPhases: () => [
        '340300013',
        '340300014',
        '340300021',
        '220300007',
        '220300024',
        '340300010',
        '340300029',
        '340300003',
      ],
      inopSysApprLdg: () => ['320300007', '320300022', '220300010', '220300021', '220300025'],
      info: () => ['340200002', '340200003', '340200007'],
      limitationsAllPhases: () => ['240400002', '240400003', '240400004', '300400001'],
      limitationsApprLdg: () => ['240400001'],
      limitationsPfd: () => ['240400002', '240400003', '240400004', '300400001'],
    },
    340800021: {
      // EXTREME LATITUDE
      flightPhaseInhib: [4, 5, 6, 7, 9, 10],
      simVarIsActive: this.fws.extremeLatitudeAlert,
      notActiveWhenItemActive: [],
      whichItemsToShow: () => [true],
      whichItemsChecked: () => [SimVar.GetSimVarValue('L:A32NX_PUSH_TRUE_REF', 'Bool')],
      failure: 2,
      sysPage: -1,
      inopSysAllPhases: () => [],
      inopSysApprLdg: () => [''],
      redundLoss: () => [''],
      info: () => [''],
    },
    340800040: {
      // IR 1 FAULT
      flightPhaseInhib: [4, 5, 6, 9, 10],
      simVarIsActive: this.fws.ir1Fault,
      notActiveWhenItemActive: ['340800042', '340800043'],
      whichItemsToShow: () => [true, true],
      whichItemsChecked: () => [
        this.fws.attKnob.get() === 0,
        !SimVar.GetSimVarValue('L:A32NX_OVHD_ADIRS_IR_1_PB_IS_ON', 'Bool'),
      ],
      failure: 2,
      sysPage: -1,
      inopSysAllPhases: () => [
        '340300030',
        this.fws.attKnob.get() === 0 ? '' : '340300011',
        this.fws.attKnob.get() === 0 ? '' : '340300037',
        this.fws.attKnob.get() === 0 ? '' : '340300039',
        this.fws.attKnob.get() === 0 ? '' : '340300041',
      ],
      info: () => ['220200005'],
    },
    340800041: {
      // IR 2 FAULT
      flightPhaseInhib: [4, 5, 6, 9, 10],
      simVarIsActive: this.fws.ir2Fault,
      notActiveWhenItemActive: ['340800042', '340800044'],
      whichItemsToShow: () => [true, true],
      whichItemsChecked: () => [
        this.fws.attKnob.get() === 2,
        !SimVar.GetSimVarValue('L:A32NX_OVHD_ADIRS_IR_2_PB_IS_ON', 'Bool'),
      ],
      failure: 2,
      sysPage: -1,
      inopSysAllPhases: () => [
        '340300031',
        this.fws.attKnob.get() === 2 ? '' : '340300012',
        this.fws.attKnob.get() === 2 ? '' : '340300038',
        this.fws.attKnob.get() === 2 ? '' : '340300040',
        this.fws.attKnob.get() === 2 ? '' : '340300042',
      ],
      info: () => ['220200005'],
    },
    340800072: {
      // IR 3 FAULT
      flightPhaseInhib: [4, 5, 6, 9, 10],
      simVarIsActive: this.fws.ir3Fault,
      notActiveWhenItemActive: ['340800043', '340800044'],
      whichItemsToShow: () => [true, true],
      whichItemsChecked: () => [
        this.fws.attKnob.get() === 1,
        !SimVar.GetSimVarValue('L:A32NX_OVHD_ADIRS_IR_3_PB_IS_ON', 'Bool'),
      ],
      failure: 2,
      sysPage: -1,
      inopSysAllPhases: () => ['340300032'],
      info: () => ['220200005'],
    },
    340800042: {
      // IR 1+2 FAULT
      flightPhaseInhib: [4, 5, 6, 9, 10],
      simVarIsActive: MappedSubject.create(SubscribableMapFunctions.and(), this.fws.ir1Fault, this.fws.ir2Fault),
      notActiveWhenItemActive: [],
      whichItemsToShow: () => [true, true, true, true, true],
      whichItemsChecked: () => [
        this.fws.attKnob.get() === 0,
        true,
        true,
        !SimVar.GetSimVarValue('L:A32NX_OVHD_ADIRS_IR_1_PB_IS_ON', 'Bool'),
        !SimVar.GetSimVarValue('L:A32NX_OVHD_ADIRS_IR_2_PB_IS_ON', 'Bool'),
      ],
      failure: 2,
      sysPage: -1,
      inopSysAllPhases: () => [
        '340300013',
        '340300033',
        this.fws.attKnob.get() === 0 ? '340300038' : '340300043',
        this.fws.attKnob.get() === 0 ? '340300012' : '340300029',
        this.fws.attKnob.get() === 0 ? '340300040' : '340300044',
        this.fws.attKnob.get() === 0 ? '340300042' : '340300045',
      ],
      inopSysApprLdg: () => ['220300026'],
      info: () => ['340200002', '220200010'],
    },
    340800043: {
      // IR 1+3 FAULT
      flightPhaseInhib: [4, 5, 6, 9, 10],
      simVarIsActive: MappedSubject.create(SubscribableMapFunctions.and(), this.fws.ir1Fault, this.fws.ir3Fault),
      notActiveWhenItemActive: [],
      whichItemsToShow: () => [true, true, true, true, true, true],
      whichItemsChecked: () => [
        this.fws.attKnob.get() === 1,
        true,
        true,
        !SimVar.GetSimVarValue('L:A32NX_OVHD_ADIRS_IR_1_PB_IS_ON', 'Bool'),
        !SimVar.GetSimVarValue('L:A32NX_OVHD_ADIRS_IR_3_PB_IS_ON', 'Bool'),
        true,
      ],
      failure: 2,
      sysPage: -1,
      inopSysAllPhases: () => [
        '340300013',
        '340300034',
        '220300005',
        '220300022',
        '340300037',
        '340300011',
        '340300039',
        '340300041',
      ],
      inopSysApprLdg: () => ['220300026'],
      info: () => ['340200002', '220200010', '340200008'],
    },
    340800044: {
      // IR 2+3 FAULT
      flightPhaseInhib: [4, 5, 6, 9, 10],
      simVarIsActive: MappedSubject.create(SubscribableMapFunctions.and(), this.fws.ir2Fault, this.fws.ir3Fault),
      notActiveWhenItemActive: [],
      whichItemsToShow: () => [true, true, true, true, true],
      whichItemsChecked: () => [
        this.fws.attKnob.get() === 1,
        true,
        true,
        !SimVar.GetSimVarValue('L:A32NX_OVHD_ADIRS_IR_2_PB_IS_ON', 'Bool'),
        !SimVar.GetSimVarValue('L:A32NX_OVHD_ADIRS_IR_3_PB_IS_ON', 'Bool'),
      ],
      failure: 2,
      sysPage: -1,
      inopSysAllPhases: () => [
        '340300013',
        '340300035',
        '220300006',
        '220300023',
        '340300038',
        '340300012',
        '340300040',
        '340300042',
      ],
      inopSysApprLdg: () => ['220300026'],
      info: () => ['340200002', '220200010'],
    },
    340800045: {
      // IR NOT ALIGNED
      flightPhaseInhib: [4, 5, 6, 9, 10],
      simVarIsActive: this.fws.irExcessMotion,
      notActiveWhenItemActive: [],
      whichItemsToShow: () => [
        this.fws.ir1MaintWord.bitValueOr(13, false) &&
          !this.fws.ir2MaintWord.bitValueOr(13, false) &&
          !this.fws.ir3MaintWord.bitValueOr(13, false),
        !this.fws.ir1MaintWord.bitValueOr(13, false) &&
          this.fws.ir2MaintWord.bitValueOr(13, false) &&
          !this.fws.ir3MaintWord.bitValueOr(13, false),
        !this.fws.ir1MaintWord.bitValueOr(13, false) &&
          !this.fws.ir2MaintWord.bitValueOr(13, false) &&
          this.fws.ir3MaintWord.bitValueOr(13, false),
        this.fws.ir1MaintWord.bitValueOr(13, false) &&
          this.fws.ir2MaintWord.bitValueOr(13, false) &&
          !this.fws.ir3MaintWord.bitValueOr(13, false),
        this.fws.ir1MaintWord.bitValueOr(13, false) &&
          !this.fws.ir2MaintWord.bitValueOr(13, false) &&
          this.fws.ir3MaintWord.bitValueOr(13, false),
        !this.fws.ir1MaintWord.bitValueOr(13, false) &&
          this.fws.ir2MaintWord.bitValueOr(13, false) &&
          !this.fws.ir3MaintWord.bitValueOr(13, false),
        this.fws.ir1MaintWord.bitValueOr(13, false) &&
          this.fws.ir2MaintWord.bitValueOr(13, false) &&
          this.fws.ir3MaintWord.bitValueOr(13, false),
      ],
      whichItemsChecked: () => [true, true, true, true, true, true, true],
      failure: 2,
      sysPage: -1,
    },
    340800053: {
      // RA SYS A FAULT
      flightPhaseInhib: [2, 3, 4, 5, 6, 7, 8, 9, 10, 11],
      simVarIsActive: MappedSubject.create(
        SubscribableMapFunctions.and(),
        this.fws.height1Failed,
        this.fws.ac2BusPowered,
      ),
      notActiveWhenItemActive: ['340800059', '340800060', '340800062'],
      whichItemsToShow: () => [],
      whichItemsChecked: () => [],
      failure: 1,
      sysPage: -1,
      inopSysAllPhases: () => [],
      inopSysApprLdg: () => [''],
      redundLoss: () => ['340300022'],
      info: () => [''],
    },
    340800054: {
      // RA SYS B FAULT
      flightPhaseInhib: [2, 3, 4, 5, 6, 7, 8, 9, 10, 11],
      simVarIsActive: MappedSubject.create(
        SubscribableMapFunctions.and(),
        this.fws.height2Failed,
        this.fws.ac4BusPowered,
      ),
      notActiveWhenItemActive: ['340800059', '340800061', '340800062'],
      whichItemsToShow: () => [],
      whichItemsChecked: () => [],
      failure: 1,
      sysPage: -1,
      inopSysAllPhases: () => [],
      redundLoss: () => ['340300023'],
      info: () => ['220200005'],
    },
    340800055: {
      // RA SYS C FAULT
      flightPhaseInhib: [2, 3, 4, 5, 6, 7, 8, 9, 10, 11],
      simVarIsActive: MappedSubject.create(
        SubscribableMapFunctions.and(),
        this.fws.height3Failed,
        this.fws.acESSBusPowered,
      ),
      notActiveWhenItemActive: ['340800060', '340800061', '340800062'],
      whichItemsToShow: () => [],
      whichItemsChecked: () => [],
      failure: 1,
      sysPage: -1,
      inopSysAllPhases: () => [],
      inopSysApprLdg: () => [''],
      redundLoss: () => ['340300024'],
      info: () => [''],
    },
    340800059: {
      // RA SYS A+B FAULT
      flightPhaseInhib: [3, 4, 5, 6, 7, 10, 11],
      simVarIsActive: MappedSubject.create(
        SubscribableMapFunctions.and(),
        this.fws.height1Failed,
        this.fws.height2Failed,
        this.fws.ac2BusPowered,
        this.fws.ac4BusPowered,
      ),
      notActiveWhenItemActive: ['340800062'],
      whichItemsToShow: () => [],
      whichItemsChecked: () => [],
      failure: 2,
      sysPage: -1,
      inopSysAllPhases: () => [],
      inopSysApprLdg: () => ['340300025'],
      info: () => ['220200004'],
    },
    340800060: {
      // RA SYS A+C FAULT
      flightPhaseInhib: [3, 4, 5, 6, 7, 10, 11],
      simVarIsActive: MappedSubject.create(
        SubscribableMapFunctions.and(),
        this.fws.height1Failed,
        this.fws.height3Failed,
        this.fws.ac2BusPowered,
        this.fws.acESSBusPowered,
      ),
      notActiveWhenItemActive: ['340800062'],
      whichItemsToShow: () => [],
      whichItemsChecked: () => [],
      failure: 2,
      sysPage: -1,
      inopSysAllPhases: () => [],
      inopSysApprLdg: () => ['340300026'],
      info: () => ['220200004'],
    },
    340800061: {
      // RA SYS B+C FAULT
      flightPhaseInhib: [3, 4, 5, 6, 7, 10, 11],
      simVarIsActive: MappedSubject.create(
        SubscribableMapFunctions.and(),
        this.fws.height2Failed,
        this.fws.height3Failed,
        this.fws.ac4BusPowered,
        this.fws.acESSBusPowered,
      ),
      notActiveWhenItemActive: ['340800062'],
      whichItemsToShow: () => [],
      whichItemsChecked: () => [],
      failure: 2,
      sysPage: -1,
      inopSysAllPhases: () => [],
      inopSysApprLdg: () => ['340300027'],
      info: () => ['220200004'],
    },
    340800062: {
      // RA SYS A+B+C FAULT
      flightPhaseInhib: [3, 4, 5, 6, 7, 10, 11],
      simVarIsActive: MappedSubject.create(
        SubscribableMapFunctions.and(),
        this.fws.height1Failed,
        this.fws.height2Failed,
        this.fws.height3Failed,
        this.fws.ac2BusPowered,
        this.fws.ac4BusPowered,
        this.fws.acESSBusPowered,
      ),
      notActiveWhenItemActive: [],
      whichItemsToShow: () => [],
      whichItemsChecked: () => [],
      failure: 2,
      sysPage: -1,
      inopSysAllPhases: () => ['340300029', '340300003', '341300003'],
      inopSysApprLdg: () => ['320300007', '320300022', '340300028', '310300001', '220300010', '220300021'],
      info: () => ['220200007', '220200008', '220200009'],
    },
    // SURVEILLANCE
    341800016: {
      flightPhaseInhib: [3, 4, 5, 6, 7, 9, 10, 11],
      simVarIsActive: this.fws.tcas1Fault,
      notActiveWhenItemActive: [],
      whichItemsToShow: () => [false], // TODO replace with SURV SYS logic once implemented
      whichItemsChecked: () => [false],
      failure: 2,
      sysPage: -1,
    },
    341800017: {
      flightPhaseInhib: [3, 4, 5, 6, 7, 9, 10, 11],
      simVarIsActive: this.fws.tcas2Fault,
      notActiveWhenItemActive: [],
      whichItemsToShow: () => [false],
      whichItemsChecked: () => [false],
      failure: 2,
      sysPage: -1,
    },
    341800018: {
      flightPhaseInhib: [3, 4, 5, 6, 7, 9, 10, 11],
      simVarIsActive: this.fws.tcas1And2Fault,
      notActiveWhenItemActive: [],
      whichItemsToShow: () => [],
      whichItemsChecked: () => [],
      failure: 2,
      sysPage: -1,
    },
    341800019: {
      flightPhaseInhib: [1, 2, 3, 4, 5, 6, 7, 9, 10, 11, 12],
      simVarIsActive: this.fws.tcasStandby,
      notActiveWhenItemActive: [],
      whichItemsToShow: () => [],
      whichItemsChecked: () => [],
      failure: 2,
      sysPage: -1,
    },
    341800037: {
      flightPhaseInhib: [1, 3, 4, 5, 6, 7, 10, 12],
      simVarIsActive: this.fws.xpdrStby,
      notActiveWhenItemActive: [],
      whichItemsToShow: () => [],
      whichItemsChecked: () => [],
      failure: 2,
      sysPage: -1,
    },
    341800020: {
      flightPhaseInhib: [3, 4, 5, 6, 7, 10],
      simVarIsActive: this.fws.terrSys1Failed,
      notActiveWhenItemActive: ['341800022'],
      whichItemsToShow: () => [
        !this.fws.terrSys2Failed.get(),
        this.fws.terrSys2Failed.get(),
        this.fws.terrSys2Failed.get(),
      ],
      whichItemsChecked: () => [this.fws.tawsWxrSelected.get() === 2, false, false],
      inopSysAllPhases: () => ['340300039'],
      failure: 2,
      sysPage: -1,
    },
    341800021: {
      flightPhaseInhib: [3, 4, 5, 6, 7, 10],
      simVarIsActive: this.fws.terrSys2Failed,
      notActiveWhenItemActive: ['341800022'],
      whichItemsToShow: () => [
        !this.fws.terrSys1Failed.get(),
        this.fws.terrSys1Failed.get(),
        this.fws.terrSys1Failed.get(),
      ],
      whichItemsChecked: () => [this.fws.tawsWxrSelected.get() === 1, false, false],
      inopSysAllPhases: () => ['340300040'],
      failure: 2,
      sysPage: -1,
    },
    341800022: {
      flightPhaseInhib: [3, 4, 5, 6, 7, 10],
      simVarIsActive: MappedSubject.create(
        SubscribableMapFunctions.and(),
        this.fws.terrSys1Failed,
        this.fws.terrSys2Failed,
      ),
      notActiveWhenItemActive: [],
      whichItemsToShow: () => [true],
      whichItemsChecked: () => [this.fws.tawsTerrOff.get()],
      inopSysAllPhases: () => ['340300044'],
      failure: 2,
      sysPage: -1,
    },
    341800023: {
      flightPhaseInhib: [3, 4, 5, 6, 7, 10],
      simVarIsActive: this.fws.taws1Failed,
      notActiveWhenItemActive: ['341800025'],
      whichItemsToShow: () => [
        this.fws.tawsWxrSelected.get() === 1 && !this.fws.taws2Failed.get(),
        this.fws.taws2Failed.get(),
      ],
      whichItemsChecked: () => [this.fws.tawsWxrSelected.get() === 2, false],
      inopSysAllPhases: () => ['340300046'],
      failure: 2,
      sysPage: -1,
    },
    341800024: {
      flightPhaseInhib: [3, 4, 5, 6, 7, 10],
      simVarIsActive: this.fws.taws2Failed,
      notActiveWhenItemActive: ['341800025'],
      whichItemsToShow: () => [
        this.fws.tawsWxrSelected.get() === 2 && !this.fws.taws1Failed.get(),
        this.fws.taws1Failed.get(),
      ],
      whichItemsChecked: () => [this.fws.tawsWxrSelected.get() === 1, false],
      inopSysAllPhases: () => ['340300047'],
      failure: 2,
      sysPage: -1,
    },
    341800025: {
      flightPhaseInhib: [3, 4, 5, 6, 7, 10],
      simVarIsActive: MappedSubject.create(SubscribableMapFunctions.and(), this.fws.taws1Failed, this.fws.taws2Failed),
      notActiveWhenItemActive: [],
      whichItemsToShow: () => [true, true],
      whichItemsChecked: () => [this.fws.tawsTerrOff.get(), this.fws.tawsGpwsOff.get()],
      inopSysAllPhases: () => ['340300048'],
      failure: 2,
      sysPage: -1,
    },
    // SECONDARY FAILURES
    999800001: {
      // *F/CTL
      flightPhaseInhib: [],
      simVarIsActive: MappedSubject.create(
        SubscribableMapFunctions.or(),
        this.fws.greenAbnormLoPressure,
        this.fws.yellowAbnormLoPressure,
        this.fws.greenYellowAbnormLoPressure,
      ),
      notActiveWhenItemActive: [],
      whichItemsToShow: () => [],
      whichItemsChecked: () => [],
      failure: 2,
      sysPage: SdPages.Fctl,
    },
    999800002: {
      // *FUEL
      flightPhaseInhib: [],
      simVarIsActive: MappedSubject.create(SubscribableMapFunctions.or()),
      notActiveWhenItemActive: [],
      whichItemsToShow: () => [],
      whichItemsChecked: () => [],
      failure: 2,
      sysPage: SdPages.Fuel,
    },
    999800003: {
      // *WHEEL
      flightPhaseInhib: [],
      simVarIsActive: MappedSubject.create(
        SubscribableMapFunctions.or(),
        this.fws.greenAbnormLoPressure,
        this.fws.yellowAbnormLoPressure,
        this.fws.greenYellowAbnormLoPressure,
      ),
      notActiveWhenItemActive: [],
      whichItemsToShow: () => [],
      whichItemsChecked: () => [],
      failure: 2,
      sysPage: SdPages.Wheel,
    },
    999800004: {
      // *ELEC
      flightPhaseInhib: [],
      simVarIsActive: MappedSubject.create(SubscribableMapFunctions.or()),
      notActiveWhenItemActive: [],
      whichItemsToShow: () => [],
      whichItemsChecked: () => [],
      failure: 2,
      sysPage: SdPages.ElecAc,
    },
    999800005: {
      // *ELEC
      flightPhaseInhib: [],
      simVarIsActive: MappedSubject.create(SubscribableMapFunctions.or()),
      notActiveWhenItemActive: [],
      whichItemsToShow: () => [],
      whichItemsChecked: () => [],
      failure: 2,
      sysPage: SdPages.ElecDc,
    },
    999800006: {
      // *BLEED
      flightPhaseInhib: [],
      simVarIsActive: MappedSubject.create(SubscribableMapFunctions.or()),
      notActiveWhenItemActive: [],
      whichItemsToShow: () => [],
      whichItemsChecked: () => [],
      failure: 2,
      sysPage: SdPages.Bleed,
    },
    999800007: {
      // *HYD
      flightPhaseInhib: [],
      simVarIsActive: MappedSubject.create(SubscribableMapFunctions.or()),
      notActiveWhenItemActive: [],
      whichItemsToShow: () => [],
      whichItemsChecked: () => [],
      failure: 2,
      sysPage: SdPages.Hyd,
    },
  };

  public ewdDeferredProcs: EwdAbnormalDict = {
    210700001: {
      flightPhaseInhib: [],
      simVarIsActive: Subject.create(true),
      notActiveWhenItemActive: [],
      whichItemsToShow: () => [true, true],
      whichItemsChecked: () => [this.fws.pack1On.get(), this.fws.pack2On.get()],
      failure: 0,
      sysPage: SdPages.None,
    },
    210700002: {
      flightPhaseInhib: [],
      simVarIsActive: Subject.create(true),
      notActiveWhenItemActive: [],
      whichItemsToShow: () => [true, true],
      whichItemsChecked: () => [this.fws.ramAirOn.get(), this.fws.cabinAirExtractOn.get()],
      failure: 0,
      sysPage: SdPages.None,
    },
    221700001: {
      flightPhaseInhib: [],
      simVarIsActive: Subject.create(true),
      notActiveWhenItemActive: [],
      whichItemsToShow: () => [true, true],
      whichItemsChecked: () => [this.fws.manCabinAltMode.get(), false],
      failure: 0,
      sysPage: SdPages.None,
    },
    270700001: {
      flightPhaseInhib: [],
      simVarIsActive: Subject.create(true),
      notActiveWhenFaults: [],
      whichItemsToShow: () => [true, true, true, true, true],
      whichItemsChecked: () => [false, false, false, false, false],
      failure: 0,
      sysPage: SdPages.None,
    },
    320700001: {
      flightPhaseInhib: [],
      simVarIsActive: Subject.create(true),
      notActiveWhenItemActive: [],
      whichItemsToShow: () => [true, true, true, true, true],
      whichItemsChecked: () => [
        false,
        SimVar.GetSimVarValue('L:A32NX_GEAR_LEVER_POSITION_REQUEST', SimVarValueType.Number) === 0,
        SimVar.GetSimVarValue('L:A32NX_LG_GRVTY_SWITCH_POS', SimVarValueType.Number) === 2,
        this.fws.isAllGearDownlocked,
        SimVar.GetSimVarValue('L:A32NX_GEAR_LEVER_POSITION_REQUEST', SimVarValueType.Number) === 1,
      ],
      failure: 0,
      sysPage: SdPages.None,
    },
  };
}<|MERGE_RESOLUTION|>--- conflicted
+++ resolved
@@ -43,41 +43,27 @@
   inopSysAllPhases?: (checked?: boolean[]) => string[];
   /** Optional for now: Message IDs of INOP SYS to be displayed on STS page for APPR&LDG.
    * Ideally they're not triggered from faults but rather taken from the system's health status */
-<<<<<<< HEAD
-  inopSysApprLdg?: () => string[];
+  inopSysApprLdg?: (checked?: boolean[]) => string[];
   /**
    * @deprecated Use FwsInformation instead to display INFOs on STS page
    */
-  info?: () => string[];
+  info?: (checked?: boolean[]) => string[];
   /**
    * @deprecated Use FwsInopSys instead to display REDUND LOSSes on STS page
    */
-  redundLoss?: () => string[];
+  redundLoss?: (checked?: boolean[]) => string[];
   /**
    * @deprecated Use FwsLimitations instead to display LIMITATIONS on STS page
    */
-  limitationsAllPhases?: () => string[];
+  limitationsAllPhases?: (checked?: boolean[]) => string[];
   /**
    * @deprecated Use FwsLimitations instead to display LIMITATIONS on STS page
    */
-  limitationsApprLdg?: () => string[];
+  limitationsApprLdg?: (checked?: boolean[]) => string[];
   /**
    * @deprecated Use FwsLimitations instead to display LIMITATIONS on STS page
    */
-  limitationsPfd?: () => string[];
-=======
-  inopSysApprLdg?: (checked?: boolean[]) => string[];
-  /** Optional for now: Message IDs of INFO to be displayed on STS page */
-  info?: (checked?: boolean[]) => string[];
-  /** Optional for now: Message IDs of REDUND LOSS systems to be displayed on STS page */
-  redundLoss?: (checked?: boolean[]) => string[];
-  /** Optional for now: Message IDs of LIMITATIONS to be displayed on the EWD for ALL PHASES */
-  limitationsAllPhases?: (checked?: boolean[]) => string[];
-  /** Optional for now: Message IDs of LIMITATIONS to be displayed on the EWD for APPR&LDG */
-  limitationsApprLdg?: (checked?: boolean[]) => string[];
-  /** Optional for now: Message IDs of LIMITATIONS to be displayed on the PFD lower area */
   limitationsPfd?: (checked?: boolean[]) => string[];
->>>>>>> 508a2e95
 }
 
 export interface EwdAbnormalDict {
@@ -480,13 +466,8 @@
     211800011: {
       // PACK 1 OFF
       flightPhaseInhib: [1, 2, 3, 4, 5, 6, 7, 9, 10, 11, 12],
-<<<<<<< HEAD
-      simVarIsActive: this.fws.pack1Off,
+      simVarIsActive: this.fws.pack1OffConfirmTime,
       notActiveWhenItemActive: ['211800009', '211800021'],
-=======
-      simVarIsActive: this.fws.pack1OffConfirmTime,
-      notActiveWhenFaults: ['211800009', '211800021'],
->>>>>>> 508a2e95
       whichItemsToShow: () => [],
       whichItemsChecked: () => [],
       failure: 2,
@@ -496,13 +477,8 @@
     211800012: {
       // PACK 2 OFF
       flightPhaseInhib: [1, 2, 3, 4, 5, 6, 7, 9, 10, 11, 12],
-<<<<<<< HEAD
-      simVarIsActive: this.fws.pack2Off,
+      simVarIsActive: this.fws.pack2OffConfirmTime,
       notActiveWhenItemActive: ['211800010', '211800021'],
-=======
-      simVarIsActive: this.fws.pack2OffConfirmTime,
-      notActiveWhenFaults: ['211800010', '211800021'],
->>>>>>> 508a2e95
       whichItemsToShow: () => [],
       whichItemsChecked: () => [],
       failure: 2,
@@ -3337,13 +3313,8 @@
       flightPhaseInhib: [1, 2, 3, 4, 5, 6, 7, 10, 11, 12],
       simVarIsActive: this.fws.lgParkBrkOn,
       whichItemsToShow: () => [true],
-<<<<<<< HEAD
-      whichItemsChecked: () => [!this.fws.parkBrake.get()],
-      notActiveWhenItemActive: [],
-=======
       whichItemsChecked: () => [!this.fws.parkBrakeSet.get()],
-      notActiveWhenFaults: [],
->>>>>>> 508a2e95
+      notActiveWhenItemActive: [],
       failure: 2,
       sysPage: -1,
     },
@@ -4128,7 +4099,7 @@
     270700001: {
       flightPhaseInhib: [],
       simVarIsActive: Subject.create(true),
-      notActiveWhenFaults: [],
+      notActiveWhenItemActive: [],
       whichItemsToShow: () => [true, true, true, true, true],
       whichItemsChecked: () => [false, false, false, false, false],
       failure: 0,

// Copyright (c) 2025 FlyByWire Simulations
//
// SPDX-License-Identifier: GPL-3.0

import { MappedSubject, Subscription } from '@microsoft/msfs-sdk';
import { EcamLimitations } from '../../../instruments/src/MsfsAvionicsCommon/EcamMessages';
import { FwsCore, FwsSuppressableItem } from 'systems-host/CpiomC/FlightWarningSystem/FwsCore';

export enum FwsLimitationsPhases {
  AllPhases,
  ApprLdg,
}

export interface FwsLimitationsItem extends FwsSuppressableItem {
  /** Relevant phase shown on SD/EWD: ALL PHASES or APPR & LDG */
  phase: FwsLimitationsPhases;
  /** Shown on PFD */
  pfd?: boolean;
}

export interface FwsLimitationsDict {
  [key: keyof typeof EcamLimitations]: FwsLimitationsItem;
}

export class FwsLimitations {
  public readonly subscriptions: Subscription[] = [];

  constructor(private fws: FwsCore) {}
  /** LIMITATIONS shown on SD */
  limitations: FwsLimitationsDict = {
    1: {
      simVarIsActive: this.fws.landAsap,
      phase: FwsLimitationsPhases.AllPhases,
      pfd: true,
    },

    230400001: {
      simVarIsActive: this.fws.allRmpFault,
      phase: FwsLimitationsPhases.AllPhases,
    },
    240400002: {
      // MAX SPEED: 310/.86
      simVarIsActive: this.fws.directLawCondition,
      phase: FwsLimitationsPhases.AllPhases,
      pfd: true,
    },
    240400004: {
      // MANEUVER WITH CARE
      simVarIsActive: this.fws.directLawCondition,
      phase: FwsLimitationsPhases.AllPhases,
      pfd: true,
    },
    260400001: {
      // APU bleed do not use
      simVarIsActive: this.fws.fireButtonEng1,
      phase: FwsLimitationsPhases.AllPhases,
    },
<<<<<<< HEAD
    800400002: {
      // LDG DIST AFFECTED
      simVarIsActive: this.fws.ldgDistAffected,
      phase: FwsLimitationsPhases.ApprLdg,
    },
    800400003: {
      // LDG PERF AFFECTED
      simVarIsActive: this.fws.ldgPerfAffected,
=======
    270400002: {
      // MAX SPEED: 310 KT, not for ALT 1A
      simVarIsActive: MappedSubject.create(
        ([altnLaw, alt1A]) => altnLaw && !alt1A,
        this.fws.altnLawCondition,
        this.fws.altn1ALawCondition,
      ),
      phase: FwsLimitationsPhases.AllPhases,
      pfd: true,
    },
    290400001: {
      simVarIsActive: this.fws.allSlatSysFault,
      phase: FwsLimitationsPhases.ApprLdg,
    },
    290400002: {
      simVarIsActive: this.fws.allFlapSysFault,
>>>>>>> 4c7ea3d8
      phase: FwsLimitationsPhases.ApprLdg,
    },
  };

  public destroy(): void {
    this.subscriptions.forEach((sub) => sub.destroy());

    for (const key in this.limitations) {
      const element = this.limitations[key];
      if ('destroy' in element.simVarIsActive) {
        element.simVarIsActive.destroy();
      }
    }
  }
}<|MERGE_RESOLUTION|>--- conflicted
+++ resolved
@@ -55,16 +55,6 @@
       simVarIsActive: this.fws.fireButtonEng1,
       phase: FwsLimitationsPhases.AllPhases,
     },
-<<<<<<< HEAD
-    800400002: {
-      // LDG DIST AFFECTED
-      simVarIsActive: this.fws.ldgDistAffected,
-      phase: FwsLimitationsPhases.ApprLdg,
-    },
-    800400003: {
-      // LDG PERF AFFECTED
-      simVarIsActive: this.fws.ldgPerfAffected,
-=======
     270400002: {
       // MAX SPEED: 310 KT, not for ALT 1A
       simVarIsActive: MappedSubject.create(
@@ -81,7 +71,16 @@
     },
     290400002: {
       simVarIsActive: this.fws.allFlapSysFault,
->>>>>>> 4c7ea3d8
+      phase: FwsLimitationsPhases.ApprLdg,
+    },
+    800400002: {
+      // LDG DIST AFFECTED
+      simVarIsActive: this.fws.ldgDistAffected,
+      phase: FwsLimitationsPhases.ApprLdg,
+    },
+    800400003: {
+      // LDG PERF AFFECTED
+      simVarIsActive: this.fws.ldgPerfAffected,
       phase: FwsLimitationsPhases.ApprLdg,
     },
   };

--- conflicted
+++ resolved
@@ -2556,7 +2556,6 @@
       whichItemsChecked: () => [false, false, false, false],
       failure: 2,
       sysPage: SdPages.None,
-<<<<<<< HEAD
       inopSysAllPhases: () => ['220300007', '220300024'],
     },
     271800013: {
@@ -2588,12 +2587,6 @@
       whichItemsChecked: () => [false],
       failure: 2,
       sysPage: SdPages.Fctl,
-=======
-      inopSysAllPhases: () => ['290100008', '220300007', '220300024'],
-      limitationsAllPhases: () => ['240400002', '240400004'],
-      limitationsPfd: () => ['240400002', '240400004'],
-      info: () => ['340200004', this.fws.allPrimAndSecFailed.get() ? '270200002' : ''],
->>>>>>> 98fdea01
     },
     // PRIM 1 FAULT
     271800036: {

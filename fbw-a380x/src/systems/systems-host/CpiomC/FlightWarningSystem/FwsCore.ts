// Copyright (c) 2021-2025 FlyByWire Simulations
//
// SPDX-License-Identifier: GPL-3.0

import {
  Subject,
  MappedSubject,
  DebounceTimer,
  ConsumerValue,
  EventBus,
  ConsumerSubject,
  SimVarValueType,
  SubscribableMapFunctions,
  StallWarningEvents,
  MapSubject,
  KeyEvents,
  KeyEventManager,
  GameStateProvider,
  Wait,
  SetSubject,
  Subscribable,
  Subscription,
  MappedSubscribable,
} from '@microsoft/msfs-sdk';

import {
  Arinc429LocalVarConsumerSubject,
  Arinc429Register,
  Arinc429RegisterSubject,
  Arinc429SignStatusMatrix,
  Arinc429Word,
  FailuresConsumer,
  FrequencyMode,
  MsfsFlightModelEvents,
  NXDataStore,
  NXLogicClockNode,
  NXLogicConfirmNode,
  NXLogicMemoryNode,
  NXLogicPulseNode,
  NXLogicTriggeredMonostableNode,
  RegisteredSimVar,
  UpdateThrottler,
} from '@flybywiresim/fbw-sdk';
import { VerticalMode, LateralMode } from '@shared/autopilot';
import { RmpState, VhfComManagerDataEvents } from '@flybywiresim/rmp';
import { PseudoFwcSimvars } from 'instruments/src/MsfsAvionicsCommon/providers/PseudoFwcPublisher';
import {
  EcamAbnormalProcedures,
  EcamDeferredProcedures,
  EcamLimitations,
  EcamMemos,
  isTimedItem,
  pfdMemoDisplay,
} from 'instruments/src/MsfsAvionicsCommon/EcamMessages';
import { ProcedureLinesGenerator } from 'instruments/src/MsfsAvionicsCommon/EcamMessages/ProcedureLinesGenerator';
import PitchTrimUtils from '@shared/PitchTrimUtils';
import { ChecklistState, FwsEwdEvents } from 'instruments/src/MsfsAvionicsCommon/providers/FwsEwdPublisher';
import { FwsMemos } from 'systems-host/CpiomC/FlightWarningSystem/FwsMemos';
import { FwsNormalChecklists } from 'systems-host/CpiomC/FlightWarningSystem/FwsNormalChecklists';
import {
  EwdAbnormalDict,
  EwdAbnormalItem,
  FwsAbnormalSensed,
} from 'systems-host/CpiomC/FlightWarningSystem/FwsAbnormalSensed';
import { FwsAbnormalNonSensed } from 'systems-host/CpiomC/FlightWarningSystem/FwsAbnormalNonSensed';
import { MfdSurvEvents } from 'instruments/src/MsfsAvionicsCommon/providers/MfdSurvPublisher';
import { Mle, Mmo, VfeF1, VfeF1F, VfeF2, VfeF3, VfeFF, Vle, Vmo } from '@shared/PerformanceConstants';
import { FwsAuralVolume, FwsSoundManager } from 'systems-host/CpiomC/FlightWarningSystem/FwsSoundManager';
import { FwcFlightPhase, FwsFlightPhases } from 'systems-host/CpiomC/FlightWarningSystem/FwsFlightPhases';
import { A380Failure } from '@failures';
import { FuelSystemEvents } from 'instruments/src/MsfsAvionicsCommon/providers/FuelSystemPublisher';
import { FmsMessageVars } from 'instruments/src/MsfsAvionicsCommon/providers/FmsMessagePublisher';
import { FwsSystemDisplayLogic } from './FwsSystemDisplayLogic';
import { FwsInopSys, FwsInopSysPhases } from './FwsInopSys';
import { FwsInformation } from './FwsInformation';
import { FwsLimitations, FwsLimitationsPhases } from './FwsLimitations';
import { FGVars } from 'instruments/src/MsfsAvionicsCommon/providers/FGDataPublisher';
import {
  OisDebugDataEvents,
  DebugDataTableRow,
  OisDebugDataControlEvents,
} from 'instruments/src/MsfsAvionicsCommon/providers/OisDebugDataPublisher';
import { FcdcSimvars } from 'instruments/src/MsfsAvionicsCommon/providers/FcdcPublisher';

export function xor(a: boolean, b: boolean): boolean {
  return !!((a ? 1 : 0) ^ (b ? 1 : 0));
}

/**
 * Counts the number of truthy values in an array of booleans
 * @param args
 * @returns
 */
function countTrue(...args: boolean[]): number {
  return args.reduce((accu, b) => (b ? accu + 1 : accu), 0);
}

export enum FwcAuralWarning {
  None,
  SingleChime,
  Crc,
  CavalryCharge,
}

enum engineState {
  OFF = 0,
  ON = 1,
  STARTING = 2,
  SHUTTING = 3,
}

export interface FwsSuppressableItem {
  /** INOP SYS line is active */
  simVarIsActive: MappedSubscribable<boolean> | Subscribable<boolean>;
  /** This line won't be shown if the following line(s) are active */
  notActiveWhenItemActive?: string[];
  /** The monitor confirm time in seconds. Defaults to 1.0 s. */
  monitorConfirmTime?: number;
}

export interface FwsSuppressableItemDict {
  [key: string]: FwsSuppressableItem;
}

export class FwsCore {
  public readonly sub = this.bus.getSubscriber<
    PseudoFwcSimvars &
      FcdcSimvars &
      StallWarningEvents &
      MfdSurvEvents &
      FuelSystemEvents &
      KeyEvents &
      MsfsFlightModelEvents &
      FmsMessageVars &
      FGVars &
      OisDebugDataControlEvents
  >();

  private subs: Subscription[] = [];

  public readonly vhfSub = this.bus.getSubscriber<VhfComManagerDataEvents>();

  private readonly fwsUpdateThrottler = new UpdateThrottler(125); // has to be > 100 due to pulse nodes

  private readonly simTime = RegisteredSimVar.create<number>('E:SIMULATION TIME', SimVarValueType.Seconds);

  private keyEventManager: KeyEventManager | undefined = undefined;

  private readonly startupTimer = new DebounceTimer();

  public readonly startupCompleted = Subject.create(false);

  public readonly debugDataToOisEnabled = ConsumerSubject.create(
    this.sub.on('a380x_ois_fws_debug_data_enabled'),
    false,
  );
  public readonly debugDataToOis: DebugDataTableRow[] = [
    { label: 'FWS Flight Phase', value: '' },
    { label: 'Startup Completed', value: '' },
    { label: 'ECAM STS Normal', value: '' },
    { label: 'All Current Failures', value: '' },
    { label: 'Presented Failures', value: '' },
    { label: 'On Ground', value: '' },
  ];
  public readonly debugDataToOisSubject = Subject.create<DebugDataTableRow[]>([]);

  public readonly fws1AudioFunctionLost = Subject.create(false);
  public readonly fws2AudioFunctionLost = Subject.create(false);
  public readonly audioFunctionLost = MappedSubject.create(
    SubscribableMapFunctions.and(),
    this.fws1AudioFunctionLost,
    this.fws2AudioFunctionLost,
  );

  public readonly fwsEcpFailed = Subject.create(false);

  public readonly soundManager = new FwsSoundManager(this.bus, this.startupCompleted, this.audioFunctionLost);

  private readonly flightPhases = new FwsFlightPhases(this);

  /** Time to inhibit SCs after one is trigger in ms */
  private static readonly AURAL_SC_INHIBIT_TIME = 2000;

  private static readonly EWD_MESSAGE_LINES = 10;

  private static readonly PFD_MEMO_LINES = 3;

  private static readonly PFD_LIMITATIONS_LINES = 8;

  private static readonly EWD_LIMITATIONS_LINES = 10;

  private static readonly SD_STATUS_INFO_MAX_LINES = 5;

  private static readonly SD_STATUS_INOP_SYS_MAX_LINES = 10;

  private static readonly ewdMessageSimVarsLeft = Array.from(
    { length: FwsCore.EWD_MESSAGE_LINES },
    (_, i) => `L:A32NX_EWD_LOWER_LEFT_LINE_${i + 1}`,
  );

  private readonly ewdMessageLinesLeft = Array.from({ length: FwsCore.EWD_MESSAGE_LINES }, (_, _i) =>
    Subject.create(''),
  );

  private static readonly ewdMessageSimVarsRight = Array.from(
    { length: FwsCore.EWD_MESSAGE_LINES },
    (_, i) => `L:A32NX_EWD_LOWER_RIGHT_LINE_${i + 1}`,
  );

  private readonly ewdMessageLinesRight = Array.from({ length: FwsCore.EWD_MESSAGE_LINES }, (_, _i) =>
    Subject.create(''),
  );

  private static readonly pfdMemoSimVars = Array.from(
    { length: FwsCore.PFD_MEMO_LINES },
    (_, i) => `L:A32NX_PFD_MEMO_LINE_${i + 1}`,
  );

  private readonly pfdMemoLines = Array.from({ length: FwsCore.PFD_MEMO_LINES }, (_, _i) => Subject.create(''));

  private static readonly sdStatusInfoSimVars = Array.from(
    { length: FwsCore.SD_STATUS_INFO_MAX_LINES },
    (_, i) => `L:A32NX_SD_STATUS_INFO_LINE_${i + 1}`,
  );

  private readonly sdStatusInfoLines = Array.from({ length: FwsCore.SD_STATUS_INFO_MAX_LINES }, (_, _i) =>
    Subject.create(''),
  );

  private static readonly sdStatusInopAllPhasesSimVars = Array.from(
    { length: FwsCore.SD_STATUS_INOP_SYS_MAX_LINES },
    (_, i) => `L:A32NX_SD_STATUS_INOP_ALL_LINE_${i + 1}`,
  );

  private readonly sdStatusInopAllPhasesLines = Array.from({ length: FwsCore.SD_STATUS_INOP_SYS_MAX_LINES }, (_, _i) =>
    Subject.create(''),
  );

  private static readonly sdStatusInopApprLdgSimVars = Array.from(
    { length: FwsCore.SD_STATUS_INOP_SYS_MAX_LINES },
    (_, i) => `L:A32NX_SD_STATUS_INOP_LDG_LINE_${i + 1}`,
  );

  private readonly sdStatusInopApprLdgLines = Array.from({ length: FwsCore.SD_STATUS_INOP_SYS_MAX_LINES }, (_, _i) =>
    Subject.create(''),
  );

  private static readonly pfdLimitationsSimVars = Array.from(
    { length: FwsCore.PFD_LIMITATIONS_LINES },
    (_, i) => `L:A32NX_PFD_LIMITATIONS_LINE_${i + 1}`,
  );

  private readonly pfdLimitationsLines = Array.from({ length: FwsCore.PFD_LIMITATIONS_LINES }, (_, _i) =>
    Subject.create(''),
  );

  private static readonly ewdLimitationsAllPhasesSimVars = Array.from(
    { length: FwsCore.EWD_LIMITATIONS_LINES },
    (_, i) => `L:A32NX_EWD_LIMITATIONS_ALL_LINE_${i + 1}`,
  );

  private readonly ewdLimitationsAllPhasesLines = Array.from({ length: FwsCore.EWD_LIMITATIONS_LINES }, (_, _i) =>
    Subject.create(''),
  );

  private static readonly ewdLimitationsApprLdgSimVars = Array.from(
    { length: FwsCore.EWD_LIMITATIONS_LINES },
    (_, i) => `L:A32NX_EWD_LIMITATIONS_LDG_LINE_${i + 1}`,
  );

  private readonly ewdLimitationsApprLdgLines = Array.from({ length: FwsCore.EWD_LIMITATIONS_LINES }, (_, _i) =>
    Subject.create(''),
  );

  // Input buffering
  public readonly toConfigInputBuffer = new NXLogicMemoryNode(false);
  public readonly clearButtonInputBuffer = new NXLogicMemoryNode(false);
  public readonly recallButtonInputBuffer = new NXLogicMemoryNode(false);
  public readonly clInputBuffer = new NXLogicMemoryNode(false);
  public readonly clCheckInputBuffer = new NXLogicMemoryNode(false);
  public readonly clUpInputBuffer = new NXLogicMemoryNode(false);
  public readonly clDownInputBuffer = new NXLogicMemoryNode(false);
  public readonly abnProcInputBuffer = new NXLogicMemoryNode(false);
  public readonly aThrDiscInputBuffer = new NXLogicMemoryNode(false);
  public readonly apDiscInputBuffer = new NXLogicMemoryNode(false);

  /* PSEUDO FWC VARIABLES */

  private readonly publisher = this.bus.getPublisher<FwsEwdEvents & OisDebugDataEvents>();

  /** Keys/IDs of all failures currently active, irrespective they are already cleared or not */
  public readonly allCurrentFailures: string[] = [];

  /** Keys/IDs of only the failures which are currently presented on the EWD */
  public readonly presentedFailures: string[] = [];

  /** Keys/IDs of the active abnormal non-sensed procedures */
  public readonly activeAbnormalNonSensedKeys: SetSubject<number> = SetSubject.create([] as number[]);

  /** Map to hold all failures which are currently active and not cleared, i.e. presented on the EWD. */
  public readonly presentedAbnormalProceduresList = MapSubject.create<string, ChecklistState>();

  /** Map to hold all failures which are currently active, but already cleared. */
  public readonly clearedAbnormalProceduresList = MapSubject.create<string, ChecklistState>();

  /** Map to hold all deferred procs which are currently active */
  public readonly activeDeferredProceduresList = MapSubject.create<string, ChecklistState>();

  /** Indices of items which were updated */
  public readonly abnormalUpdatedItems = new Map<string, number[]>();

  /** Indices of items which were updated */
  public readonly deferredUpdatedItems = new Map<string, number[]>();

  public recallFailures: string[] = [];

  private requestMasterCautionFromFaults = false;
  private requestMasterCautionFromABrkOff = false;
  private requestMasterCautionFromAThrOff = false;

  private requestSingleChimeFromAThrOff = false;

  private requestMasterWarningFromFaults = false;
  private requestMasterWarningFromApOff = false;

  private auralCrcKeys: string[] = [];

  private auralScKeys: string[] = [];

  public readonly auralCrcActive = Subject.create(false);

  private auralSingleChimePending = false;

  public readonly auralSingleChimeInhibitTimer = new DebounceTimer();

  public readonly auralSingleChimePlayingTimer = new DebounceTimer();

  public readonly masterWarning = Subject.create(false);

  public readonly masterCaution = Subject.create(false);

  private nonCancellableWarningCount = 0;

  public readonly stallWarning = Subject.create(false);

  public readonly masterCautionOutput = MappedSubject.create(
    SubscribableMapFunctions.and(),
    this.masterCaution,
    this.startupCompleted,
  );

  public readonly masterWarningOutput = MappedSubject.create(
    ([mw, stall, startup]) => (mw || stall) && startup,
    this.masterWarning,
    this.stallWarning,
    this.startupCompleted,
  );

  public readonly ecamStatusNormal = Subject.create(true); // ECAM STATUS NORMAL

  public readonly ecamEwdShowStsIndication = Subject.create(false);

  public readonly ecamEwdShowFailurePendingIndication = Subject.create(false);

  public readonly fwc1Out126 = Arinc429RegisterSubject.createEmpty();
  public readonly fwc2Out126 = Arinc429RegisterSubject.createEmpty();

  public readonly approachAutoDisplayQnhSetPulseNode = new NXLogicPulseNode(true);
  public readonly approachAutoDisplaySlatsExtendedPulseNode = new NXLogicPulseNode(true);

  /* MISC STUFF */

  public readonly airKnob = Subject.create(0);

  public readonly airDataCaptOn3 = this.airKnob.map((it) => it === 0);

  public readonly airDataFoOn3 = this.airKnob.map((it) => it === 0);

  public readonly attKnob = Subject.create(0);

  public readonly compMesgCount = Subject.create(0);

  public readonly landAsap = Subject.create(false);

  public readonly ndXfrKnob = Subject.create(0);

  private readonly landingElevation = Arinc429Register.empty();

  public readonly highLandingFieldElevation = Subject.create(false);

  public readonly noMobileSwitchPosition = Subject.create(0);

  public readonly predWSOn = Subject.create(false);

  public readonly seatBelt = Subject.create(0);

  public readonly strobeLightsOn = Subject.create(0);

  public readonly toConfigNormal = Subject.create(false);

  public readonly wingAntiIce = Subject.create(false);

  public readonly voiceVhf3 = Subject.create(false);

  public readonly smokeFumesActivated = this.activeAbnormalNonSensedKeys.map((set) => set.has(260900097));

  /* 21 - AIR CONDITIONING AND PRESSURIZATION */

  public readonly flightLevel = Subject.create(0);

  public readonly phase8ConfirmationNode60 = new NXLogicConfirmNode(60);

  public readonly phase8ConfirmationNode180 = new NXLogicConfirmNode(180);

  public readonly cpiomBAgsAppDiscreteWord1 = Arinc429Register.empty();
  private readonly cpiomBAgsAppDiscreteWord2 = Arinc429Register.empty();
  private readonly cpiomBAgsAppDiscreteWord3 = Arinc429Register.empty();
  private readonly cpiomBAgsAppDiscreteWord4 = Arinc429Register.empty();

  private readonly cpiomBVcsAppDiscreteWord1 = Arinc429Register.empty();

  private readonly cpiomBVcsAppDiscreteWord2 = Arinc429Register.empty();

  private readonly cpiomBVcsAppDiscreteWord3 = Arinc429Register.empty();

  private readonly cpiomBVcsAppDiscreteWord4 = Arinc429Register.empty();

  private readonly cpiomBTcsAppDiscreteWord1 = Arinc429Register.empty();

  private readonly cpiomBTcsAppDiscreteWord2 = Arinc429Register.empty();

  private readonly cpiomBTcsAppDiscreteWord3 = Arinc429Register.empty();

  private readonly cpiomBTcsAppDiscreteWord4 = Arinc429Register.empty();

  private readonly cpiomBCpcsAppDiscreteWord1 = Arinc429Register.empty();

  private readonly cpiomBCpcsAppDiscreteWord2 = Arinc429Register.empty();

  private readonly cpiomBCpcsAppDiscreteWord3 = Arinc429Register.empty();

  private readonly cpiomBCpcsAppDiscreteWord4 = Arinc429Register.empty();

  private readonly outflowValve1OpenAmount = Arinc429Register.empty();
  private readonly outflowValve2OpenAmount = Arinc429Register.empty();
  private readonly outflowValve3OpenAmount = Arinc429Register.empty();
  private readonly outflowValve4OpenAmount = Arinc429Register.empty();

  public readonly pack1Ctl1Fault = Subject.create(false);

  public readonly pack1Ctl2Fault = Subject.create(false);

  public readonly pack2Ctl1Fault = Subject.create(false);

  public readonly pack2Ctl2Fault = Subject.create(false);

  public readonly fdac1Channel1Failure = Subject.create(false);

  public readonly fdac1Channel2Failure = Subject.create(false);

  public readonly fdac2Channel1Failure = Subject.create(false);

  public readonly fdac2Channel2Failure = Subject.create(false);

  public readonly pack1RedundLost = Subject.create(false);

  public readonly pack2RedundLost = Subject.create(false);

  public readonly pack1Degraded = Subject.create(false);

  public readonly pack2Degraded = Subject.create(false);

  public readonly pack1On = Subject.create(false);

  public readonly pack2On = Subject.create(false);

  public readonly pack1OffConfirmTime = Subject.create(false);

  public readonly pack2OffConfirmTime = Subject.create(false);

  public readonly pack1And2Fault = Subject.create(false);

  public readonly ramAirOn = Subject.create(false);

  public readonly cabinAirExtractOn = Subject.create(false);

  public readonly onePrimaryCabinFanFault = Subject.create(false);

  public readonly twoPrimaryCabinFanFault = Subject.create(false);

  public readonly threePrimaryCabinFanFault = Subject.create(false);

  public readonly allCabinFansFault = Subject.create(false);

  public readonly bulkCargoHeaterFault = Subject.create(false);

  public readonly fwdIsolValveOpen = Subject.create(false);

  public readonly fwdIsolValvePbOn = Subject.create(false);

  public readonly fwdIsolValveFault = Subject.create(false);

  public readonly bulkIsolValveOpen = Subject.create(false);

  public readonly bulkIsolValvePbOn = Subject.create(false);

  public readonly bulkIsolValveFault = Subject.create(false);

  public readonly hotAir1Disagrees = Subject.create(false);

  public readonly hotAir2Disagrees = Subject.create(false);

  public readonly hotAir1Open = Subject.create(false);

  public readonly hotAir2Open = Subject.create(false);

  public readonly hotAir1PbOn = Subject.create(false);

  public readonly hotAir2PbOn = Subject.create(false);

  public readonly tempCtl1Fault = Subject.create(false);

  public readonly tempCtl2Fault = Subject.create(false);

  public readonly tempCtlFault = Subject.create(false);

  public readonly oneTcsAppFailed = Subject.create(false);

  public readonly tempCtrDegraded = Subject.create(false);

  public readonly vcmFwdChannel1Failure = Subject.create(false);

  public readonly vcmFwdChannel2Failure = Subject.create(false);

  public readonly fwdVentCtl1Fault = Subject.create(false);

  public readonly fwdVentCtl2Fault = Subject.create(false);

  public readonly fwdVentCtrDegraded = Subject.create(false);

  public readonly fwdVentRedundLost = Subject.create(false);

  public readonly vcmAftChannel1Failure = Subject.create(false);

  public readonly vcmAftChannel2Failure = Subject.create(false);

  public readonly aftVentCtl1Fault = Subject.create(false);

  public readonly aftVentCtl2Fault = Subject.create(false);

  public readonly aftVentCtrDegraded = Subject.create(false);

  public readonly aftVentRedundLost = Subject.create(false);

  public readonly apuBleedValveOpen = Subject.create(false);

  public readonly apuBleedPbOn = Subject.create(false);

  public readonly apuBleedPbOnOver22500ft = Subject.create(false);

  public readonly eng1BleedAbnormalOff = Subject.create(false);
  public readonly eng2BleedAbnormalOff = Subject.create(false);
  public readonly eng3BleedAbnormalOff = Subject.create(false);
  public readonly eng4BleedAbnormalOff = Subject.create(false);

  public readonly enginesOffAndOnGroundSignal = new NXLogicConfirmNode(7);

  public readonly excessCabinAltitude = Subject.create(false);

  public readonly excessDiffPressure = Subject.create(false);

  public readonly diffPressure = Arinc429Register.empty();

  public readonly allOutflowValvesOpen = Subject.create(false);

  public readonly ocsm1AutoFailure = Subject.create(false);

  public readonly ocsm2AutoFailure = Subject.create(false);

  public readonly ocsm3AutoFailure = Subject.create(false);

  public readonly ocsm4AutoFailure = Subject.create(false);

  public readonly ocsmAutoCtlFault = Subject.create(false);

  public readonly ocsm1Failure = Subject.create(false);

  public readonly ocsm2Failure = Subject.create(false);

  public readonly ocsm3Failure = Subject.create(false);

  public readonly ocsm4Failure = Subject.create(false);

  public readonly pressRedundLost = Subject.create(false);

  public readonly pressSysFault = Subject.create(false);

  public readonly flowSelectorKnob = Subject.create(0);

  public readonly xBleedSelectorKnob = Subject.create(0);

  public readonly xBleedSelectorShut = Subject.create(false);

  public readonly xBleedSelectorAuto = Subject.create(false);

  public readonly xBleedSelectorOpen = Subject.create(false);

  public readonly manCabinAltMode = Subject.create(false);

  private readonly cabinAltitude = Arinc429Register.empty();

  private readonly cabinAltitudeTarget = Arinc429Register.empty();

  /* 22 - AUTOFLIGHT */

  public readonly toConfigAndNoToSpeedsPulseNode = new NXLogicPulseNode();

  /** TO speeds not inserted RS */
  public toSpeedsNotInserted = false;

  public readonly toSpeedsNotInsertedWarning = Subject.create(false);

  /** TO CONF pressed in phase 2 or 3 SR */
  private toConfigCheckedInPhase2Or3 = false;

  public readonly toSpeedsTooLowWarning = Subject.create(false);

  public readonly toV2VRV2DisagreeWarning = Subject.create(false);

  public readonly fmcAFault = Subject.create(false);

  public readonly fmcBFault = Subject.create(false);

  public readonly fmcCFault = Subject.create(false);

  public readonly fmcAHealthy = Subject.create(false);

  public readonly fmcBHealthy = Subject.create(false);

  public readonly fmcCHealthy = Subject.create(false);

  public readonly fms1Fault = Subject.create(false);

  public readonly fms2Fault = Subject.create(false);

  /** If multiple AP discs are triggered between FWS cycles, memorize the amount */
  public autoPilotInstinctiveDiscLastPressed = 0;
  public autoPilotInstinctiveDiscCountSinceLastFwsCycle = 0;

  public readonly autoPilotDisengagedInstantPulse = new NXLogicPulseNode(false);

  /** 1.8s according to references, but was raised to 1.9s to allow for triple click to finish */
  public readonly autoPilotInstinctiveDiscPressedInLast1p9Sec = new NXLogicTriggeredMonostableNode(1.9, true);

  /** 1.8s according to references, but was raised to 1.9s to allow for triple click to finish */
  public readonly autoPilotInstinctiveDiscPressedTwiceInLast1p9Sec = new NXLogicTriggeredMonostableNode(1.9, true);

  /** Prohibits that CRC can be cancelled before even hearing it */
  public readonly autoPilotFirstCavalryStillWithinFirst0p3s = new NXLogicTriggeredMonostableNode(0.3, true);

  public readonly autoPilotInstinctiveDiscPressedPulse = new NXLogicPulseNode(true);

  /** Stay in first warning stage for 1.8s. Raised to 1.9s to allow for triple click to finish */
  public readonly autoPilotOffVoluntaryEndAfter1p9s = new NXLogicTriggeredMonostableNode(1.9, true);

  /** Our cavalry charge lasts for 1.2s */
  public readonly autoPilotOffVoluntaryFirstCavalryChargeActive = new NXLogicTriggeredMonostableNode(1.2, true);

  public readonly autoPilotOffVoluntaryFirstCavalryChargeEndedPulse = new NXLogicPulseNode(false);

  public readonly autoPilotOffVoluntaryDiscPulse = new NXLogicPulseNode(true);

  public readonly autoPilotOffVoluntaryMemory = new NXLogicMemoryNode(true);

  public readonly autoPilotOffInvoluntaryMemory = new NXLogicMemoryNode(false);

  public readonly autoPilotOffInvoluntary = Subject.create(false);

  public readonly autoPilotOffUnacknowledged = new NXLogicMemoryNode(false);

  public readonly autoPilotOffShowMemo = Subject.create(false);

  public readonly fcdc1FgDiscreteWord4 = Arinc429LocalVarConsumerSubject.create(
    this.sub.on('fcdc_fg_discrete_word_4_1'),
  );
  public readonly fcdc2FgDiscreteWord4 = Arinc429LocalVarConsumerSubject.create(
    this.sub.on('fcdc_fg_discrete_word_4_2'),
  );

  public readonly fcdc1FgDiscreteWord8 = Arinc429LocalVarConsumerSubject.create(
    this.sub.on('fcdc_fg_discrete_word_8_1'),
  );
  public readonly fcdc2FgDiscreteWord8 = Arinc429LocalVarConsumerSubject.create(
    this.sub.on('fcdc_fg_discrete_word_8_2'),
  );

  public readonly fcdcDualFaultTripleClick = new NXLogicConfirmNode(2.3, true);

  public readonly rollOutFault = Subject.create(false);

  public readonly checkFmaTripleClickPulse = new NXLogicPulseNode(true);

  public readonly checkFmaTripleClickMonitorConfirm = new NXLogicConfirmNode(0.6, true);
  public readonly checkFmaTripleClickDebounce = new NXLogicTriggeredMonostableNode(3, true);
  public readonly checkFmaTripleClickDebouncePulse = new NXLogicPulseNode(true);

  public readonly autoThrustEngaged = Subject.create(false);

  public readonly autoThrustDisengagedInstantPulse = new NXLogicPulseNode(false);

  public readonly autoThrustInstinctiveDiscPressed = new NXLogicTriggeredMonostableNode(1.5, true); // Save event for 1.5 sec

  public readonly autoThrustOffVoluntaryMemoNode = new NXLogicTriggeredMonostableNode(9, false); // Emit memo for max. 9 sec

  public readonly autoThrustOffVoluntaryCautionNode = new NXLogicTriggeredMonostableNode(3, false); // Emit master caution for max. 3 sec

  public readonly autoThrustOffInvoluntaryNode = new NXLogicMemoryNode(false);

  public autoThrustInhibitCaution = false; // Inhibit for 10 sec

  public readonly autoThrustOffVoluntary = Subject.create(false);

  public readonly autoThrustOffInvoluntary = Subject.create(false);

  public autoThrustOffVoluntaryMemoInhibited = false;

  public readonly fmsSwitchingKnob = Subject.create(0);

  public readonly fmsSwitchingNotNorm = this.fmsSwitchingKnob.map((v) => v !== 1);

  public readonly fmsDestEfob = ConsumerSubject.create(this.sub.on('destEfobBelowMin'), false);

  /* 23 - COMMUNICATION */
  public readonly rmp1Fault = Subject.create(false);

  public readonly rmp2Fault = Subject.create(false);

  public readonly rmp3Fault = Subject.create(false);

  public readonly allRmpFault = MappedSubject.create(
    SubscribableMapFunctions.and(),
    this.rmp1Fault,
    this.rmp2Fault,
    this.rmp3Fault,
  );

  public readonly rmp1Off = Subject.create(false);

  public readonly rmp2Off = Subject.create(false);

  public readonly rmp3Off = Subject.create(false);

  public readonly rmp3ActiveMode = ConsumerSubject.create(this.vhfSub.on(`vhf_com_active_mode_3`), FrequencyMode.Data);

  /* 24 - ELECTRICAL */

  public readonly ac1BusPowered = Subject.create(false);

  public readonly ac2BusPowered = Subject.create(false);

  public readonly ac3BusPowered = Subject.create(false);

  public readonly ac4BusPowered = Subject.create(false);

  public readonly acESSBusPowered = Subject.create(false);

  public readonly dcESSBusPowered = Subject.create(false);

  public readonly dc1BusPowered = Subject.create(false);

  public readonly dc2BusPowered = Subject.create(false);

  private readonly dc108PhBusPowered = Subject.create(false);

  public readonly extPwrConnected = Subject.create(false);

  public readonly engine1Running = Subject.create(false);

  public readonly engine2Running = Subject.create(false);

  public readonly engine3Running = Subject.create(false);

  public readonly engine4Running = Subject.create(false);

  public readonly allBatteriesOff = Subject.create(false);

  public readonly elecGalleyAndPaxSys = Subject.create(false);
  /* 26 - FIRE */

  public readonly fduDiscreteWord = Arinc429Register.empty();

  public readonly apuFireDetected = Subject.create(false);

  public readonly eng1FireDetected = Subject.create(false);

  public readonly eng2FireDetected = Subject.create(false);

  public readonly eng3FireDetected = Subject.create(false);

  public readonly eng4FireDetected = Subject.create(false);

  public readonly apuFireDetectedAural = Subject.create(false);

  public readonly eng1FireDetectedAural = Subject.create(false);

  public readonly eng2FireDetectedAural = Subject.create(false);

  public readonly eng3FireDetectedAural = Subject.create(false);

  public readonly eng4FireDetectedAural = Subject.create(false);

  public readonly mlgFireDetected = Subject.create(false);

  public readonly apuAgentDischarged = Subject.create(false);

  private readonly fireEng1Agent1InFlight10SecondsDischClock = Subject.create(false);
  public readonly fireEng1Agent1Discharge10sTimeStamp = this.fireEng1Agent1InFlight10SecondsDischClock.map((v) =>
    v ? Date.now() : null,
  );
  private readonly eng1FireInFlightFire30SecondsDischClock = Subject.create(false);
  public readonly fireEng1Agent2Discharge30sTimeStamp = this.eng1FireInFlightFire30SecondsDischClock.map((v) =>
    v ? Date.now() : null,
  );
  public readonly eng1Agent1Discharged = Subject.create(false);
  public readonly eng1Agent2Discharged = Subject.create(false);

  private readonly fireEng2Agent1InFlight10SecondsDischClock = Subject.create(false);
  public readonly fireEng2Agent1Discharge10sTimeStamp = this.fireEng2Agent1InFlight10SecondsDischClock.map((v) =>
    v ? Date.now() : null,
  );
  private readonly eng2FireInFlightFire30SecondsDischClock = Subject.create(false);
  public readonly fireEng2Agent2Discharge30sTimeStamp = this.eng2FireInFlightFire30SecondsDischClock.map((v) =>
    v ? Date.now() : null,
  );
  public readonly eng2Agent1Discharged = Subject.create(false);
  public readonly eng2Agent2Discharged = Subject.create(false);

  private readonly fireEng3Agent1InFlight10SecondsDischClock = Subject.create(false);
  public readonly fireEng3Agent1Discharge10sTimeStamp = this.fireEng3Agent1InFlight10SecondsDischClock.map((v) =>
    v ? Date.now() : null,
  );
  private readonly eng3FireInFlightFire30SecondsDischClock = Subject.create(false);
  public readonly fireEng3Agent2Discharge30sTimeStamp = this.eng3FireInFlightFire30SecondsDischClock.map((v) =>
    v ? Date.now() : null,
  );
  public readonly eng3Agent1Discharged = Subject.create(false);
  public readonly eng3Agent2Discharged = Subject.create(false);

  private readonly fireEng4Agent1InFlight10SecondsDischClock = Subject.create(false);
  public readonly fireEng4Agent1Discharge10sTimeStamp = this.fireEng4Agent1InFlight10SecondsDischClock.map((v) =>
    v ? Date.now() : null,
  );
  private readonly eng4FireInFlightFire30SecondsDischClock = Subject.create(false);
  public readonly fireEng4Agent2Discharge30sTimeStamp = this.eng4FireInFlightFire30SecondsDischClock.map((v) =>
    v ? Date.now() : null,
  );
  public readonly eng4Agent1Discharged = Subject.create(false);
  public readonly eng4Agent2Discharged = Subject.create(false);

  public readonly apuLoopAFault = Subject.create(false);

  public readonly apuLoopBFault = Subject.create(false);

  public readonly apuFireDetConfNode = new NXLogicConfirmNode(5);
  public readonly apuFireDetFault = Subject.create(false);

  public readonly eng1LoopAFault = Subject.create(false);

  public readonly eng1LoopBFault = Subject.create(false);

  public readonly eng1FireDetConfNode = new NXLogicConfirmNode(5);
  public readonly eng1FireDetFault = Subject.create(false);

  public readonly eng2LoopAFault = Subject.create(false);

  public readonly eng2LoopBFault = Subject.create(false);

  public readonly eng2FireDetConfNode = new NXLogicConfirmNode(5);
  public readonly eng2FireDetFault = Subject.create(false);

  public readonly eng3LoopAFault = Subject.create(false);

  public readonly eng3LoopBFault = Subject.create(false);

  public readonly eng3FireDetConfNode = new NXLogicConfirmNode(5);
  public readonly eng3FireDetFault = Subject.create(false);

  public readonly eng4LoopAFault = Subject.create(false);

  public readonly eng4LoopBFault = Subject.create(false);

  public readonly eng4FireDetConfNode = new NXLogicConfirmNode(5);
  public readonly eng4FireDetFault = Subject.create(false);

  public readonly mlgLoopAFault = Subject.create(false);

  public readonly mlgLoopBFault = Subject.create(false);

  public readonly mlgFireDetConfNode = new NXLogicConfirmNode(5);
  public readonly mlgFireDetFault = Subject.create(false);

  public readonly evacCommand = Subject.create(false);

  public readonly cargoFireAgentDisch = Subject.create(false);

  public readonly cargoFireTest = Subject.create(false);

  public readonly fireButtonEng1 = Subject.create(false);

  public readonly fireButtonEng2 = Subject.create(false);

  public readonly fireButtonEng3 = Subject.create(false);

  public readonly fireButtonEng4 = Subject.create(false);

  public readonly fireButtonAPU = Subject.create(false);

  public readonly allFireButtons = Subject.create(false);

  public readonly fireTestPb = Subject.create(false);

  public readonly apuFireAgent1Discharge10SecondsClockActive = Subject.create(false);

  public readonly apuFireAgent1Discharge10SecondsTimestamp = this.apuFireAgent1Discharge10SecondsClockActive.map((v) =>
    v ? Date.now() : null,
  );

  /* 27 - FLIGHT CONTROLS */

  public readonly altn1LawConfirmNode = new NXLogicConfirmNode(0.3, true);

  public readonly altn1LawConfirmNodeOutput = Subject.create(false);

  public readonly altn2LawConfirmNode = new NXLogicConfirmNode(0.3, true);

  public readonly altn2LawConfirmNodeOutput = Subject.create(false);

  public readonly altnLawCondition = Subject.create(false);
  public readonly altn1ALawCondition = Subject.create(false);

  public readonly directLawCondition = Subject.create(false);

  public readonly fcdc1FaultCondition = Subject.create(false);
  public readonly fcdc12FaultCondition = Subject.create(false);
  public readonly fcdc2FaultCondition = Subject.create(false);

  public readonly flapsHandle = Subject.create(0);

  public readonly lrElevFaultCondition = Subject.create(false);

  public readonly sec1Healthy = Subject.create(false);
  public readonly sec2Healthy = Subject.create(false);
  public readonly sec3Healthy = Subject.create(false);

  public readonly sec1PbOff = Subject.create(false);
  public readonly sec1FaultCondition = Subject.create(false);
  public readonly sec1OffThenOnPulseNode = new NXLogicPulseNode(true);
  public readonly sec1OffThenOnMemoryNode = new NXLogicMemoryNode();

  public readonly sec2PbOff = Subject.create(false);
  public readonly sec2FaultCondition = Subject.create(false);
  public readonly sec2OffThenOnPulseNode = new NXLogicPulseNode(true);
  public readonly sec2OffThenOnMemoryNode = new NXLogicMemoryNode();

  public readonly sec3PbOff = Subject.create(false);
  public readonly sec3FaultCondition = Subject.create(false);
  public readonly sec3OffThenOnPulseNode = new NXLogicPulseNode(true);
  public readonly sec3OffThenOnMemoryNode = new NXLogicMemoryNode();

  public readonly allSecFaultCondition = MappedSubject.create(
    (secs) => secs.every((sec) => sec === true),
    this.sec1FaultCondition,
    this.sec2FaultCondition,
    this.sec3FaultCondition,
  );

  public readonly prim1Healthy = Subject.create(false);
  public readonly prim2Healthy = Subject.create(false);
  public readonly prim3Healthy = Subject.create(false);

  public readonly prim1PbOff = Subject.create(false);
  public readonly prim1FaultCondition = Subject.create(false);
  public readonly prim1OffThenOnPulseNode = new NXLogicPulseNode(true);
  public readonly prim1OffThenOnMemoryNode = new NXLogicMemoryNode();

  public readonly prim2PbOff = Subject.create(false);
  public readonly prim2FaultCondition = Subject.create(false);
  public readonly prim2OffThenOnPulseNode = new NXLogicPulseNode(true);
  public readonly prim2OffThenOnMemoryNode = new NXLogicMemoryNode();

  public readonly prim3PbOff = Subject.create(false);
  public readonly prim3FaultCondition = Subject.create(false);
  public readonly prim3OffThenOnPulseNode = new NXLogicPulseNode(true);
  public readonly prim3OffThenOnMemoryNode = new NXLogicMemoryNode();

  public readonly twoPrimsFailed = Subject.create(false);

  public readonly primTwoAndThreeFailed = MappedSubject.create(
    ([prim2, prim3]) => !prim2 && !prim3,
    this.prim2Healthy,
    this.prim3Healthy,
  );

  public readonly prim2FailedBeforeTakeoff = new NXLogicMemoryNode();

  public readonly dcEhaPowered = Subject.create(false);

  public readonly allPrimFailed = MappedSubject.create(
    ([prim1, prim2, prim3]) => !prim1 && !prim2 && !prim3,
    this.prim1Healthy,
    this.prim2Healthy,
    this.prim3Healthy,
  );

  public readonly allPrimAndSecFailed = Subject.create(false);

  public readonly showLandingInhibit = Subject.create(false);

  public readonly showTakeoffInhibit = Subject.create(false);

  public readonly speedBrakeCommand = Subject.create(false);

  public readonly spoilersArmed = Subject.create(false);

  public slatFlapSelectionS0F0 = false;

  public slatFlapSelectionS18F10 = false;

  public slatFlapSelectionS22F15 = false;

  public slatFlapSelectionS22F20 = false;

  public readonly flapsInferiorTo8Deg = Subject.create(false);

  public readonly flapsSuperiorTo8Deg = Subject.create(false);

  public readonly flapsSuperiorTo17Deg = Subject.create(false);

  public readonly flapsSuperiorTo26Deg = Subject.create(false);

  public readonly slatsInferiorTo20Deg = Subject.create(false);

  public readonly flapsInConf3OrFull = Subject.create(false);

  public readonly flapsNotTo = Subject.create(false);

  public readonly flapsNotToMemo = Subject.create(false);

  public readonly flapConfigSr = new NXLogicMemoryNode(true);

  public readonly flapConfigAural = Subject.create(false);

  public readonly flapConfigWarning = Subject.create(false);

  public readonly slatsNotTo = Subject.create(false);

  public readonly slatConfigSr = new NXLogicMemoryNode(true);

  public readonly slatConfigAural = Subject.create(false);

  public readonly slatConfigWarning = Subject.create(false);

  public readonly speedbrakesNotTo = Subject.create(false);

  public readonly speedbrakesConfigSr = new NXLogicMemoryNode(true);

  public readonly speedbrakesConfigAural = Subject.create(false);

  public readonly speedbrakesConfigWarning = Subject.create(false);

  public readonly flapsMcduDisagree = Subject.create(false);

  public readonly flapsAndPitchMcduDisagreeEnable = Subject.create(false);

  public readonly pitchConfigInPhase3or4or5Sr = new NXLogicMemoryNode(true);

  public readonly pitchTrimNotTo = Subject.create(false);

  public readonly pitchTrimNotToAudio = Subject.create(false);

  public readonly pitchTrimNotToWarning = Subject.create(false);

  public readonly pitchTrimMcduCgDisagree = Subject.create(false);

  public readonly trimDisagreeMcduStabConf = new NXLogicConfirmNode(1, true);

  public readonly rudderTrimConfigInPhase3or4or5Sr = new NXLogicMemoryNode(true);

  public readonly rudderTrimNotTo = Subject.create(false);

  public readonly rudderTrimNotToAudio = Subject.create(false);

  public readonly rudderTrimNotToWarning = Subject.create(false);

  public readonly rudderTrimPosition = Subject.create(0);

  public readonly lowerRudderFault = Subject.create(false);
  public readonly upperRudderFault = Subject.create(false);

  public readonly singleRudderFaultCondition = MappedSubject.create(
    SubscribableMapFunctions.or(),
    this.lowerRudderFault,
    this.upperRudderFault,
  );

  public readonly flapsLeverNotZero = Subject.create(false);

  public readonly slatFlapsSystem1StatusWord = Arinc429Register.empty();
  public readonly slatFlapsSystem2StatusWord = Arinc429Register.empty();

  public readonly slatFlapsSystem1ActualPositionWord = Arinc429Register.empty();
  public readonly slatFlapsSystem2ActualPositionWord = Arinc429Register.empty();

  // FIXME implement
  public readonly flapSys1Fault = Subject.create(false);
  public readonly flapSys2Fault = Subject.create(false);
  public readonly allFlapSysFault = MappedSubject.create(
    SubscribableMapFunctions.and(),
    this.flapSys1Fault,
    this.flapSys2Fault,
  );
  public readonly flapsJammed = Subject.create(false);
  public readonly flapPositionValid = Subject.create(false);
  public readonly flapsRetracted = Subject.create(false);

  public readonly slatSys1Fault = Subject.create(false);
  public readonly slatSys2Fault = Subject.create(false);
  public readonly allSlatSysFault = MappedSubject.create(
    SubscribableMapFunctions.and(),
    this.slatSys1Fault,
    this.slatSys2Fault,
  );
  public readonly slatsJammed = Subject.create(false);
  public readonly slatsRetracted = Subject.create(false);

  public readonly speedBrakeCommand5sConfirm = new NXLogicConfirmNode(5, true);

  public readonly speedBrakeCommand50sConfirm = new NXLogicConfirmNode(50, true);

  public readonly speedBrakeCaution1Confirm = new NXLogicConfirmNode(30, true);

  public readonly engAboveIdleWithSpeedBrakeConfirm = new NXLogicConfirmNode(10, false);

  public readonly apTcasRaNoseUpConfirm = new NXLogicConfirmNode(4, true);

  public readonly speedBrakeCaution3Confirm = new NXLogicConfirmNode(3, true);

  public readonly speedBrakeCaution3Monostable = new NXLogicTriggeredMonostableNode(1.5, true);

  public readonly speedBrakeCaution1Pulse = new NXLogicPulseNode(true);

  public readonly speedBrakeCaution2Pulse = new NXLogicPulseNode(true);

  public readonly speedBrakeStillOutWarning = Subject.create(false);

  public readonly amberSpeedBrake = Subject.create(false);

  public readonly phase104s5Trigger = new NXLogicTriggeredMonostableNode(4.5, false);

  public readonly groundSpoiler5sDelayed = new NXLogicConfirmNode(5, false);

  public readonly speedBrake5sDelayed = new NXLogicConfirmNode(5, false);

  public readonly groundSpoilerNotArmedWarning = Subject.create(false);

  /* FUEL */

  public readonly engine1ValueSwitch = ConsumerSubject.create(this.sub.on('fuel_valve_switch_1'), false);

  public readonly engine2ValueSwitch = ConsumerSubject.create(this.sub.on('fuel_valve_switch_2'), false);

  public readonly engine3ValueSwitch = ConsumerSubject.create(this.sub.on('fuel_valve_switch_3'), false);

  public readonly engine4ValueSwitch = ConsumerSubject.create(this.sub.on('fuel_valve_switch_4'), false);

  // Only check feed pumps for now, heavy enough
  public readonly feedTankPumps = Array.from(Array(8), (_, idx) =>
    ConsumerSubject.create(this.sub.on(`fuel_pump_active_${idx + 1}`), false),
  );

  public readonly allFuelPumpsOff = Subject.create(false);

  public readonly allFeedTankPumpsOff = MappedSubject.create(SubscribableMapFunctions.nor(), ...this.feedTankPumps);
  public readonly allFeedTankPumpsOn = MappedSubject.create(SubscribableMapFunctions.and(), ...this.feedTankPumps);

  public readonly feedTank1Low = Subject.create(false);

  public readonly feedTank1LowConfirm = new NXLogicConfirmNode(30, true);

  public readonly feedTank2Low = Subject.create(false);

  public readonly feedTank2LowConfirm = new NXLogicConfirmNode(30, true);

  public readonly feedTank3Low = Subject.create(false);

  public readonly feedTank3LowConfirm = new NXLogicConfirmNode(30, true);

  public readonly feedTank4Low = Subject.create(false);

  public readonly rightFuelLow = Subject.create(false);

  public readonly rightFuelLowConfirm = new NXLogicConfirmNode(30, true);

  public readonly feedTank4LowConfirm = new NXLogicConfirmNode(30, true);

  public readonly crossFeed1ValveOpen = Subject.create(false);
  public readonly crossFeed2ValveOpen = Subject.create(false);
  public readonly crossFeed3ValveOpen = Subject.create(false);
  public readonly crossFeed4ValveOpen = Subject.create(false);
  public readonly allCrossFeedValvesOpen = MappedSubject.create(
    SubscribableMapFunctions.and(),
    this.crossFeed1ValveOpen,
    this.crossFeed2ValveOpen,
    this.crossFeed3ValveOpen,
    this.crossFeed4ValveOpen,
  );

  public readonly crossFeedOpenMemo = MappedSubject.create(
    ([cf1, cf2, cf3, cf4]) => [cf1, cf2, cf3, cf4].filter((c) => c === true).length >= 2,
    this.crossFeed1ValveOpen,
    this.crossFeed2ValveOpen,
    this.crossFeed3ValveOpen,
    this.crossFeed4ValveOpen,
  );

  public readonly fmsZeroFuelWeight = Arinc429Register.empty();
  public readonly fmsZeroFuelWeightCg = Arinc429Register.empty();

  public readonly fmsZfwOrZfwCgNotSet = Subject.create(false);

  // TODO signals should come from FQMS
  private readonly fuelOnBoard = ConsumerSubject.create(this.sub.on('fuel_on_board').whenChangedBy(100), 0);

  private readonly refuelPanel = ConsumerSubject.create(this.sub.on('msfs_interactive_point_open_18'), 0);

  private readonly fuelingInitiated = ConsumerSubject.create(this.sub.on('fuel_refuel_started_by_user'), false);

  private readonly fuelingTarget = ConsumerSubject.create(this.sub.on('fuel_desired_by_user'), 0);

  public readonly refuelPanelOpen = MappedSubject.create(
    ([refuelPanelOpen, fuelingInprogress]) => !!refuelPanelOpen || fuelingInprogress,
    this.refuelPanel,
    this.fuelingInitiated,
  );

  private readonly isRefuelFuelTarget = MappedSubject.create(
    ([fuelOnBoard, targetFuel]) => fuelOnBoard <= targetFuel,
    this.fuelOnBoard,
    this.fuelingTarget,
  );

  public readonly refuelInProgress = MappedSubject.create(
    SubscribableMapFunctions.and(),
    this.isRefuelFuelTarget,
    this.fuelingInitiated,
  );

  public readonly defuelInProgress = MappedSubject.create(
    ([fuelingInitiated, refuel]) => fuelingInitiated && !refuel,
    this.fuelingInitiated,
    this.isRefuelFuelTarget,
  );

  /* HYDRAULICS */

  public readonly ratDeployed = Subject.create(0);

  public readonly greenAPumpOn = Subject.create(false);

  public readonly greenBPumpOn = Subject.create(false);

  public readonly greenAPumpAuto = Subject.create(false);

  private readonly greenAPumpLoPressConfNode = new NXLogicConfirmNode(3);

  public readonly greenAPumpFault = Subject.create(false);

  private readonly greenBPumpLoPressConfNode = new NXLogicConfirmNode(3);

  public readonly greenBPumpFault = Subject.create(false);

  public readonly greenBPumpAuto = Subject.create(false);

  public readonly yellowAPumpOn = Subject.create(false);

  public readonly yellowBPumpOn = Subject.create(false);

  public readonly yellowAPumpAuto = Subject.create(false);

  public readonly yellowBPumpAuto = Subject.create(false);

  public readonly yellowAPumpFault = Subject.create(false);

  private readonly yellowAPumpLoPressConfNode = new NXLogicConfirmNode(3);

  public readonly yellowBPumpFault = Subject.create(false);

  private readonly yellowBPumpLoPressConfNode = new NXLogicConfirmNode(3);

  public readonly eng1APumpAuto = Subject.create(false);

  private readonly eng1APumpOffConfirmationNode = new NXLogicConfirmNode(10);

  public readonly eng1BPumpAuto = Subject.create(false);

  private readonly eng1BPumpOffConfirmationNode = new NXLogicConfirmNode(10);

  public readonly eng1APumpFault = Subject.create(false);

  public readonly eng1BPumpFault = Subject.create(false);

  public readonly eng1PumpDisc = Subject.create(false);

  public readonly eng2APumpAuto = Subject.create(false);

  private readonly eng2APumpOffConfirmationNode = new NXLogicConfirmNode(10);

  public readonly eng2BPumpAuto = Subject.create(false);

  private readonly eng2BPumpOffConfirmationNode = new NXLogicConfirmNode(10);

  public readonly eng2APumpFault = Subject.create(false);

  public readonly eng2BPumpFault = Subject.create(false);

  public readonly eng2PumpDisc = Subject.create(false);

  public readonly eng3APumpAuto = Subject.create(false);

  private readonly eng3APumpOffConfirmationNode = new NXLogicConfirmNode(10);

  public readonly eng3BPumpAuto = Subject.create(false);

  public readonly eng3APumpFault = Subject.create(false);

  public readonly eng3BPumpFault = Subject.create(false);

  private readonly eng3BPumpOffConfirmationNode = new NXLogicConfirmNode(10);

  public readonly eng3PumpDisc = Subject.create(false);

  public readonly eng4APumpAuto = Subject.create(false);

  private readonly eng4APumpOffConfirmationNode = new NXLogicConfirmNode(10);

  public readonly eng4BPumpAuto = Subject.create(false);

  private readonly eng4BPumpOffConfirmationNode = new NXLogicConfirmNode(10);

  public readonly eng4APumpFault = Subject.create(false);

  public readonly eng4BPumpFault = Subject.create(false);

  public readonly eng4PumpDisc = Subject.create(false);

  public readonly yellowAbnormLoPressure = Subject.create(false);

  public readonly yellowRsvLoAirPressure = Subject.create(false);

  public readonly yellowRsvOverheat = Subject.create(false);

  public readonly yellowRsvLoLevel = Subject.create(false);

  public readonly greenAbnormLoPressure = Subject.create(false);

  public readonly greenRsvLoAirPressure = Subject.create(false);

  public readonly greenRsvOverheat = Subject.create(false);

  public readonly greenRsvLoLevel = Subject.create(false);

  public readonly greenYellowAbnormLoPressure = Subject.create(false);

  private readonly eng1Or2RunningAndPhaseConfirmationNode = new NXLogicConfirmNode(1);

  private readonly eng3Or4RunningAndPhaseConfirmationNode = new NXLogicConfirmNode(1);

  public readonly threeYellowPumpsFailed = Subject.create(false);

  public readonly yellowElecAandBPumpOff = Subject.create(false);

  /* 31 - FWS */

  public readonly flightPhase = Subject.create<FwcFlightPhase>(FwcFlightPhase.ElecPwr);

  public readonly flightPhase1Or2 = this.flightPhase.map((v) => v === 1 || v === 2);

  public readonly flightPhase128 = this.flightPhase.map((v) => v === 1 || v === 2 || v === 8);

  public readonly flightPhase23 = this.flightPhase.map((v) => v === 2 || v === 3);

  public readonly flightPhase345 = this.flightPhase.map((v) => v === 3 || v === 4 || v === 5);

  public readonly flightPhase34567 = this.flightPhase.map((v) => v === 3 || v === 4 || v === 5 || v === 6 || v === 7);

  public readonly flightPhase1211 = this.flightPhase.map((v) => v === 1 || v === 2 || v === 11);

  public readonly flightPhase89 = this.flightPhase.map((v) => v === 8 || v === 9);

  public readonly flightPhase910 = this.flightPhase.map((v) => v === 9 || v === 10);

  private readonly flightPhase112 = this.flightPhase.map((v) => v === 1 || v === 12);

  private readonly flightPhase6789 = this.flightPhase.map((v) => v === 6 || v === 7 || v === 8 || v === 9);

  private readonly flightPhase189 = this.flightPhase.map((v) => v === 1 || v === 8 || v === 9);

  private readonly flightPhase1112 = this.flightPhase.map((v) => v >= 11);

  private readonly flightPhase12Or1112 = MappedSubject.create(
    SubscribableMapFunctions.or(),
    this.flightPhase1Or2,
    this.flightPhase1112,
  );

  public readonly flightPhase1112MoreThanOneMin = Subject.create(false);

  public readonly flightPhase1112MoreThanOneMinConfNode = new NXLogicConfirmNode(60);

  public readonly ldgInhibitTimer = new NXLogicConfirmNode(3);

  public readonly toInhibitTimer = new NXLogicConfirmNode(3);

  /** TO CONFIG TEST raw button input */
  private toConfigTestRaw = false;

  /** TO CONFIG TEST pulse with 0.5s monostable trigger */
  private toConfigTest = false;

  public readonly toConfigPulseNode = new NXLogicPulseNode();

  public readonly toConfigTriggerNode = new NXLogicTriggeredMonostableNode(0.5, true);

  public readonly toConfigTestHeldMin1s5PulseNode = new NXLogicTriggeredMonostableNode(1.5, true);

  /** this will be true whenever the TO CONFIG TEST button is pressed, and stays on for a minimum of 1.5s */
  public readonly toConfigTestHeldMin1s5Pulse = Subject.create(false);

  private toConfigNormalConf = new NXLogicConfirmNode(0.3, false);

  public readonly clrPulseNode = new NXLogicPulseNode();

  public readonly rclUpPulseNode = new NXLogicPulseNode();

  public readonly clPulseNode = new NXLogicPulseNode();

  public readonly clCheckPulseNode = new NXLogicPulseNode();

  public readonly clUpPulseNode = new NXLogicPulseNode();

  public readonly clDownPulseNode = new NXLogicPulseNode();

  public readonly abnProcPulseNode = new NXLogicPulseNode();

  public readonly flightPhase3PulseNode = new NXLogicPulseNode();

  public readonly flightPhaseEndedPulseNode = new NXLogicPulseNode();

  public readonly flightPhaseInhibitOverrideNode = new NXLogicMemoryNode(false);

  public readonly manualCheckListReset = Subject.create(false);

  private readonly phase12ShutdownMemoryNode = new NXLogicMemoryNode();

  private readonly shutDownFor50MinutesClResetConfNode = new NXLogicConfirmNode(3000);

  public readonly shutDownFor50MinutesCheckListReset = Subject.create(false);

  /** If one of the ADR's CAS is above V1 - 4kts, confirm for 0.3s */
  public readonly v1SpeedConfirmNode = new NXLogicConfirmNode(0.3);

  /* LANDING GEAR AND LIGHTS */

  public readonly aircraftOnGround = Subject.create(false);

  public readonly antiSkidSwitchOff = Subject.create(false);

  public readonly brakesHot = Subject.create(false);

  public readonly phase815MinConfNode = new NXLogicConfirmNode(900);

  public readonly phase112 = this.flightPhase.map((v) => v === 1 || v === 12);

  public readonly lgciu1Fault = Subject.create(false);

  public readonly lgciu2Fault = Subject.create(false);

  public readonly lgciu1DiscreteWord1 = Arinc429Register.empty();

  public readonly lgciu2DiscreteWord1 = Arinc429Register.empty();

  public readonly lgciu1DiscreteWord2 = Arinc429Register.empty();

  public readonly lgciu2DiscreteWord2 = Arinc429Register.empty();

  public isAllGearDownlocked = false;

  public readonly nwSteeringDisc = Subject.create(false);

  public readonly parkBrakeSet = Subject.create(false);

  private readonly parkBrake2sConfNode = new NXLogicConfirmNode(2);

  public readonly lgParkBrkOn = Subject.create(false);

  private readonly confingParkBrakeOnMemoryNode = new NXLogicMemoryNode();

  public readonly configParkBrakeOn = Subject.create(false);

  public readonly lgNotDown = Subject.create(false);

  public readonly lgNotDownNoCancel = Subject.create(false);

  public readonly lgLeverRedArrow = Subject.create(false);

  public readonly lgNotDownPulse1 = new NXLogicPulseNode();

  public readonly lgNotDownPulse2 = new NXLogicPulseNode();

  public readonly lgciu1OnGroundDisagreeConf = new NXLogicConfirmNode(1, true);

  public readonly lgciu1OnGroundAgreeConf = new NXLogicConfirmNode(0.5, true);

  public readonly lgciu1OnGroundDisagreeMem = new NXLogicMemoryNode(true);

  public readonly lgciu2OnGroundDisagreeConf = new NXLogicConfirmNode(1, true);

  public readonly lgciu2OnGroundAgreeConf = new NXLogicConfirmNode(0.5, true);

  public readonly lgciu2OnGroundDisagreeMem = new NXLogicMemoryNode(true);

  public readonly ra1OnGroundMem = new NXLogicMemoryNode(true);

  public readonly ra2OnGroundMem = new NXLogicMemoryNode(true);

  public readonly ra3OnGroundMem = new NXLogicMemoryNode(true);

  public readonly ignoreRaOnGroundTrigger = new NXLogicTriggeredMonostableNode(10, true);

  public readonly onGroundConf = new NXLogicConfirmNode(1, true);

  private onGroundImmediate = false;

  public readonly gearLeverPos = Subject.create(false);

  public readonly autoBrakeDeactivatedNode = new NXLogicTriggeredMonostableNode(9, false); // When ABRK deactivated, emit this for 9 sec

  public readonly autoBrakeOffAuralConfirmNode = new NXLogicConfirmNode(1, true);

  public readonly autoBrakeOff = Subject.create(false);

  public autoBrakeOffAuralTriggered = false;

  public autoBrakeOffMemoInhibited = false;

  public btvExitMissedPulseNode = new NXLogicPulseNode();

  public readonly btvLost = Subject.create(false); // FIXME add from FCDC

  public readonly rowRopLost = Subject.create(false); // FIXME add from FCDC

  /* NAVIGATION */

  public readonly adirsRemainingAlignTime = Subject.create(0);

  public readonly ir1Align = Subject.create(false);
  public readonly adiru1ModeSelector = Subject.create(0);

  public readonly ir2Align = Subject.create(false);
  public readonly adiru2ModeSelector = Subject.create(0);

  public readonly ir3Align = Subject.create(false);
  public readonly adiru3ModeSelector = Subject.create(0);

  public readonly adr1Cas = Arinc429RegisterSubject.createEmpty();
  public readonly adr2Cas = Arinc429RegisterSubject.createEmpty();
  public readonly adr3Cas = Arinc429RegisterSubject.createEmpty();

  public readonly adr1Mach = Arinc429RegisterSubject.createEmpty();
  public readonly adr2Mach = Arinc429RegisterSubject.createEmpty();
  public readonly adr3Mach = Arinc429RegisterSubject.createEmpty();

  public readonly adr1Faulty = Subject.create(false);
  public readonly adr2Faulty = Subject.create(false);
  public readonly adr3Faulty = Subject.create(false);

  private readonly adr3UsedLeft = Subject.create(false);
  private readonly adr3UsedRight = Subject.create(false);

  public readonly computedAirSpeedToNearest2 = MappedSubject.create(
    ([cas1, cas2, cas3, sideOn3]) =>
      Math.round((sideOn3 ? cas3.value : this.fwsNumber === 2 ? cas2.value : cas1.value) / 2) * 2,
    this.adr1Cas,
    this.adr2Cas,
    this.adr3Cas,
    this.fwsNumber === 2 ? this.airDataFoOn3 : this.airDataCaptOn3,
  );

  public readonly machSelectedFromAdr = MappedSubject.create(
    ([mach1, mach2, mach3, sideOn3]) => (sideOn3 ? mach3.value : this.fwsNumber === 2 ? mach2.value : mach1.value),
    this.adr1Mach,
    this.adr2Mach,
    this.adr3Mach,
    this.fwsNumber === 2 ? this.airDataFoOn3 : this.airDataCaptOn3,
  );

  public readonly adrPressureAltitude = Subject.create<number | null>(0);

  public readonly ir1MaintWord = Arinc429Register.empty();
  public readonly ir2MaintWord = Arinc429Register.empty();
  public readonly ir3MaintWord = Arinc429Register.empty();

  public readonly ir1Pitch = Arinc429Register.empty();
  public readonly ir2Pitch = Arinc429Register.empty();
  public readonly ir3Pitch = Arinc429Register.empty();

  public readonly ir1Fault = Subject.create(false);
  public readonly ir2Fault = Subject.create(false);
  public readonly ir3Fault = Subject.create(false);

  private readonly ir3UsedLeft = Subject.create(false);
  private readonly ir3UsedRight = Subject.create(false);

  public readonly twoIrFault = MappedSubject.create(
    (irf) => irf.filter((v) => v === true).length >= 2,
    this.ir1Fault,
    this.ir2Fault,
    this.ir3Fault,
  );

  public readonly irExcessMotion = Subject.create(false);

  public readonly extremeLatitudeAlert = Subject.create(false);

  public readonly fmaLateralMode = ConsumerSubject.create(this.sub.on('fg.fma.lateralMode'), LateralMode.NONE);

  public readonly height1Failed = Subject.create(false);

  public readonly height2Failed = Subject.create(false);

  public readonly height3Failed = Subject.create(false);

  public readonly land3FailOperationalInop = MappedSubject.create(
    ([fcdc1, fcdc2, flightPhase]) =>
      flightPhase !== 1 &&
      flightPhase !== 12 &&
      ((fcdc1.bitValueOr(22, false) && !fcdc1.bitValueOr(21, false) && !fcdc1.bitValueOr(20, false)) ||
        (fcdc2.bitValueOr(22, false) && !fcdc2.bitValueOr(21, false) && !fcdc2.bitValueOr(20, false))),
    this.fcdc1FgDiscreteWord4,
    this.fcdc2FgDiscreteWord4,
    this.flightPhase,
  );
  public readonly land3FailPassiveInop = MappedSubject.create(
    ([fcdc1, fcdc2, flightPhase]) =>
      flightPhase !== 1 &&
      flightPhase !== 12 &&
      ((fcdc1.bitValueOr(21, false) && !fcdc1.bitValueOr(20, false)) ||
        (fcdc2.bitValueOr(21, false) && !fcdc2.bitValueOr(20, false))),
    this.fcdc1FgDiscreteWord4,
    this.fcdc2FgDiscreteWord4,
    this.flightPhase,
  );
  public readonly land2Inop = MappedSubject.create(
    ([fcdc1, fcdc2, flightPhase]) =>
      flightPhase !== 1 &&
      flightPhase !== 12 &&
      (fcdc1.bitValueOr(20, false) || fcdc2.bitValueOr(20, false) || (fcdc1.isInvalid() && fcdc2.isInvalid())),
    this.fcdc1FgDiscreteWord4,
    this.fcdc2FgDiscreteWord4,
    this.flightPhase,
  );

  private adr3OverspeedWarning = new NXLogicMemoryNode(false, false);

  public readonly overspeedVmo = Subject.create(false);

  public readonly overspeedVle = Subject.create(false);

  public readonly overspeedVfeConf1 = Subject.create(false);

  public readonly overspeedVfeConf1F = Subject.create(false);

  public readonly overspeedVfeConf2 = Subject.create(false);

  public readonly overspeedVfeConf3 = Subject.create(false);

  public readonly overspeedVfeConfFull = Subject.create(false);

  public readonly flapsIndex = Subject.create(0);

  private stallWarningRaw = ConsumerValue.create(this.sub.on('stall_warning_on'), false);

  public readonly trueNorthRef = Subject.create(false);

  /* SURVEILLANCE */

  public readonly tawsFlapModeOff = Subject.create(false);

  public readonly tawsGpwsOff = Subject.create(false);

  public readonly tawsGsOff = Subject.create(false);

  public readonly tawsTerrOff = Subject.create(false);

  public readonly gpws1Failed = Subject.create(false);
  public readonly gpws2Failed = Subject.create(false);
  public readonly allGpwsFailed = Subject.create(false);

  public readonly xpdrAltReportingRequest = ConsumerSubject.create(this.sub.on('mfd_xpdr_set_alt_reporting'), true); // fixme signal should come from XPDR?

  public readonly xpdrStby = Subject.create(false);

  public readonly xpdrAltReporting = Subject.create(false);

  public readonly tcasInop = Subject.create(false);

  public readonly tcas1Fault = Subject.create(false);

  private readonly tcas1FaultCond = Subject.create(false);

  private readonly tcas1AdrInopOrIrConfNode = new NXLogicConfirmNode(3, false);

  private readonly tcas1FaultAndNoAdiruInop = new NXLogicConfirmNode(3);

  public readonly tcas2Fault = Subject.create(false);

  private readonly tcas2FaultCond = Subject.create(false);

  private readonly tcas2AdrInopOrIrConfNode = new NXLogicConfirmNode(3, false);

  private readonly tcas2FaultAndNoAdiruInop = new NXLogicConfirmNode(3);

  public readonly tcas1And2Fault = Subject.create(false);

  private readonly tcasStandby3sConfNode = new NXLogicConfirmNode(3);

  public readonly tcasStandby = Subject.create(false);

  private readonly tcasStandbyMemo3sConfNode = new NXLogicConfirmNode(3);

  public readonly tcasStandbyMemo = Subject.create(false);

  public readonly tcasTaOnly = Subject.create(false);

  public readonly tcasTaRa = Subject.create(false);

  public readonly terrSys1FaultCond = Subject.create(false);

  public readonly terrSys2FaultCond = Subject.create(false);

  public readonly terrSys1Failed = Subject.create(false);
  public readonly terrSys2Failed = Subject.create(false);

  public readonly taws1FaultCond = Subject.create(false);

  public readonly taws2FaultCond = Subject.create(false);

  public readonly taws1Failed = Subject.create(false);
  public readonly taws2Failed = Subject.create(false);

  public readonly tawsWxrSelected = Subject.create(0);

  /** 35 OXYGEN */
  public readonly paxOxyMasksDeployed = Subject.create(false);

  /** ENGINE AND THROTTLE */

  public readonly oneEngineRunning = Subject.create(false);

  public readonly engine1Master = ConsumerSubject.create(this.sub.on('engine_master_1'), false);
  public readonly engine2Master = ConsumerSubject.create(this.sub.on('engine_master_2'), false);
  public readonly engine3Master = ConsumerSubject.create(this.sub.on('engine_master_3'), false);
  public readonly engine4Master = ConsumerSubject.create(this.sub.on('engine_master_4'), false);

  private readonly engine1masterOnPulseNode = new NXLogicPulseNode();
  private readonly engine2masterOnPulseNode = new NXLogicPulseNode();
  private readonly engine3masterOnPulseNode = new NXLogicPulseNode();
  private readonly engine4masterOnPulseNode = new NXLogicPulseNode();

  public readonly engine1State = Subject.create(0);
  public readonly engine2State = Subject.create(0);
  public readonly engine3State = Subject.create(0);
  public readonly engine4State = Subject.create(0);

  public readonly N1Eng1 = Subject.create(0);
  public readonly N1Eng2 = Subject.create(0);
  public readonly N1Eng3 = Subject.create(0);
  public readonly N1Eng4 = Subject.create(0);

  public readonly HPNEng1 = Subject.create(0);
  public readonly HPNEng2 = Subject.create(0);
  public readonly HPNEng3 = Subject.create(0);
  public readonly HPNEng4 = Subject.create(0);
  public readonly N1IdleEng = Subject.create(0);

  public readonly engine1DischargeTimer = new NXLogicClockNode(10, 0);

  // FIXME ECU should provide this in a discrete word
  public readonly engine1AboveIdle = MappedSubject.create(
    ([n1, idleN1]) => n1 > idleN1 + 2,
    this.N1Eng1,
    this.N1IdleEng,
  );

  public readonly engine2AboveIdle = MappedSubject.create(
    ([n1, idleN1]) => n1 > idleN1 + 2,
    this.N1Eng2,
    this.N1IdleEng,
  );

  // FIXME ECU should provide this in a discrete word, and calculate based on f(OAT)
  // this is absolute min at low temperatures
  public readonly engine1CoreAtOrAboveMinIdle = MappedSubject.create(
    ([n2]) => n2 >= (100 * 10630) / 16645,
    this.HPNEng1,
  );

  public readonly engine2CoreAtOrAboveMinIdle = MappedSubject.create(
    ([n2]) => n2 >= (100 * 10630) / 16645,
    this.HPNEng2,
  );

  public readonly engine3CoreAtOrAboveMinIdle = MappedSubject.create(
    ([n2]) => n2 >= (100 * 10630) / 16645,
    this.HPNEng3,
  );

  public readonly engine4CoreAtOrAboveMinIdle = MappedSubject.create(
    ([n2]) => n2 >= (100 * 10630) / 16645,
    this.HPNEng4,
  );

  public readonly allEnginesFailure = Subject.create(false);

  public readonly eng1Fail = Subject.create(false);
  private readonly eng1NotStartingConfNode = new NXLogicConfirmNode(5, false);
  private readonly eng1WasRunningMemoryNode = new NXLogicMemoryNode();
  private readonly eng1FailMemoryNode = new NXLogicMemoryNode();

  public readonly eng2Fail = Subject.create(false);
  private readonly eng2FailMemoryNode = new NXLogicMemoryNode();
  private readonly eng2NotStartingConfNode = new NXLogicConfirmNode(5, false);
  private readonly eng2WasRunningMemoryNode = new NXLogicMemoryNode();

  public readonly eng3Fail = Subject.create(false);
  private readonly eng3FailMemoryNode = new NXLogicMemoryNode();
  private readonly eng3NotStartingConfNode = new NXLogicConfirmNode(5, false);
  private readonly eng3WasRunningMemoryNode = new NXLogicMemoryNode();

  public readonly eng4Fail = Subject.create(false);
  private readonly eng4FailMemoryNode = new NXLogicMemoryNode();
  private readonly eng4NotStartingConfNode = new NXLogicConfirmNode(5, false);
  private readonly eng4WasRunningMemoryNode = new NXLogicMemoryNode();

  private readonly eng1ShutDown = Subject.create(false);
  private readonly eng2ShutDown = Subject.create(false);
  private readonly eng3ShutDown = Subject.create(false);
  private readonly eng4ShutDown = Subject.create(false);

  public readonly eng1ShutdownAbnormalSensed = MappedSubject.create(
    ([eng1ShutDown, allEngFailure]) => eng1ShutDown && !allEngFailure,
    this.eng1ShutDown,
    this.allEnginesFailure,
  );

  public readonly eng2ShutdownAbnormalSensed = MappedSubject.create(
    ([eng2ShutDown, allEngFailure]) => eng2ShutDown && !allEngFailure,
    this.eng2ShutDown,
    this.allEnginesFailure,
  );

  public readonly eng3ShutdownAbnormalSensed = MappedSubject.create(
    ([eng3ShutDown, allEngFailure]) => eng3ShutDown && !allEngFailure,
    this.eng3ShutDown,
    this.allEnginesFailure,
  );

  public readonly eng4ShutdownAbnormalSensed = MappedSubject.create(
    ([eng4ShutDown, allEngFailure]) => eng4ShutDown && !allEngFailure,
    this.eng4ShutDown,
    this.allEnginesFailure,
  );

  public readonly eng1Out = Subject.create(false);
  public readonly eng2Out = Subject.create(false);
  public readonly eng3Out = Subject.create(false);
  public readonly eng4Out = Subject.create(false);
  public readonly phase12561112Inhibition = [1, 2, 5, 6, 11, 12];

  public readonly phase56Inhibition = [5, 6];

  public readonly fwdCargoTempRegulatorOff = Subject.create(false);

  public readonly fuelOnBoardBetween55And95T = this.fuelOnBoard.map((v) => v >= 55000 && v <= 95000);

  public readonly eng1StartOrCrank = Subject.create(false);
  public readonly eng1PrimaryAbnormalParams = Subject.create(false);
  public readonly eng2StartOrCrank = Subject.create(false);
  public readonly eng2PrimaryAbnormalParams = Subject.create(false);
  public readonly eng3StartOrCrank = Subject.create(false);
  public readonly eng3PrimaryAbnormalParams = Subject.create(false);
  public readonly eng4StartOrCrank = Subject.create(false);
  public readonly eng4PrimaryAbnormalParams = Subject.create(false);

  private readonly attentionGetterNormalCollection = MappedSubject.create(
    ([eng1, eng2, eng3, eng4]) => Array.of(eng1, eng2, eng3, eng4),
    this.eng1StartOrCrank,
    this.eng2StartOrCrank,
    this.eng3StartOrCrank,
    this.eng4StartOrCrank,
  );

  private readonly attentionGetterAbnormalPrimaryParams = MappedSubject.create(
    ([eng1, eng2, eng3, eng4]) => Array.of(eng1, eng2, eng3, eng4),
    this.eng1PrimaryAbnormalParams,
    this.eng2PrimaryAbnormalParams,
    this.eng3PrimaryAbnormalParams,
    this.eng4PrimaryAbnormalParams,
  );

  public readonly engine1Generator = Subject.create(false);

  public readonly engine2Generator = Subject.create(false);

  public readonly emergencyElectricGeneratorPotential = Subject.create(0);

  public readonly emergencyGeneratorOn = this.emergencyElectricGeneratorPotential.map((it) => it > 0);

  public readonly elecEmerConfig = Subject.create(false);

  public readonly apuMasterSwitch = Subject.create(0);

  public readonly apuStartSwitch = Subject.create(0);

  public readonly apuAvail = Subject.create(false);

  public readonly radioHeight1 = Arinc429Register.empty();

  public readonly radioHeight2 = Arinc429Register.empty();

  public readonly radioHeight3 = Arinc429Register.empty();

  public readonly toMemo = Subject.create(0);

  public readonly ldgMemo = Subject.create(0);

  public readonly autoBrake = Subject.create(0);

  public readonly engSelectorPosition = Subject.create(0);

  public readonly engineStartSelCrank = Subject.create(false);

  public readonly engineStartSelNorm = Subject.create(false);

  public readonly engineStartSelIgnition = Subject.create(false);

  public readonly eng1AntiIce = Subject.create(false);

  public readonly eng2AntiIce = Subject.create(false);

  public readonly eng3AntiIce = Subject.create(false);

  public readonly eng4AntiIce = Subject.create(false);

  public readonly throttle1Position = Subject.create(0);

  public readonly throttle2Position = Subject.create(0);

  public readonly throttle3Position = Subject.create(0);

  public readonly throttle4Position = Subject.create(0);

  public readonly allThrottleIdle = Subject.create(false);

  public readonly allEngineSwitchOff = Subject.create(false);

  public readonly autoThrustStatus = Subject.create(0);

  public readonly autoThrustMode = Subject.create(0);

  public readonly autothrustLeverWarningFlex = Subject.create(false);

  public readonly autothrustLeverWarningToga = Subject.create(false);

  public readonly thrustLeverNotSet = Subject.create(false);

  public readonly eng1Or2TakeoffPowerConfirm = new NXLogicConfirmNode(60, false);

  public readonly eng1Or2TakeoffPower = Subject.create(false);

  public readonly eng3Or4TakeoffPowerConfirm = new NXLogicConfirmNode(60, false);

  public readonly eng3Or4TakeoffPower = Subject.create(false);

  /** 42 AVIONICS NETWORK */
  public readonly cpiomC1Available = Subject.create(false);
  public readonly cpiomC2Available = Subject.create(false);

  /* ICE */

  public readonly iceDetectedTimer1 = new NXLogicConfirmNode(40, false);

  public readonly iceDetectedTimer2 = new NXLogicConfirmNode(5);

  public readonly iceDetectedTimer2Status = Subject.create(false);

  public readonly iceNotDetTimer1 = new NXLogicConfirmNode(60);

  public readonly iceNotDetTimer2 = new NXLogicConfirmNode(130);

  public readonly iceNotDetTimer2Status = Subject.create(false);

  public readonly iceSevereDetectedTimer = new NXLogicConfirmNode(40, false);

  public readonly iceSevereDetectedTimerStatus = Subject.create(false);

  /* DOOR */

  public readonly cockpitWindowOpen = Subject.create(false);

  public readonly main1LOpen = Subject.create(false);
  public readonly main1ROpen = Subject.create(false);
  public readonly main2LOpen = Subject.create(false);
  public readonly main2ROpen = Subject.create(false);
  public readonly main3LOpen = Subject.create(false);
  public readonly main3ROpen = Subject.create(false);
  public readonly main4LOpen = Subject.create(false);
  public readonly main4ROpen = Subject.create(false);
  public readonly main5LOpen = Subject.create(false);
  public readonly main5ROpen = Subject.create(false);

  public readonly fmsPredUnreliablePreCondition = this.aircraftOnGround.map(SubscribableMapFunctions.not());

  public readonly fuelConsumptIncreasePreCondition = MappedSubject.create(
    ([onGround, engRunning]) => !onGround && engRunning,
    this.aircraftOnGround,
    this.oneEngineRunning,
  );

  /** Secondary Failures */

  public readonly elecAcSecondaryFailure = MappedSubject.create(
    SubscribableMapFunctions.or(),
    this.eng1ShutDown,
    this.eng2ShutDown,
    this.eng3ShutDown,
    this.eng4ShutDown,
  );

  public readonly bleedSecondaryFailure = MappedSubject.create(
    SubscribableMapFunctions.or(),
    this.eng1ShutDown,
    this.eng2ShutDown,
    this.eng3ShutDown,
    this.eng4ShutDown,
  );

  /** Inop SYS */

  // GENERATORS // TODO add generator contractor open, idg disconnect & fault conditions
  public readonly gen1Inop = MappedSubject.create(
    ([phase121112, eng1Running]) => !phase121112 && !eng1Running,
    this.flightPhase12Or1112,
    this.engine1Running,
  );

  public readonly gen2Inop = MappedSubject.create(
    ([phase121112, eng2Running]) => !phase121112 && !eng2Running,
    this.flightPhase12Or1112,
    this.engine2Running,
  );

  public readonly gen3Inop = MappedSubject.create(
    ([phase121112, eng3Running]) => !phase121112 && !eng3Running,
    this.flightPhase12Or1112,
    this.engine3Running,
  );

  public readonly gen4Inop = MappedSubject.create(
    ([phase121112, eng4Running]) => !phase121112 && !eng4Running,
    this.flightPhase12Or1112,
    this.engine4Running,
  );

  public readonly reverser2Inop = this.eng2Out; // TODO add power loss conditions, hydraulic loss

  public readonly reverser3Inop = this.eng3Out; // TODO add power loss conditions, hydraulic loss

  public readonly eng1BleedInop = this.eng1Out; // TODO add bleed inop conditions

  public readonly eng2BleedInop = this.eng2Out; // TODO add bleed inop conditions

  public readonly eng3BleedInop = this.eng3Out; // TODO add bleed inop conditions

  public readonly eng4BleedInop = this.gen4Inop; // TODO add bleed inop conditions

  // TODO disable when abnormal hydralic pressure
  public readonly eng1HydraulicInop = this.gen1Inop;

  public readonly eng2HydraulicInop = this.gen2Inop;

  public readonly eng3HydraulicInop = this.gen3Inop;

  public readonly eng4HydraulicInop = this.gen4Inop;

  private static pushKeyUnique(val?: (state: boolean[]) => (string | null)[], pushTo?: string[], state?: boolean[]) {
    if (val && pushTo && state && val(state)) {
      // Push only unique keys
      for (const key of val(state)) {
        if (key && !pushTo.includes(key)) {
          pushTo.push(key);
        }
      }
    }
  }

  public readonly memos = new FwsMemos(this);
  public readonly normalChecklists = new FwsNormalChecklists(this);
  public readonly abnormalNonSensed = new FwsAbnormalNonSensed(this);
  public readonly abnormalSensed = new FwsAbnormalSensed(this);
  public readonly inopSys = new FwsInopSys(this);
  public readonly information = new FwsInformation(this);
  public readonly limitations = new FwsLimitations(this);
  public readonly systemDisplayLogic = new FwsSystemDisplayLogic(this);
  public ewdAbnormal: EwdAbnormalDict;
  public allSuppressableItems: FwsSuppressableItemDict;
  private readonly failureActivationTime = new Map<keyof FwsSuppressableItemDict, number>();

  constructor(
    public readonly fwsNumber: 1 | 2,
    public readonly bus: EventBus,
    private readonly failuresConsumer: FailuresConsumer,
    public readonly fws1Failed: Subscribable<boolean>,
    public readonly fws2Failed: Subscribable<boolean>,
  ) {
    this.ewdAbnormal = Object.assign(
      {},
      this.abnormalSensed.ewdAbnormalSensed,
      this.abnormalNonSensed.ewdAbnormalNonSensed,
    );
    this.allSuppressableItems = Object.assign(
      {},
      this.abnormalSensed.ewdAbnormalSensed,
      this.abnormalNonSensed.ewdAbnormalNonSensed,
      this.inopSys.inopSys,
      this.information.info,
      this.limitations.limitations,
    );

    for (const [key, item] of Object.entries(this.allSuppressableItems)) {
      item.simVarIsActive.sub((v) => {
        if (v) {
          this.failureActivationTime.set(key, this.simTime.get());
        } else {
          this.failureActivationTime.delete(key);
        }
      }, true);
    }

    if (this.fwsNumber === 1) {
      this.subs.push(this.dcESSBusPowered.sub((v) => this.handlePowerChange(v), true));
    } else {
      this.subs.push(this.dc2BusPowered.sub((v) => this.handlePowerChange(v), true));
    }

    this.subs.push(
      this.startupCompleted.sub((v) => {
        if (v) {
          this.init();

          this.normalChecklists.reset(null);
          this.abnormalNonSensed.reset();
          this.activeDeferredProceduresList.clear();
          this.abnormalSensed.reset();
          this.presentedAbnormalProceduresList.clear();
          this.clearedAbnormalProceduresList.clear();
          this.allCurrentFailures.length = 0;
          this.presentedFailures.length = 0;
          this.recallFailures.length = 0;
        } else {
          FwsCore.sendFailureWarning(this.bus);
        }
      }, true),
    );

    // Not a lot of references on which parts of the FWS to reset when
    this.subs.push(
      this.shutDownFor50MinutesCheckListReset.sub((v) => {
        if (v) {
          if (!this.manualCheckListReset.get()) {
            this.normalChecklists.reset(null);
          }
          this.abnormalNonSensed.reset();
          this.abnormalSensed.reset();
          this.presentedAbnormalProceduresList.clear();
          this.clearedAbnormalProceduresList.clear();
          this.activeDeferredProceduresList.clear();
          this.allCurrentFailures.length = 0;
          this.presentedFailures.length = 0;
          this.recallFailures.length = 0;
        }
      }),
    );

    const ecamMemoKeys = Object.keys(EcamMemos);
    Object.keys(this.memos.ewdToLdgMemos).forEach((key) => {
      this.memos.ewdToLdgMemos[key].codesToReturn.forEach((code) => {
        const found = ecamMemoKeys.find((it) => it === code);
        if (!found) {
          console.log(
            `ECAM message from PseudoFWC not found in EcamMemos: ${key}.\nIf MEMO, delete from PseudoFWC. If ECAM alert / ABN proc, move to ABN procs in the future.`,
          );
        }
      });
    });

    for (const s of this.feedTankPumps) {
      this.subs.push(s);
    }

    this.subs.push(
      this.masterCautionOutput,
      this.masterWarningOutput,
      this.fuelOnBoard,
      this.fuelingInitiated,
      this.fuelingTarget,
      this.refuelPanelOpen,
      this.allFeedTankPumpsOff,
      this.allFeedTankPumpsOn,
      this.allCrossFeedValvesOpen,
      this.crossFeedOpenMemo,
      this.refuelPanelOpen,
      this.isRefuelFuelTarget,
      this.defuelInProgress,
      this.refuelInProgress,
      this.airDataCaptOn3,
      this.airDataFoOn3,
      this.rmp3ActiveMode,
      this.xpdrAltReportingRequest,
      this.flightPhase1Or2,
      this.flightPhase128,
      this.flightPhase23,
      this.flightPhase345,
      this.flightPhase34567,
      this.flightPhase1211,
      this.flightPhase89,
      this.flightPhase910,
      this.flightPhase112,
      this.flightPhase6789,
      this.flightPhase189,
      this.flightPhase1112,
      this.flightPhase12Or1112,
      this.stallWarningRaw,
      this.computedAirSpeedToNearest2,
      this.machSelectedFromAdr,
      this.engine1ValueSwitch,
      this.engine2ValueSwitch,
      this.engine3ValueSwitch,
      this.engine4ValueSwitch,
      this.engine1Master,
      this.engine2Master,
      this.engine3Master,
      this.engine4Master,
      this.engine1AboveIdle,
      this.engine2AboveIdle,
      this.engine1CoreAtOrAboveMinIdle,
      this.engine2CoreAtOrAboveMinIdle,
      this.fmsPredUnreliablePreCondition,
      this.fuelConsumptIncreasePreCondition,
      this.elecAcSecondaryFailure,
      this.bleedSecondaryFailure,
      this.fmsSwitchingNotNorm,
    );
  }

  /**
   * Called after startup
   */
  init(): void {
    Promise.all([
      KeyEventManager.getManager(this.bus),
      Wait.awaitSubscribable(GameStateProvider.get(), (state) => state === GameState.ingame, true),
    ]).then(([keyEventManager]) => {
      this.keyEventManager = keyEventManager;
      this.registerKeyEvents();
    });

    this.subs.push(
      this.sub.on('key_intercept').handle((keyData) => {
        switch (keyData.key) {
          case 'A32NX.AUTO_THROTTLE_DISCONNECT':
            this.autoThrottleInstinctiveDisconnect();
            break;
          case 'A32NX.FCU_AP_DISCONNECT_PUSH':
          case 'A32NX.AUTOPILOT_DISENGAGE':
          case 'AUTOPILOT_OFF':
            this.autoPilotInstinctiveDisconnect();
            break;
        }
      }),
    );

    this.subs.push(
      this.toConfigNormal.sub((normal) => SimVar.SetSimVarValue('L:A32NX_TO_CONFIG_NORMAL', 'bool', normal)),
    );
    this.subs.push(
      this.flightPhase.sub((fp) => {
        SimVar.SetSimVarValue('L:A32NX_FWC_FLIGHT_PHASE', 'Enum', fp || 0);
        if (fp !== null) {
          this.flightPhaseEndedPulseNode.write(true, 0);
        }
      }),
    );

    this.subs.push(
      this.attentionGetterNormalCollection.sub((v) => this.publisher.pub('fws_normal_attention_getter_eng', v, true)),
    );

    this.subs.push(
      this.attentionGetterAbnormalPrimaryParams.sub((v) =>
        this.publisher.pub('fws_abnormal_primary_engine_parameters_attention_getter', v, true),
      ),
    );

    this.subs.push(
      this.auralCrcActive.sub((crc) => this.soundManager.handleSoundCondition('continuousRepetitiveChime', crc), true),
    );

    this.subs.push(
      this.masterCautionOutput.sub((caution) => {
        // Inhibit master warning/cautions until FWC startup has been completed
        SimVar.SetSimVarValue('L:A32NX_MASTER_CAUTION', 'bool', caution);
      }, true),
    );

    this.subs.push(
      this.masterWarningOutput.sub((warning) => {
        // Inhibit master warning/cautions until FWC startup has been completed
        SimVar.SetSimVarValue('L:A32NX_MASTER_WARNING', 'bool', warning);
      }, true),
    );

    // L/G lever red arrow sinking outputs
    this.subs.push(
      this.lgLeverRedArrow.sub((on) => {
        // TODO FWCs need to be powered...
        SimVar.SetSimVarValue('L:A32NX_FWC_1_LG_RED_ARROW', SimVarValueType.Bool, on);
        SimVar.SetSimVarValue('L:A32NX_FWC_2_LG_RED_ARROW', SimVarValueType.Bool, on);
      }, true),
    );

    this.subs.push(
      this.stallWarning.sub((v) => {
        this.fwc1Out126.setBitValue(17, v);
        this.fwc2Out126.setBitValue(17, v);
        // set the sound on/off
        this.soundManager.handleSoundCondition('stall', v);
      }, true),
      this.aircraftOnGround.sub((v) => {
        this.fwc1Out126.setBitValue(28, v);
        this.fwc2Out126.setBitValue(28, v);
      }, true),
      this.fws1AudioFunctionLost.sub((v) => this.fwc1Out126.setBitValue(16, !v), true), // not accurate, but we're saving a simvar here
      this.fws2AudioFunctionLost.sub((v) => this.fwc2Out126.setBitValue(16, !v), true),
      MappedSubject.create(
        ([fws1Failed, startupCompleted]) => !fws1Failed && startupCompleted,
        this.fws1Failed,
        this.startupCompleted,
      ).sub(
        (v) =>
          this.fwc1Out126.setSsm(
            v ? Arinc429SignStatusMatrix.NormalOperation : Arinc429SignStatusMatrix.FailureWarning,
          ),
        true,
      ),
      MappedSubject.create(
        ([fws2Failed, startupCompleted]) => !fws2Failed && startupCompleted,
        this.fws2Failed,
        this.startupCompleted,
      ).sub(
        (v) =>
          this.fwc2Out126.setSsm(
            v ? Arinc429SignStatusMatrix.NormalOperation : Arinc429SignStatusMatrix.FailureWarning,
          ),
        true,
      ),
    );

    this.subs.push(
      this.fwc1Out126.sub((v) => v.writeToSimVar('L:A32NX_FWC_1_DISCRETE_WORD_126'), true),
      this.fwc2Out126.sub((v) => v.writeToSimVar('L:A32NX_FWC_2_DISCRETE_WORD_126'), true),
    );

    this.ewdMessageLinesLeft.forEach((ls, i) =>
      this.subs.push(
        ls.sub((l) => {
          SimVar.SetSimVarValue(FwsCore.ewdMessageSimVarsLeft[i], 'string', l ?? '');
        }, true),
      ),
    );

    this.ewdMessageLinesRight.forEach((ls, i) =>
      this.subs.push(
        ls.sub((l) => {
          SimVar.SetSimVarValue(FwsCore.ewdMessageSimVarsRight[i], 'string', l ?? '');
        }, true),
      ),
    );

    this.pfdMemoLines.forEach((ls, i) =>
      this.subs.push(
        ls.sub((l) => {
          SimVar.SetSimVarValue(FwsCore.pfdMemoSimVars[i], 'string', l ?? '');
        }, true),
      ),
    );

    this.sdStatusInfoLines.forEach((ls, i) =>
      this.subs.push(
        ls.sub((l) => {
          SimVar.SetSimVarValue(FwsCore.sdStatusInfoSimVars[i], 'string', l ?? '');
        }, true),
      ),
    );

    this.sdStatusInopAllPhasesLines.forEach((ls, i) =>
      this.subs.push(
        ls.sub((l) => {
          SimVar.SetSimVarValue(FwsCore.sdStatusInopAllPhasesSimVars[i], 'string', l ?? '');
        }, true),
      ),
    );

    this.sdStatusInopApprLdgLines.forEach((ls, i) =>
      this.subs.push(
        ls.sub((l) => {
          SimVar.SetSimVarValue(FwsCore.sdStatusInopApprLdgSimVars[i], 'string', l ?? '');
        }, true),
      ),
    );

    this.pfdLimitationsLines.forEach((ls, i) =>
      this.subs.push(
        ls.sub((l) => {
          SimVar.SetSimVarValue(FwsCore.pfdLimitationsSimVars[i], 'string', l ?? '');
        }, true),
      ),
    );

    this.ewdLimitationsAllPhasesLines.forEach((ls, i) =>
      this.subs.push(
        ls.sub((l) => {
          SimVar.SetSimVarValue(FwsCore.ewdLimitationsAllPhasesSimVars[i], 'string', l ?? '');
        }, true),
      ),
    );

    this.ewdLimitationsApprLdgLines.forEach((ls, i) =>
      this.subs.push(
        ls.sub((l) => {
          SimVar.SetSimVarValue(FwsCore.ewdLimitationsApprLdgSimVars[i], 'string', l ?? '');
        }, true),
      ),
    );

    this.subs.push(
      this.ecamStatusNormal.sub((s) => SimVar.SetSimVarValue('L:A32NX_STATUS_NORMAL', 'boolean', s), true),
    );

    this.subs.push(
      this.ecamEwdShowStsIndication.sub((s) => this.publisher.pub('fws_show_sts_indication', s, true), true),
    );

    this.subs.push(
      this.ecamEwdShowFailurePendingIndication.sub(
        (s) => this.publisher.pub('fws_show_failure_pending', s, true),
        true,
      ),
    );

    this.subs.push(
      this.debugDataToOisSubject.sub((data) => {
        if (this.debugDataToOisEnabled.get()) {
          this.publisher.pub('a380x_ois_fws_debug_data', data, true);
        }
      }, true),
    );

    // Inhibit single chimes for the first two seconds after power-on
    this.auralSingleChimeInhibitTimer.schedule(
      () => (this.auralSingleChimePending = false),
      FwsCore.AURAL_SC_INHIBIT_TIME,
    );
  }

  private handlePowerChange(powered: boolean) {
    if (powered) {
      // Real time is 60 seconds, i.e. 60_000 ms; Real setting for DMC self test in EFB is 12 seconds.
      const coldAndDark = SimVar.GetSimVarValue('L:A32NX_COLD_AND_DARK_SPAWN', 'bool');
      const startupTime = coldAndDark ? parseInt(NXDataStore.getLegacy('CONFIG_SELF_TEST_TIME', '12')) * 5_000 : 0;

      this.startupTimer.schedule(() => {
        this.startupCompleted.set(true);
        console.log('PseudoFWC startup completed.');
      }, startupTime);
    } else {
      this.startupTimer.clear();
      this.startupCompleted.set(false);
      console.log('PseudoFWC shut down.');
    }
  }

  private registerKeyEvents() {
    if (!this.keyEventManager) {
      console.warn('KeyEventManager is not instantiated, cannot register key events.');
      return;
    }

    this.keyEventManager.interceptKey('A32NX.AUTO_THROTTLE_DISCONNECT', true);
    this.keyEventManager.interceptKey('A32NX.FCU_AP_DISCONNECT_PUSH', true);
    this.keyEventManager.interceptKey('A32NX.AUTOPILOT_DISENGAGE', false); // internal event, for FWS only
    this.keyEventManager.interceptKey('AUTOPILOT_OFF', true);
    this.keyEventManager.interceptKey('AUTO_THROTTLE_ARM', true);
  }

  healthInjector(): void {
    SimVar.SetSimVarValue('L:A32NX_NO_SMOKING_MEMO', SimVarValueType.Bool, true);
    SimVar.SetSimVarValue('L:A32NX_CABIN_READY', SimVarValueType.Bool, true);
  }

  mapOrder(array: string[], order: string[]): string[] {
    array.sort((a, b) => {
      if (order.indexOf(a) > order.indexOf(b)) {
        return 1;
      }
      return -1;
    });
    return array;
  }

  public adirsMessage1(adirs: number, engineRunning: boolean): number {
    let rowChoice = 0;

    switch (true) {
      case Math.ceil(adirs / 60) >= 7 && !engineRunning:
        rowChoice = 0;
        break;
      case Math.ceil(adirs / 60) >= 7 && engineRunning:
        rowChoice = 1;
        break;
      case Math.ceil(adirs / 60) === 6 && !engineRunning:
        rowChoice = 2;
        break;
      case Math.ceil(adirs / 60) === 6 && engineRunning:
        rowChoice = 3;
        break;
      case Math.ceil(adirs / 60) === 5 && !engineRunning:
        rowChoice = 4;
        break;
      case Math.ceil(adirs / 60) === 5 && engineRunning:
        rowChoice = 5;
        break;
      case Math.ceil(adirs / 60) === 4 && !engineRunning:
        rowChoice = 6;
        break;
      case Math.ceil(adirs / 60) === 4 && engineRunning:
        rowChoice = 7;
        break;
      default:
        break;
    }

    return rowChoice;
  }

  public adirsMessage2(adirs: number, engineRunning: boolean): number {
    let rowChoice = 0;

    switch (true) {
      case Math.ceil(adirs / 60) === 3 && !engineRunning:
        rowChoice = 0;
        break;
      case Math.ceil(adirs / 60) === 3 && engineRunning:
        rowChoice = 1;
        break;
      case Math.ceil(adirs / 60) === 2 && !engineRunning:
        rowChoice = 2;
        break;
      case Math.ceil(adirs / 60) === 2 && engineRunning:
        rowChoice = 3;
        break;
      case Math.ceil(adirs / 60) === 1 && !engineRunning:
        rowChoice = 4;
        break;
      case Math.ceil(adirs / 60) === 1 && engineRunning:
        rowChoice = 5;
        break;
      default:
        break;
    }

    return rowChoice;
  }

  /**
   * Periodic update
   */
  update(_deltaTime: number) {
    const deltaTime = this.fwsUpdateThrottler.canUpdate(_deltaTime);

    const ecpNotReachable =
      !SimVar.GetSimVarValue('L:A32NX_AFDX_3_3_REACHABLE', SimVarValueType.Bool) &&
      !SimVar.GetSimVarValue('L:A32NX_AFDX_13_13_REACHABLE', SimVarValueType.Bool) &&
      !SimVar.GetSimVarValue('L:A32NX_AFDX_4_4_REACHABLE', SimVarValueType.Bool) &&
      !SimVar.GetSimVarValue('L:A32NX_AFDX_14_14_REACHABLE', SimVarValueType.Bool);
    this.fwsEcpFailed.set(this.failuresConsumer.isActive(A380Failure.FwsEcp) || ecpNotReachable);

    // Acquire discrete inputs at a higher frequency, buffer them until the next FWS cycle.
    // T.O CONFIG button
    if (SimVar.GetSimVarValue('L:A32NX_BTN_TOCONFIG', 'bool') && !this.fwsEcpFailed.get()) {
      this.toConfigInputBuffer.write(true, false);
    }

    // CLR buttons
    const clearButtonLeft = SimVar.GetSimVarValue('L:A32NX_BTN_CLR', 'bool');
    const clearButtonRight = SimVar.GetSimVarValue('L:A32NX_BTN_CLR2', 'bool');
    if (clearButtonLeft || clearButtonRight) {
      this.clearButtonInputBuffer.write(true, false);
    }

    // RCL button
    const recallButton = SimVar.GetSimVarValue('L:A32NX_BTN_RCL', 'bool');
    if (recallButton && !this.fwsEcpFailed.get()) {
      this.recallButtonInputBuffer.write(true, false);
    }

    // C/L buttons
    if (SimVar.GetSimVarValue('L:A32NX_BTN_CL', 'bool')) {
      this.clInputBuffer.write(true, false);
    }

    if (
      SimVar.GetSimVarValue('L:A32NX_BTN_CHECK_LH', 'bool') ||
      SimVar.GetSimVarValue('L:A32NX_BTN_CHECK_RH', 'bool')
    ) {
      this.clCheckInputBuffer.write(true, false);
    }

    if (SimVar.GetSimVarValue('L:A32NX_BTN_UP', 'bool')) {
      this.clUpInputBuffer.write(true, false);
    }
    if (SimVar.GetSimVarValue('L:A32NX_BTN_DOWN', 'bool')) {
      this.clDownInputBuffer.write(true, false);
    }

    if (SimVar.GetSimVarValue('L:A32NX_BTN_ABNPROC', 'bool')) {
      this.abnProcInputBuffer.write(true, false);
    }

    // Enforce cycle time for the logic computation (otherwise pulse nodes would be broken)
    if (deltaTime === -1 || _deltaTime === 0) {
      return;
    }

    if (
      !this.fuelingInitiated.get() ||
      !this.eng1ShutDown.get() ||
      !this.eng2ShutDown.get() ||
      !this.eng3ShutDown.get() ||
      !this.eng4ShutDown.get()
    ) {
      this.fuelOnBoard.pause();
    } else {
      this.fuelOnBoard.resume();
    }

    if (!this.aircraftOnGround.get()) {
      this.fuelingTarget.pause();
      this.fuelingInitiated.pause();
    } else {
      this.fuelingTarget.resume();
      this.fuelingInitiated.resume();
    }

    // A380X hack: Inject healthy messages for some systems which are not yet implemented
    this.healthInjector();

    this.fws1AudioFunctionLost.set(this.failuresConsumer.isActive(A380Failure.Fws1AudioFunction));
    this.fws2AudioFunctionLost.set(this.failuresConsumer.isActive(A380Failure.Fws2AudioFunction));

    // Update flight phases
    this.flightPhases.update(deltaTime);

    // Play sounds
    this.soundManager.onUpdate(deltaTime);

    // Write pulse nodes for buffered inputs
    this.toConfigPulseNode.write(this.toConfigInputBuffer.read(), deltaTime);
    this.clrPulseNode.write(this.clearButtonInputBuffer.read(), deltaTime);
    this.rclUpPulseNode.write(this.recallButtonInputBuffer.read(), deltaTime);
    this.clPulseNode.write(this.clInputBuffer.read(), deltaTime);
    this.clCheckPulseNode.write(this.clCheckInputBuffer.read(), deltaTime);
    this.clUpPulseNode.write(this.clUpInputBuffer.read(), deltaTime);
    this.clDownPulseNode.write(this.clDownInputBuffer.read(), deltaTime);
    this.abnProcPulseNode.write(this.abnProcInputBuffer.read(), deltaTime);
    this.autoThrustInstinctiveDiscPressed.write(this.aThrDiscInputBuffer.read(), deltaTime);
    this.autoPilotInstinctiveDiscPressedPulse.write(this.apDiscInputBuffer.read(), deltaTime);

    // Inputs update
    const flightPhase = this.flightPhase.get();
    this.flightPhaseEndedPulseNode.write(false, deltaTime);
    const phase3 = flightPhase === 3;
    const phase6 = flightPhase === 6;
    const flightPhase8 = flightPhase === 8;
    this.flightPhase3PulseNode.write(phase3, deltaTime);

    // flight phase convinence vars
    const flightPhase6789 = this.flightPhase6789.get();
    const flightPhase112 = this.flightPhase112.get();

    this.phase815MinConfNode.write(flightPhase === 8, deltaTime);

    this.flightPhase1112MoreThanOneMinConfNode.write(this.flightPhase1112.get(), deltaTime);
    this.flightPhase1112MoreThanOneMin.set(this.flightPhase1112MoreThanOneMinConfNode.read());

    this.phase12ShutdownMemoryNode.write(flightPhase === 12, !this.phase112.get());

    this.shutDownFor50MinutesCheckListReset.set(
      this.shutDownFor50MinutesClResetConfNode.write(this.phase12ShutdownMemoryNode.read(), deltaTime),
    );

    // TO CONFIG button
    this.toConfigTestRaw = SimVar.GetSimVarValue('L:A32NX_BTN_TOCONFIG', 'bool') > 0 && !this.fwsEcpFailed.get();
    this.toConfigPulseNode.write(this.toConfigTestRaw, _deltaTime);
    const toConfigTest = this.toConfigTriggerNode.write(this.toConfigPulseNode.read(), deltaTime);
    if (toConfigTest !== this.toConfigTest) {
      // temporary var for the old FWC stuff
      SimVar.SetSimVarValue('L:A32NX_FWS_TO_CONFIG_TEST', 'boolean', toConfigTest);
      this.toConfigTest = toConfigTest;
    }
    this.toConfigTestHeldMin1s5Pulse.set(
      this.toConfigTestHeldMin1s5PulseNode.write(this.toConfigTestRaw, deltaTime) || this.toConfigTestRaw,
    );

    this.flightPhaseInhibitOverrideNode.write(this.rclUpPulseNode.read(), this.flightPhaseEndedPulseNode.read());

    this.showTakeoffInhibit.set(
      this.toInhibitTimer.write(this.flightPhase34567.get() && !this.flightPhaseInhibitOverrideNode.read(), deltaTime),
    );
    this.showLandingInhibit.set(
      this.ldgInhibitTimer.write(this.flightPhase910.get() && !this.flightPhaseInhibitOverrideNode.read(), deltaTime),
    );

    this.flapsIndex.set(SimVar.GetSimVarValue('L:A32NX_FLAPS_CONF_INDEX', 'number'));

    this.adr1Cas.setWord(SimVar.GetSimVarValue('L:A32NX_ADIRS_ADR_1_COMPUTED_AIRSPEED', 'number'));
    this.adr2Cas.setWord(SimVar.GetSimVarValue('L:A32NX_ADIRS_ADR_2_COMPUTED_AIRSPEED', 'number'));
    this.adr3Cas.setWord(SimVar.GetSimVarValue('L:A32NX_ADIRS_ADR_3_COMPUTED_AIRSPEED', 'number'));

    this.adr1Mach.setWord(SimVar.GetSimVarValue('L:A32NX_ADIRS_ADR_1_MACH', 'number'));
    this.adr2Mach.setWord(SimVar.GetSimVarValue('L:A32NX_ADIRS_ADR_2_MACH', 'number'));
    this.adr3Mach.setWord(SimVar.GetSimVarValue('L:A32NX_ADIRS_ADR_3_MACH', 'number'));

    this.ir1Pitch.setFromSimVar('L:A32NX_ADIRS_IR_1_PITCH');
    this.ir2Pitch.setFromSimVar('L:A32NX_ADIRS_IR_2_PITCH');
    this.ir3Pitch.setFromSimVar('L:A32NX_ADIRS_IR_3_PITCH');

    this.ir1MaintWord.setFromSimVar('L:A32NX_ADIRS_IR_1_MAINT_WORD');
    this.ir2MaintWord.setFromSimVar('L:A32NX_ADIRS_IR_2_MAINT_WORD');
    this.ir3MaintWord.setFromSimVar('L:A32NX_ADIRS_IR_3_MAINT_WORD');

    this.extremeLatitudeAlert.set(
      (this.ir1MaintWord.bitValueOr(15, false) ||
        this.ir2MaintWord.bitValueOr(15, false) ||
        this.ir3MaintWord.bitValueOr(15, false)) &&
        !SimVar.GetSimVarValue('L:A32NX_PUSH_TRUE_REF', 'bool'),
    );

    /* ELECTRICAL acquisition */
    this.dcESSBusPowered.set(SimVar.GetSimVarValue('L:A32NX_ELEC_DC_ESS_BUS_IS_POWERED', 'bool') > 0);
    this.dc1BusPowered.set(SimVar.GetSimVarValue('L:A32NX_ELEC_DC_1_BUS_IS_POWERED', 'bool') > 0);
    this.dc2BusPowered.set(SimVar.GetSimVarValue('L:A32NX_ELEC_DC_2_BUS_IS_POWERED', 'bool') > 0);
    this.ac1BusPowered.set(SimVar.GetSimVarValue('L:A32NX_ELEC_AC_1_BUS_IS_POWERED', 'bool') > 0);
    this.ac2BusPowered.set(SimVar.GetSimVarValue('L:A32NX_ELEC_AC_2_BUS_IS_POWERED', 'bool') > 0);
    this.ac3BusPowered.set(SimVar.GetSimVarValue('L:A32NX_ELEC_AC_3_BUS_IS_POWERED', 'bool') > 0);
    this.ac4BusPowered.set(SimVar.GetSimVarValue('L:A32NX_ELEC_AC_4_BUS_IS_POWERED', 'bool') > 0);
    this.acESSBusPowered.set(SimVar.GetSimVarValue('L:A32NX_ELEC_AC_ESS_BUS_IS_POWERED', 'bool') > 0);
    this.dc108PhBusPowered.set(SimVar.GetSimVarValue('L:A32NX_ELEC_108PH_BUS_IS_POWERED', 'Bool') > 0);
    this.dcEhaPowered.set(SimVar.GetSimVarValue('L:A32NX_ELEC_247PP_BUS_IS_POWERED', 'Bool') > 0);
<<<<<<< HEAD
    this.elecGalleyAndPaxSys.set(SimVar.GetSimVarValue('L:A32NX_OVHD_ELEC_GALY_AND_CAB_PB_IS_AUTO', 'bool'));
=======
    this.elecEmerConfig.set(
      !this.ac1BusPowered.get() && !this.ac2BusPowered.get() && !this.ac3BusPowered.get() && !this.ac4BusPowered.get(),
    );
>>>>>>> e872ac33

    /* ENGINE AND THROTTLE acquisition */

    const engine1StatesimVar = SimVar.GetSimVarValue('L:A32NX_ENGINE_STATE:1', 'Enum');
    const engine2StateSimVar = SimVar.GetSimVarValue('L:A32NX_ENGINE_STATE:2', 'Enum');
    const engine3StateSiMVar = SimVar.GetSimVarValue('L:A32NX_ENGINE_STATE:3', 'Enum');
    const engine4StateSiMVar = SimVar.GetSimVarValue('L:A32NX_ENGINE_STATE:4', 'Enum');

    this.engine1State.set(engine1StatesimVar);
    this.engine2State.set(engine2StateSimVar);
    this.engine3State.set(engine3StateSiMVar);
    this.engine4State.set(engine4StateSiMVar);

    this.engine1Running.set(engine1StatesimVar === engineState.ON);
    this.engine2Running.set(engine2StateSimVar === engineState.ON);
    this.engine3Running.set(engine3StateSiMVar === engineState.ON);
    this.engine4Running.set(engine4StateSiMVar === engineState.ON);

    this.oneEngineRunning.set(
      this.engine1Running.get() || this.engine2Running.get() || this.engine3Running.get() || this.engine4Running.get(),
    );

    this.N1Eng1.set(SimVar.GetSimVarValue('L:A32NX_ENGINE_N1:1', 'number'));
    this.N1Eng2.set(SimVar.GetSimVarValue('L:A32NX_ENGINE_N1:2', 'number'));
    this.N1Eng3.set(SimVar.GetSimVarValue('L:A32NX_ENGINE_N1:3', 'number'));
    this.N1Eng4.set(SimVar.GetSimVarValue('L:A32NX_ENGINE_N1:4', 'number'));
    this.HPNEng1.set(SimVar.GetSimVarValue('L:A32NX_ENGINE_N3:1', 'number'));
    this.HPNEng2.set(SimVar.GetSimVarValue('L:A32NX_ENGINE_N3:2', 'number'));
    this.HPNEng3.set(SimVar.GetSimVarValue('L:A32NX_ENGINE_N3:3', 'number'));
    this.HPNEng4.set(SimVar.GetSimVarValue('L:A32NX_ENGINE_N3:4', 'number'));
    this.N1IdleEng.set(SimVar.GetSimVarValue('L:A32NX_ENGINE_IDLE_N1', 'number'));

    // Flaps
    this.flapsHandle.set(SimVar.GetSimVarValue('L:A32NX_FLAPS_HANDLE_INDEX', 'enum'));
    this.slatFlapsSystem1StatusWord.setFromSimVar('L:A32NX_SFCC_1_SLAT_FLAP_SYSTEM_STATUS_WORD');
    this.slatFlapsSystem2StatusWord.setFromSimVar('L:A32NX_SFCC_2_SLAT_FLAP_SYSTEM_STATUS_WORD');
    this.slatFlapsSystem1ActualPositionWord.setFromSimVar('L:A32NX_SFCC_1_SLAT_FLAP_ACTUAL_POSITION_WORD');
    this.slatFlapsSystem2ActualPositionWord.setFromSimVar('L:A32NX_SFCC_2_SLAT_FLAP_ACTUAL_POSITION_WORD');

    this.flapSys1Fault.set(this.slatFlapsSystem1StatusWord.bitValueOr(12, false));
    this.flapSys2Fault.set(this.slatFlapsSystem2StatusWord.bitValueOr(12, false));
    this.flapsJammed.set(
      this.slatFlapsSystem1StatusWord.bitValueOr(14, false) || this.slatFlapsSystem2StatusWord.bitValueOr(14, false),
    );
    this.flapPositionValid.set(
      this.slatFlapsSystem1StatusWord.bitValueOr(29, false) || this.slatFlapsSystem2StatusWord.bitValueOr(29, false),
    );
    this.flapsRetracted.set(
      this.slatFlapsSystem1ActualPositionWord.bitValueOr(19, false) ||
        this.slatFlapsSystem2ActualPositionWord.bitValueOr(19, false),
    );

    this.slatSys1Fault.set(this.slatFlapsSystem1StatusWord.bitValueOr(11, false));
    this.slatSys2Fault.set(this.slatFlapsSystem2StatusWord.bitValueOr(11, false));
    this.slatsJammed.set(
      this.slatFlapsSystem1StatusWord.bitValueOr(13, false) || this.slatFlapsSystem2StatusWord.bitValueOr(13, false),
    );
    this.slatsRetracted.set(
      this.slatFlapsSystem1ActualPositionWord.bitValueOr(12, false) ||
        this.slatFlapsSystem2ActualPositionWord.bitValueOr(12, false),
    );

    // FIXME move out of acquisition to logic below
    const oneEngineAboveMinPower = this.engine1AboveIdle.get() || this.engine2AboveIdle.get();

    this.engine1Generator.set(SimVar.GetSimVarValue('L:A32NX_ELEC_ENG_GEN_1_POTENTIAL_NORMAL', 'bool'));
    this.engine2Generator.set(SimVar.GetSimVarValue('L:A32NX_ELEC_ENG_GEN_2_POTENTIAL_NORMAL', 'bool'));
    this.emergencyElectricGeneratorPotential.set(SimVar.GetSimVarValue('L:A32NX_ELEC_EMER_GEN_POTENTIAL', 'number'));

    this.apuMasterSwitch.set(SimVar.GetSimVarValue('L:A32NX_OVHD_APU_MASTER_SW_PB_IS_ON', 'bool'));
    this.apuStartSwitch.set(SimVar.GetSimVarValue('L:A32NX_OVHD_APU_START_PB_IS_ON', 'bool'));

    this.apuAvail.set(SimVar.GetSimVarValue('L:A32NX_OVHD_APU_START_PB_IS_AVAILABLE', 'bool') > 0);
    this.apuBleedValveOpen.set(SimVar.GetSimVarValue('L:A32NX_APU_BLEED_AIR_VALVE_OPEN', 'bool') > 0);

    this.apuBleedPbOn.set(SimVar.GetSimVarValue('L:A32NX_OVHD_PNEU_APU_BLEED_PB_IS_ON', SimVarValueType.Bool));
    const machBelow56 = this.machSelectedFromAdr.get() < 0.56;
    const apuWithinEnvelope =
      (this.adrPressureAltitude.get() ?? 0) < 22_500 && (machBelow56 || this.allEnginesFailure.get());
    this.apuBleedPbOnOver22500ft.set(this.apuBleedPbOn.get() && !apuWithinEnvelope);

    this.eng1BleedAbnormalOff.set(
      this.engine1Running.get() &&
        !SimVar.GetSimVarValue('L:A32NX_OVHD_PNEU_ENG_1_BLEED_PB_IS_AUTO', SimVarValueType.Bool),
    );
    this.eng2BleedAbnormalOff.set(
      this.engine2Running.get() &&
        !SimVar.GetSimVarValue('L:A32NX_OVHD_PNEU_ENG_2_BLEED_PB_IS_AUTO', SimVarValueType.Bool),
    );
    this.eng3BleedAbnormalOff.set(
      this.engine3Running.get() &&
        !SimVar.GetSimVarValue('L:A32NX_OVHD_PNEU_ENG_3_BLEED_PB_IS_AUTO', SimVarValueType.Bool),
    );
    this.eng4BleedAbnormalOff.set(
      this.engine4Running.get() &&
        !SimVar.GetSimVarValue('L:A32NX_OVHD_PNEU_ENG_4_BLEED_PB_IS_AUTO', SimVarValueType.Bool),
    );

    this.toMemo.set(SimVar.GetSimVarValue('L:A32NX_FWC_TOMEMO', 'bool'));

    this.autoBrake.set(SimVar.GetSimVarValue('L:A32NX_AUTOBRAKES_ARMED_MODE', 'enum'));

    this.ldgMemo.set(SimVar.GetSimVarValue('L:A32NX_FWC_LDGMEMO', 'bool'));

    this.engSelectorPosition.set(SimVar.GetSimVarValue('L:XMLVAR_ENG_MODE_SEL', 'Enum'));
    this.eng1AntiIce.set(!!SimVar.GetSimVarValue('A:ENG ANTI ICE:1', 'bool'));
    this.eng2AntiIce.set(!!SimVar.GetSimVarValue('A:ENG ANTI ICE:2', 'bool'));
    this.eng3AntiIce.set(!!SimVar.GetSimVarValue('A:ENG ANTI ICE:3', 'bool'));
    this.eng4AntiIce.set(!!SimVar.GetSimVarValue('A:ENG ANTI ICE:4', 'bool'));
    this.wingAntiIce.set(!!SimVar.GetSimVarValue('A:STRUCTURAL DEICE SWITCH', 'bool'));
    this.throttle1Position.set(SimVar.GetSimVarValue('L:A32NX_AUTOTHRUST_TLA:1', 'number'));
    this.throttle2Position.set(SimVar.GetSimVarValue('L:A32NX_AUTOTHRUST_TLA:2', 'number'));
    this.throttle3Position.set(SimVar.GetSimVarValue('L:A32NX_AUTOTHRUST_TLA:3', 'number'));
    this.throttle4Position.set(SimVar.GetSimVarValue('L:A32NX_AUTOTHRUST_TLA:4', 'number'));
    this.autoThrustStatus.set(SimVar.GetSimVarValue('L:A32NX_AUTOTHRUST_STATUS', 'enum'));
    this.autoThrustMode.set(SimVar.GetSimVarValue('L:A32NX_AUTOTHRUST_MODE', 'enum'));
    this.autothrustLeverWarningFlex.set(SimVar.GetSimVarValue('L:A32NX_AUTOTHRUST_THRUST_LEVER_WARNING_FLEX', 'bool'));
    this.autothrustLeverWarningToga.set(SimVar.GetSimVarValue('L:A32NX_AUTOTHRUST_THRUST_LEVER_WARNING_TOGA', 'bool'));
    this.allThrottleIdle.set(
      this.throttle1Position.get() < 1 &&
        this.throttle2Position.get() < 1 &&
        this.throttle3Position.get() < 1 &&
        this.throttle4Position.get() < 1,
    );

    this.engineStartSelCrank.set(this.engSelectorPosition.get() === 0);
    this.engineStartSelNorm.set(this.engSelectorPosition.get() === 1);
    this.engineStartSelIgnition.set(this.engSelectorPosition.get() === 2);

    const masterCautionButtonLeft = SimVar.GetSimVarValue('L:PUSH_AUTOPILOT_MASTERCAUT_L', 'bool');
    const masterCautionButtonRight = SimVar.GetSimVarValue('L:PUSH_AUTOPILOT_MASTERCAUT_R', 'bool');
    const masterWarningButtonLeft = SimVar.GetSimVarValue('L:PUSH_AUTOPILOT_MASTERAWARN_L', 'bool');
    const masterWarningButtonRight = SimVar.GetSimVarValue('L:PUSH_AUTOPILOT_MASTERAWARN_R', 'bool');

    /* HYDRAULICS acquisition */

    const greenSysPressurised = SimVar.GetSimVarValue('L:A32NX_HYD_GREEN_SYSTEM_1_SECTION_PRESSURE_SWITCH', 'bool');
    const yellowSysPressurised = SimVar.GetSimVarValue('L:A32NX_HYD_YELLOW_SYSTEM_1_SECTION_PRESSURE_SWITCH', 'bool');

    const gLoPressure = !greenSysPressurised;
    const yLoPressure = !yellowSysPressurised;

    this.eng1Or2RunningAndPhaseConfirmationNode.write(
      this.engine1Running.get() || this.engine2Running.get() || !this.flightPhase12Or1112.get(),
      deltaTime,
    );

    this.eng3Or4RunningAndPhaseConfirmationNode.write(
      this.engine3Running.get() || this.engine4Running.get() || !this.flightPhase12Or1112.get(),
      deltaTime,
    );

    const greenAbnormLoPressure = gLoPressure && this.eng1Or2RunningAndPhaseConfirmationNode.read();
    const yellowAbnormLoPressure = yLoPressure && this.eng3Or4RunningAndPhaseConfirmationNode.read();

    this.greenAbnormLoPressure.set(greenAbnormLoPressure);
    this.yellowAbnormLoPressure.set(yellowAbnormLoPressure);
    this.greenYellowAbnormLoPressure.set(greenAbnormLoPressure && yellowAbnormLoPressure);

    // fixme OVHT signal should come from HSMU
    this.yellowRsvOverheat.set(SimVar.GetSimVarValue('L:A32NX_HYD_YELLOW_RESERVOIR_OVHT', 'bool'));
    const yellowHydralicRsvLoAirPressure = SimVar.GetSimVarValue(
      'L:A32NX_HYD_YELLOW_RESERVOIR_AIR_PRESSURE_IS_LOW',
      'bool',
    );
    this.yellowRsvLoAirPressure.set(yellowHydralicRsvLoAirPressure && !this.greenYellowAbnormLoPressure.get());
    this.yellowRsvLoLevel.set(SimVar.GetSimVarValue('L:A32NX_HYD_YELLOW_RESERVOIR_LEVEL_IS_LOW', 'bool'));
    this.greenRsvLoLevel.set(SimVar.GetSimVarValue('L:A32NX_HYD_GREEN_RESERVOIR_LEVEL_IS_LOW', 'bool'));

    this.greenRsvOverheat.set(SimVar.GetSimVarValue('L:A32NX_HYD_GREEN_RESERVOIR_OVHT', 'bool'));
    this.greenRsvLoAirPressure.set(
      SimVar.GetSimVarValue('L:A32NX_HYD_GREEN_RESERVOIR_AIR_PRESSURE_IS_LOW', 'bool') &&
        !this.greenYellowAbnormLoPressure.get(),
    );

    this.greenAPumpOn.set(SimVar.GetSimVarValue('L:A32NX_HYD_GA_EPUMP_ACTIVE', 'bool'));
    this.greenBPumpOn.set(SimVar.GetSimVarValue('L:A32NX_HYD_GB_EPUMP_ACTIVE', 'bool'));

    this.greenAPumpAuto.set(SimVar.GetSimVarValue('L:A32NX_OVHD_HYD_EPUMPGA_OFF_PB_IS_AUTO', 'bool'));
    this.greenBPumpAuto.set(SimVar.GetSimVarValue('L:A32NX_OVHD_HYD_EPUMPGB_OFF_PB_IS_AUTO', 'bool'));

    const yellowAPumpAuto = SimVar.GetSimVarValue('L:A32NX_OVHD_HYD_EPUMPYA_OFF_PB_IS_AUTO', 'bool');
    const yellowBPumpAuto = SimVar.GetSimVarValue('L:A32NX_OVHD_HYD_EPUMPYB_OFF_PB_IS_AUTO', 'bool');
    this.yellowAPumpAuto.set(yellowAPumpAuto);
    this.yellowBPumpAuto.set(yellowBPumpAuto);

    // fixme add fault signal condition of elec pump fault when implemented
    const greenAPumpLoPress = SimVar.GetSimVarValue('L:A32NX_HYD_GA_EPUMP_LOW_PRESS', 'bool');
    const greenAPumpOverheat = SimVar.GetSimVarValue('L:A32NX_HYD_GA_EPUMP_OVHT', 'bool');
    this.greenAPumpLoPressConfNode.write(greenAPumpLoPress, deltaTime);
    this.greenAPumpFault.set(this.ac1BusPowered.get() && (this.greenAPumpLoPressConfNode.read() || greenAPumpOverheat));

    const greenBPumpLoPress = SimVar.GetSimVarValue('L:A32NX_HYD_GB_EPUMP_LOW_PRESS', 'bool');
    const greenBPumpOverheat = SimVar.GetSimVarValue('L:A32NX_HYD_GB_EPUMP_OVHT', 'bool');
    this.greenBPumpLoPressConfNode.write(greenBPumpLoPress, deltaTime);
    this.greenBPumpFault.set(this.ac2BusPowered.get() && (this.greenBPumpLoPressConfNode.read() || greenBPumpOverheat));

    const yellowAPumpLoPress = SimVar.GetSimVarValue('L:A32NX_HYD_YA_EPUMP_LOW_PRESS', 'bool');
    const yellowAPumpOverheat = SimVar.GetSimVarValue('L:A32NX_HYD_YA_EPUMP_OVHT', 'bool');
    this.yellowAPumpLoPressConfNode.write(yellowAPumpLoPress, deltaTime);
    this.yellowAPumpFault.set(
      this.ac3BusPowered.get() && (this.yellowAPumpLoPressConfNode.read() || yellowAPumpOverheat),
    );

    const yellowBPumpLoPress = SimVar.GetSimVarValue('L:A32NX_HYD_YB_EPUMP_LOW_PRESS', 'bool');
    const yellowBPumpOverheat = SimVar.GetSimVarValue('L:A32NX_HYD_YB_EPUMP_OVHT', 'bool');
    this.yellowBPumpLoPressConfNode.write(yellowBPumpLoPress, deltaTime);
    this.yellowBPumpFault.set(
      this.ac4BusPowered.get() && (this.yellowBPumpLoPressConfNode.read() || yellowBPumpOverheat),
    );

    this.yellowElecAandBPumpOff.set(
      !yellowAPumpAuto &&
        !yellowBPumpAuto &&
        !yellowHydralicRsvLoAirPressure &&
        (!this.yellowAPumpFault.get() || !this.yellowBPumpFault.get()),
    );

    this.yellowAPumpOn.set(SimVar.GetSimVarValue('L:A32NX_HYD_YA_EPUMP_ACTIVE', 'bool'));
    this.yellowBPumpOn.set(SimVar.GetSimVarValue('L:A32NX_HYD_YB_EPUMP_ACTIVE', 'bool'));

    this.eng1APumpAuto.set(SimVar.GetSimVarValue('L:A32NX_OVHD_HYD_ENG_1A_PUMP_PB_IS_AUTO', 'bool'));
    this.eng1BPumpAuto.set(SimVar.GetSimVarValue('L:A32NX_OVHD_HYD_ENG_1B_PUMP_PB_IS_AUTO', 'bool'));
    this.eng1PumpDisc.set(SimVar.GetSimVarValue('L:A32NX_HYD_ENG_1AB_PUMP_DISC', 'bool'));

    this.eng1APumpOffConfirmationNode.write(
      !this.greenRsvLoAirPressure.get() &&
        !this.greenRsvOverheat.get() &&
        !this.greenAbnormLoPressure.get() &&
        this.flightPhase.get() === 2 &&
        !this.eng1APumpAuto.get(),
      deltaTime,
    );
    const eng1APumpBelow2900 = !SimVar.GetSimVarValue('L:A32NX_HYD_GREEN_PUMP_1_SECTION_PRESSURE_SWITCH', 'bool');
    this.eng1APumpFault.set(
      this.eng1APumpOffConfirmationNode.read() ||
        (this.engine1Running.get() &&
          eng1APumpBelow2900 &&
          !this.greenYellowAbnormLoPressure.get() &&
          !this.greenRsvOverheat.get()),
    );

    this.eng1BPumpOffConfirmationNode.write(
      !this.greenRsvLoAirPressure.get() &&
        !this.greenRsvOverheat.get() &&
        !this.greenAbnormLoPressure.get() &&
        this.flightPhase.get() === 2 &&
        !this.eng1BPumpAuto.get(),
      deltaTime,
    );
    const eng1BPumpBelow2900 = !SimVar.GetSimVarValue('L:A32NX_HYD_GREEN_PUMP_2_SECTION_PRESSURE_SWITCH', 'bool');
    this.eng1BPumpFault.set(
      this.eng1BPumpOffConfirmationNode.read() ||
        (this.engine1Running.get() &&
          eng1BPumpBelow2900 &&
          !this.greenYellowAbnormLoPressure.get() &&
          !this.greenRsvOverheat.get()),
    );

    this.eng2APumpAuto.set(SimVar.GetSimVarValue('L:A32NX_OVHD_HYD_ENG_2A_PUMP_PB_IS_AUTO', 'bool'));
    this.eng2BPumpAuto.set(SimVar.GetSimVarValue('L:A32NX_OVHD_HYD_ENG_2B_PUMP_PB_IS_AUTO', 'bool'));
    this.eng2PumpDisc.set(SimVar.GetSimVarValue('L:A32NX_HYD_ENG_2AB_PUMP_DISC', 'bool'));

    this.eng2APumpOffConfirmationNode.write(
      !this.greenRsvLoAirPressure.get() &&
        !this.greenRsvOverheat.get() &&
        !this.greenAbnormLoPressure.get() &&
        this.flightPhase.get() === 2 &&
        !this.eng2APumpAuto.get(),
      deltaTime,
    );

    const eng2APumpBelow2900 = !SimVar.GetSimVarValue('L:A32NX_HYD_GREEN_PUMP_3_SECTION_PRESSURE_SWITCH', 'bool');
    this.eng2APumpFault.set(
      this.eng2APumpOffConfirmationNode.read() ||
        (this.engine2Running.get() &&
          eng2APumpBelow2900 &&
          !this.greenYellowAbnormLoPressure.get() &&
          !this.greenRsvOverheat.get()),
    );

    this.eng2BPumpOffConfirmationNode.write(
      !this.greenRsvLoAirPressure.get() &&
        !this.greenRsvOverheat.get() &&
        !this.greenAbnormLoPressure.get() &&
        this.flightPhase.get() === 2 &&
        !this.eng2BPumpAuto.get(),
      deltaTime,
    );

    const eng2BPumpBelow2900 = !SimVar.GetSimVarValue('L:A32NX_HYD_GREEN_PUMP_4_SECTION_PRESSURE_SWITCH', 'bool');
    this.eng2BPumpFault.set(
      this.eng2BPumpOffConfirmationNode.read() ||
        (this.engine2Running.get() &&
          eng2BPumpBelow2900 &&
          !this.greenYellowAbnormLoPressure.get() &&
          !this.greenRsvOverheat.get()),
    );

    this.eng3APumpAuto.set(SimVar.GetSimVarValue('L:A32NX_OVHD_HYD_ENG_3A_PUMP_PB_IS_AUTO', 'bool'));

    this.eng3APumpOffConfirmationNode.write(
      !this.yellowRsvLoAirPressure.get() &&
        !this.yellowRsvOverheat.get() &&
        !this.yellowAbnormLoPressure.get() &&
        this.flightPhase.get() === 2 &&
        !this.eng3APumpAuto.get(),
      deltaTime,
    );

    this.eng3BPumpAuto.set(SimVar.GetSimVarValue('L:A32NX_OVHD_HYD_ENG_3B_PUMP_PB_IS_AUTO', 'bool'));
    this.eng3PumpDisc.set(SimVar.GetSimVarValue('L:A32NX_HYD_ENG_3AB_PUMP_DISC', 'bool'));

    const eng3APumpBelow2900 = !SimVar.GetSimVarValue('L:A32NX_HYD_YELLOW_PUMP_1_SECTION_PRESSURE_SWITCH', 'bool');
    this.eng3APumpFault.set(
      this.eng3APumpOffConfirmationNode.read() ||
        (this.engine3Running.get() &&
          eng3APumpBelow2900 &&
          !this.greenYellowAbnormLoPressure.get() &&
          !this.yellowRsvOverheat.get()),
    );

    this.eng3BPumpOffConfirmationNode.write(
      !this.yellowRsvLoAirPressure.get() &&
        !this.yellowRsvOverheat.get() &&
        !this.yellowAbnormLoPressure.get() &&
        this.flightPhase.get() === 2 &&
        !this.eng3BPumpAuto.get(),
      deltaTime,
    );

    const eng3BPumpBelow2900 = !SimVar.GetSimVarValue('L:A32NX_HYD_YELLOW_PUMP_2_SECTION_PRESSURE_SWITCH', 'bool');
    this.eng3BPumpFault.set(
      this.eng3BPumpOffConfirmationNode.read() ||
        (this.engine3Running.get() &&
          eng3BPumpBelow2900 &&
          !this.greenYellowAbnormLoPressure.get() &&
          !this.yellowRsvOverheat.get()),
    );

    this.eng4APumpAuto.set(SimVar.GetSimVarValue('L:A32NX_OVHD_HYD_ENG_4A_PUMP_PB_IS_AUTO', 'bool'));
    this.eng4BPumpAuto.set(SimVar.GetSimVarValue('L:A32NX_OVHD_HYD_ENG_4B_PUMP_PB_IS_AUTO', 'bool'));
    this.eng4PumpDisc.set(SimVar.GetSimVarValue('L:A32NX_HYD_ENG_4AB_PUMP_DISC', 'bool'));

    this.eng4APumpOffConfirmationNode.write(
      !this.yellowRsvLoAirPressure.get() &&
        !this.yellowRsvOverheat.get() &&
        !this.yellowAbnormLoPressure.get() &&
        this.flightPhase.get() === 2 &&
        !this.eng4APumpAuto,
      deltaTime,
    );

    const eng4APumpBelow2900 = !SimVar.GetSimVarValue('L:A32NX_HYD_YELLOW_PUMP_3_SECTION_PRESSURE_SWITCH', 'bool');

    this.eng4APumpFault.set(
      this.eng4APumpOffConfirmationNode.read() ||
        (this.engine4Running &&
          eng4APumpBelow2900 &&
          !this.greenYellowAbnormLoPressure &&
          !this.yellowRsvOverheat.get()),
    );

    this.eng4BPumpOffConfirmationNode.write(
      !this.yellowRsvLoAirPressure.get() &&
        !this.yellowRsvOverheat.get() &&
        !this.yellowAbnormLoPressure.get() &&
        this.flightPhase.get() === 2 &&
        !this.eng4BPumpAuto.get(),
      deltaTime,
    );

    const eng4BPumpBelow2900 = !SimVar.GetSimVarValue('L:A32NX_HYD_YELLOW_PUMP_4_SECTION_PRESSURE_SWITCH', 'bool');
    this.eng4BPumpFault.set(
      this.eng4BPumpOffConfirmationNode.read() ||
        (this.engine4Running.get() &&
          eng4BPumpBelow2900 &&
          !this.greenYellowAbnormLoPressure.get() &&
          !this.yellowRsvOverheat.get()),
    );

    this.threeYellowPumpsFailed.set(
      [eng3APumpBelow2900, eng3BPumpBelow2900, eng4APumpBelow2900, eng4BPumpBelow2900].filter((v) => v).length > 3,
    );

    this.ratDeployed.set(SimVar.GetSimVarValue('L:A32NX_RAT_STOW_POSITION', 'percent over 100'));

    /* ADIRS acquisition */
    /* NAVIGATION */

    const adr1Discrete1 = Arinc429Word.fromSimVarValue('L:A32NX_ADIRS_ADR_1_DISCRETE_WORD_1');
    const adr2Discrete1 = Arinc429Word.fromSimVarValue('L:A32NX_ADIRS_ADR_2_DISCRETE_WORD_1');
    const adr3Discrete1 = Arinc429Word.fromSimVarValue('L:A32NX_ADIRS_ADR_3_DISCRETE_WORD_1');
    const adr1Fault = adr1Discrete1.isFailureWarning() || adr1Discrete1.bitValueOr(3, false);
    const adr2Fault = adr2Discrete1.isFailureWarning() || adr2Discrete1.bitValueOr(3, false);
    const adr3Fault = adr3Discrete1.isFailureWarning() || adr3Discrete1.bitValueOr(3, false);

    this.ir1Fault.set(!flightPhase112 && (this.ir1Pitch.isFailureWarning() || this.ir1MaintWord.bitValueOr(9, true)));
    this.ir2Fault.set(!flightPhase112 && (this.ir2Pitch.isFailureWarning() || this.ir2MaintWord.bitValueOr(9, true)));
    this.ir3Fault.set(!flightPhase112 && (this.ir3Pitch.isFailureWarning() || this.ir3MaintWord.bitValueOr(9, true)));

    const adr1PressureAltitude = Arinc429Word.fromSimVarValue('L:A32NX_ADIRS_ADR_1_ALTITUDE');
    const adr2PressureAltitude = Arinc429Word.fromSimVarValue('L:A32NX_ADIRS_ADR_2_ALTITUDE');
    const adr3PressureAltitude = Arinc429Word.fromSimVarValue('L:A32NX_ADIRS_ADR_3_ALTITUDE');

    this.irExcessMotion.set(
      this.ir1MaintWord.bitValueOr(13, false) ||
        this.ir2MaintWord.bitValueOr(13, false) ||
        this.ir3MaintWord.bitValueOr(13, false),
    );

    this.adr1Faulty.set(!(!this.acESSBusPowered.get() || flightPhase112) && adr1Fault);
    this.adr2Faulty.set(!(!this.ac4BusPowered.get() || flightPhase112) && adr2Fault);
    this.adr3Faulty.set(!(!this.ac2BusPowered.get() || flightPhase112) && adr3Fault);

    // FIXME use the ARINC bus words
    this.adirsRemainingAlignTime.set(SimVar.GetSimVarValue('L:A32NX_ADIRS_REMAINING_IR_ALIGNMENT_TIME', 'Seconds'));

    // TODO use GPS alt if ADRs not available
    this.adrPressureAltitude.set(
      !adr1PressureAltitude.isInvalid()
        ? adr1PressureAltitude.value
        : !adr2PressureAltitude.isInvalid()
          ? adr2PressureAltitude.value
          : !adr3PressureAltitude.isInvalid()
            ? adr3PressureAltitude.value
            : null,
    );
    this.ir1Align.set(
      this.ir1MaintWord.bitValueOr(16, false) ||
        this.ir1MaintWord.bitValueOr(17, false) ||
        this.ir1MaintWord.bitValueOr(18, false),
    );
    this.ir2Align.set(
      this.ir2MaintWord.bitValueOr(16, false) ||
        this.ir2MaintWord.bitValueOr(17, false) ||
        this.ir2MaintWord.bitValueOr(18, false),
    );
    this.ir3Align.set(
      this.ir3MaintWord.bitValueOr(16, false) ||
        this.ir3MaintWord.bitValueOr(17, false) ||
        this.ir3MaintWord.bitValueOr(18, false),
    );
    this.adiru1ModeSelector.set(SimVar.GetSimVarValue('L:A32NX_OVHD_ADIRS_IR_1_MODE_SELECTOR_KNOB', 'enum'));
    this.adiru2ModeSelector.set(SimVar.GetSimVarValue('L:A32NX_OVHD_ADIRS_IR_2_MODE_SELECTOR_KNOB', 'enum'));
    this.adiru3ModeSelector.set(SimVar.GetSimVarValue('L:A32NX_OVHD_ADIRS_IR_3_MODE_SELECTOR_KNOB', 'enum'));
    // RA acquisition
    this.radioHeight1.setFromSimVar('L:A32NX_RA_1_RADIO_ALTITUDE');
    this.radioHeight2.setFromSimVar('L:A32NX_RA_2_RADIO_ALTITUDE');
    this.radioHeight3.setFromSimVar('L:A32NX_RA_3_RADIO_ALTITUDE');
    this.height1Failed.set(this.radioHeight1.isFailureWarning());
    this.height2Failed.set(this.radioHeight2.isFailureWarning());
    this.height3Failed.set(this.radioHeight3.isFailureWarning());
    // overspeed
    const adr3MaxCas = Arinc429Word.fromSimVarValue('L:A32NX_ADIRS_ADR_3_MAX_AIRSPEED');

    this.trueNorthRef.set(SimVar.GetSimVarValue('L:A32NX_PUSH_TRUE_REF', 'number'));

    /* V1 callout */
    const v1 = SimVar.GetSimVarValue('L:AIRLINER_V1_SPEED', SimVarValueType.Knots);
    const v1Threshold = v1 - 4;
    const v1ConfirmNodeStatus = this.v1SpeedConfirmNode.read();
    this.v1SpeedConfirmNode.write(
      v1 &&
        (this.adr1Cas.get().valueOr(0) > v1Threshold ||
          this.adr2Cas.get().valueOr(0) > v1Threshold ||
          this.adr3Cas.get().valueOr(0) > v1Threshold),
      deltaTime,
    );
    if (
      this.flightPhase.get() === 4 &&
      this.v1SpeedConfirmNode.read() &&
      !v1ConfirmNodeStatus &&
      this.v1SpeedConfirmNode.read()
    ) {
      this.soundManager.enqueueSound('v1');
    }

    /* LANDING GEAR AND LIGHTS acquisition */

    this.antiSkidSwitchOff.set(!SimVar.GetSimVarValue('ANTISKID BRAKES ACTIVE', 'bool'));

    const brakesHot = SimVar.GetSimVarValue('L:A32NX_BRAKES_HOT', 'bool');

    this.brakesHot.set(brakesHot && !this.phase815MinConfNode.read());

    this.lgciu1Fault.set(SimVar.GetSimVarValue('L:A32NX_LGCIU_1_FAULT', 'bool'));
    this.lgciu2Fault.set(SimVar.GetSimVarValue('L:A32NX_LGCIU_2_FAULT', 'bool'));
    this.lgciu1DiscreteWord1.setFromSimVar('L:A32NX_LGCIU_1_DISCRETE_WORD_1');
    this.lgciu2DiscreteWord1.setFromSimVar('L:A32NX_LGCIU_2_DISCRETE_WORD_1');
    this.lgciu1DiscreteWord2.setFromSimVar('L:A32NX_LGCIU_1_DISCRETE_WORD_2');
    this.lgciu2DiscreteWord2.setFromSimVar('L:A32NX_LGCIU_2_DISCRETE_WORD_2');
    const parkBrakeSet = SimVar.GetSimVarValue('L:A32NX_PARK_BRAKE_LEVER_POS', 'Number') === 1;
    this.parkBrakeSet.set(parkBrakeSet);
    this.lgParkBrkOn.set(this.parkBrake2sConfNode.write(parkBrakeSet, deltaTime));
    this.configParkBrakeOn.set(
      this.confingParkBrakeOnMemoryNode.write(phase3 && parkBrakeSet, !parkBrakeSet || phase6),
    );
    this.nwSteeringDisc.set(SimVar.GetSimVarValue('L:A32NX_HYD_NW_STRG_DISC_ECAM_MEMO', 'Bool'));
    const leftCompressedHardwireLgciu1 =
      this.dcESSBusPowered.get() && SimVar.GetSimVarValue('L:A32NX_LGCIU_1_LEFT_GEAR_COMPRESSED', 'bool') > 0;
    const leftCompressedHardwireLgciu2 =
      this.dc2BusPowered.get() && SimVar.GetSimVarValue('L:A32NX_LGCIU_2_LEFT_GEAR_COMPRESSED', 'bool') > 0;
    this.gearLeverPos.set(SimVar.GetSimVarValue('GEAR HANDLE POSITION', 'bool'));

    // General logic
    const mainGearDownlocked =
      (this.lgciu1DiscreteWord1.bitValueOr(23, false) || this.lgciu2DiscreteWord1.bitValueOr(23, false)) &&
      (this.lgciu1DiscreteWord1.bitValueOr(24, false) || this.lgciu2DiscreteWord1.bitValueOr(24, false));
    // eslint-disable-next-line @typescript-eslint/no-unused-vars
    this.isAllGearDownlocked =
      mainGearDownlocked &&
      (this.lgciu1DiscreteWord1.bitValueOr(25, false) || this.lgciu2DiscreteWord1.bitValueOr(25, false));

    // on ground logic
    const lgciu1Disagree = xor(leftCompressedHardwireLgciu1, this.lgciu1DiscreteWord2.bitValue(13));
    this.lgciu1OnGroundDisagreeConf.write(lgciu1Disagree, deltaTime);
    this.lgciu1OnGroundAgreeConf.write(!lgciu1Disagree, deltaTime);
    this.lgciu1OnGroundDisagreeMem.write(
      (!this.lgciu1DiscreteWord2.isNormalOperation() && !this.lgciu1DiscreteWord2.isFunctionalTest()) ||
        this.lgciu1OnGroundDisagreeConf.read(),
      this.lgciu1OnGroundAgreeConf.read(),
    );
    const lgciu2Disagree = xor(leftCompressedHardwireLgciu2, this.lgciu2DiscreteWord2.bitValue(13));
    this.lgciu2OnGroundDisagreeConf.write(lgciu2Disagree, deltaTime);
    this.lgciu2OnGroundAgreeConf.write(!lgciu2Disagree, deltaTime);
    this.lgciu2OnGroundDisagreeMem.write(
      (!this.lgciu2DiscreteWord2.isNormalOperation() && !this.lgciu2DiscreteWord2.isFunctionalTest()) ||
        this.lgciu2OnGroundDisagreeConf.read(),
      this.lgciu2OnGroundAgreeConf.read(),
    );
    const lgciuOnGroundDisagree = this.lgciu1OnGroundDisagreeMem.read() || this.lgciu2OnGroundDisagreeMem.read();
    const onGroundA =
      leftCompressedHardwireLgciu1 &&
      this.lgciu1DiscreteWord2.bitValue(13) &&
      leftCompressedHardwireLgciu2 &&
      this.lgciu2DiscreteWord2.bitValue(13);

    // TODO some renaming
    this.ignoreRaOnGroundTrigger.write(
      this.radioHeight1.isNoComputedData() &&
        this.radioHeight2.isNoComputedData() &&
        this.radioHeight3.isNoComputedData() &&
        !lgciuOnGroundDisagree,
      deltaTime,
    );
    this.ra1OnGroundMem.write(
      this.radioHeight1.value < 5,
      !leftCompressedHardwireLgciu1 || !leftCompressedHardwireLgciu2,
    );
    this.ra2OnGroundMem.write(
      this.radioHeight2.value < 5,
      !leftCompressedHardwireLgciu1 || !leftCompressedHardwireLgciu2,
    );
    this.ra3OnGroundMem.write(
      this.radioHeight3.value < 5,
      !leftCompressedHardwireLgciu1 || !leftCompressedHardwireLgciu2,
    );
    const ra1OnGround =
      (this.radioHeight1.isNormalOperation() || this.radioHeight1.isFunctionalTest()) &&
      (this.radioHeight1.value < 5 || this.ra1OnGroundMem.read());
    const ra2OnGround =
      (this.radioHeight2.isNormalOperation() || this.radioHeight2.isFunctionalTest()) &&
      (this.radioHeight2.value < 5 || this.ra2OnGroundMem.read());
    const ra3OnGround =
      (this.radioHeight3.isNormalOperation() || this.radioHeight3.isFunctionalTest()) &&
      (this.radioHeight3.value < 5 || this.ra3OnGroundMem.read());
    const onGroundCount = countTrue(
      leftCompressedHardwireLgciu1,
      leftCompressedHardwireLgciu2,
      ra1OnGround,
      ra2OnGround,
      ra3OnGround,
    );
    const raInvalid =
      this.radioHeight1.isFailureWarning() ||
      this.radioHeight2.isFailureWarning() ||
      this.radioHeight3.isFailureWarning();
    this.onGroundImmediate =
      (onGroundA && this.ignoreRaOnGroundTrigger.read()) ||
      (onGroundCount > 2 && !raInvalid) ||
      (onGroundCount > 1 && raInvalid);
    this.aircraftOnGround.set(this.onGroundConf.write(this.onGroundImmediate, deltaTime));

    // AP OFF
    const apEngaged = SimVar.GetSimVarValue('L:A32NX_AUTOPILOT_ACTIVE', SimVarValueType.Bool) > 0;
    this.autoPilotDisengagedInstantPulse.write(apEngaged, deltaTime);

    const apDiscPressedInLast1p8SecBeforeThisCycle = this.autoPilotInstinctiveDiscPressedInLast1p9Sec.read();
    this.autoPilotInstinctiveDiscPressedInLast1p9Sec.write(this.autoPilotInstinctiveDiscPressedPulse.read(), deltaTime);

    const voluntaryApDisc =
      this.autoPilotDisengagedInstantPulse.read() && this.autoPilotInstinctiveDiscPressedInLast1p9Sec.read();
    this.autoPilotOffVoluntaryEndAfter1p9s.write(voluntaryApDisc, deltaTime);
    this.autoPilotOffVoluntaryDiscPulse.write(voluntaryApDisc, deltaTime);

    this.autoPilotOffVoluntaryFirstCavalryChargeActive.write(this.autoPilotOffVoluntaryDiscPulse.read(), deltaTime);
    this.autoPilotOffVoluntaryFirstCavalryChargeEndedPulse.write(
      this.autoPilotOffVoluntaryFirstCavalryChargeActive.read(),
      deltaTime,
    );

    this.autoPilotFirstCavalryStillWithinFirst0p3s.write(
      this.autoPilotOffVoluntaryFirstCavalryChargeActive.read(),
      deltaTime,
    );

    this.autoPilotInstinctiveDiscPressedTwiceInLast1p9Sec.write(
      this.autoPilotInstinctiveDiscPressedPulse.read() &&
        (this.autoPilotInstinctiveDiscCountSinceLastFwsCycle > 1 || apDiscPressedInLast1p8SecBeforeThisCycle),
      deltaTime,
    );

    this.autoPilotOffVoluntaryMemory.write(
      this.autoPilotOffVoluntaryDiscPulse.read(),
      apEngaged ||
        (this.autoPilotInstinctiveDiscPressedTwiceInLast1p9Sec.read() &&
          !this.autoPilotFirstCavalryStillWithinFirst0p3s.read()) ||
        !this.autoPilotOffVoluntaryEndAfter1p9s.read(),
    );

    const discPbPressedAfterDisconnection =
      !this.autoPilotDisengagedInstantPulse.read() &&
      (this.autoPilotInstinctiveDiscPressedPulse.read() || masterWarningButtonLeft || masterWarningButtonRight);

    this.autoPilotOffUnacknowledged.write(
      this.autoPilotDisengagedInstantPulse.read(),
      apEngaged || this.autoPilotInstinctiveDiscPressedTwiceInLast1p9Sec.read() || discPbPressedAfterDisconnection,
    );

    this.autoPilotOffInvoluntaryMemory.write(
      !apEngaged && !this.autoPilotOffVoluntaryMemory.read() && this.autoPilotOffUnacknowledged.read(),
      !this.autoPilotOffUnacknowledged.read(),
    );
    this.autoPilotOffInvoluntary.set(this.autoPilotOffInvoluntaryMemory.read());
    this.autoPilotOffShowMemo.set(this.autoPilotOffVoluntaryMemory.read() || this.autoPilotOffInvoluntaryMemory.read());

    if (this.autoPilotDisengagedInstantPulse.read()) {
      // Request quiet CRC one time
      this.requestMasterWarningFromApOff = true;
      this.soundManager.setVolume(FwsAuralVolume.Attenuated);
      this.soundManager.enqueueSound('cavalryChargeCont'); // On the A380, first cav charge can be cancelled early
    }
    if (this.autoPilotOffVoluntaryFirstCavalryChargeEndedPulse.read()) {
      this.soundManager.dequeueSound('cavalryChargeCont');
      this.soundManager.setVolume(FwsAuralVolume.Full);
    }
    if (!this.autoPilotOffVoluntaryMemory.read() && !this.autoPilotOffInvoluntaryMemory.read()) {
      this.requestMasterWarningFromApOff = false;
      this.soundManager.dequeueSound('cavalryChargeCont');
      this.soundManager.setVolume(FwsAuralVolume.Full);
    }

    this.autoPilotInstinctiveDiscPressedPulse.write(false, deltaTime);

    // Triple clicks from FCDC: Capability downgrade or BTV exit missed
    this.fcdcDualFaultTripleClick.write(
      this.fcdc1FgDiscreteWord8.get().isInvalid() && this.fcdc2FgDiscreteWord8.get().isInvalid(),
      deltaTime,
    );

    const fcdcTripleClickDemand =
      (this.fcdc1FgDiscreteWord8.get().bitValueOr(11, false) ||
        this.fcdc2FgDiscreteWord8.get().bitValueOr(11, false) ||
        this.fcdc1FgDiscreteWord8.get().bitValueOr(12, false) ||
        this.fcdc2FgDiscreteWord8.get().bitValueOr(12, false) ||
        this.fcdcDualFaultTripleClick.read()) &&
      flightPhase !== 10 &&
      flightPhase !== 11;

    const btvTripleClick =
      this.fcdc1FgDiscreteWord8.get().bitValueOr(13, false) || this.fcdc2FgDiscreteWord8.get().bitValueOr(13, false);

    this.checkFmaTripleClickMonitorConfirm.write(fcdcTripleClickDemand || btvTripleClick, deltaTime);
    this.checkFmaTripleClickDebounce.write(this.checkFmaTripleClickMonitorConfirm.read(), deltaTime);
    this.checkFmaTripleClickPulse.write(this.checkFmaTripleClickDebounce.read(), deltaTime);
    if (this.checkFmaTripleClickPulse.read()) {
      this.soundManager.enqueueSound('tripleClick');
    }

    // ROLLOUT FAULT
    this.rollOutFault.set(
      this.fcdc1FgDiscreteWord8.get().bitValueOr(18, false) || this.fcdc2FgDiscreteWord8.get().bitValueOr(18, false),
    );

    // A/THR OFF
    const aThrEngaged = this.autoThrustStatus.get() === 2 || this.autoThrustMode.get() !== 0;
    this.autoThrustEngaged.set(aThrEngaged);
    this.autoThrustDisengagedInstantPulse.write(aThrEngaged, deltaTime);
    this.autoThrustInstinctiveDiscPressed.write(false, deltaTime);

    const below50ft =
      this.radioHeight1.valueOr(2500) < 50 &&
      this.radioHeight2.valueOr(2500) < 50 &&
      this.radioHeight3.valueOr(2500) < 50;

    if (below50ft && this.allThrottleIdle.get()) {
      this.autoThrustInhibitCaution = true;
    }

    const voluntaryAThrDisc =
      !this.aircraftOnGround.get() &&
      this.autoThrustDisengagedInstantPulse.read() &&
      (this.autoThrustInstinctiveDiscPressed.read() || this.allThrottleIdle.get()) &&
      !this.autoThrustInhibitCaution;

    // Voluntary A/THR disconnect
    this.autoThrustOffVoluntaryMemoNode.write(voluntaryAThrDisc && !aThrEngaged, deltaTime);
    this.autoThrustOffVoluntaryCautionNode.write(voluntaryAThrDisc && !aThrEngaged, deltaTime);

    if (!this.autoThrustOffVoluntaryMemoNode.read()) {
      this.autoThrustInhibitCaution = false;
    }

    if (
      this.autoThrustOffVoluntaryCautionNode.read() &&
      !this.autoThrustOffVoluntary.get() &&
      !this.autoThrustInhibitCaution
    ) {
      // First triggered in this cycle, request master caution
      this.requestMasterCautionFromAThrOff = true;
      this.requestSingleChimeFromAThrOff = true;
    } else if (!this.autoThrustOffVoluntaryCautionNode.read() || this.autoThrustInhibitCaution) {
      this.requestMasterCautionFromAThrOff = false;
      this.requestSingleChimeFromAThrOff = false;
    }
    this.autoThrustOffVoluntary.set(
      this.autoThrustOffVoluntaryMemoNode.read() && !this.autoThrustInhibitCaution && !aThrEngaged,
    );

    // Involuntary A/THR disconnect
    const involuntaryAThrDisc =
      !this.aircraftOnGround.get() &&
      this.autoThrustDisengagedInstantPulse.read() &&
      !(this.autoThrustInstinctiveDiscPressed.read() || (below50ft && this.allThrottleIdle.get()));

    this.autoThrustOffInvoluntaryNode.write(involuntaryAThrDisc, aThrEngaged || voluntaryAThrDisc);
    this.autoThrustOffInvoluntary.set(this.autoThrustOffInvoluntaryNode.read());

    // AUTO BRAKE OFF
    this.autoBrakeDeactivatedNode.write(!!SimVar.GetSimVarValue('L:A32NX_AUTOBRAKES_ACTIVE', 'boolean'), deltaTime);

    if (!this.autoBrakeDeactivatedNode.read()) {
      this.autoBrakeOffMemoInhibited = false;
      this.requestMasterCautionFromABrkOff = false;
      this.autoBrakeOffAuralTriggered = false;
    }

    this.autoBrakeOffAuralConfirmNode.write(
      this.autoBrakeDeactivatedNode.read() && !this.autoBrakeOffMemoInhibited,
      deltaTime,
    );

    const autoBrakeOffShouldTrigger =
      this.aircraftOnGround.get() &&
      this.computedAirSpeedToNearest2.get() > 33 &&
      this.autoBrakeDeactivatedNode.read() &&
      !this.autoBrakeOffMemoInhibited;

    if (autoBrakeOffShouldTrigger && !this.autoBrakeOff.get()) {
      // Triggered in this cycle -> request master caution
      this.requestMasterCautionFromABrkOff = true;
    }

    // FIXME double callout if ABRK fails
    this.autoBrakeOff.set(autoBrakeOffShouldTrigger);
    if (autoBrakeOffShouldTrigger && this.autoBrakeOffAuralConfirmNode.read() && !this.autoBrakeOffAuralTriggered) {
      this.soundManager.enqueueSound('autoBrakeOff');
      this.autoBrakeOffAuralTriggered = true;
    }

    // Engine Logic
    this.thrustLeverNotSet.set(this.autothrustLeverWarningFlex.get() || this.autothrustLeverWarningToga.get());
    // FIXME ECU doesn't have the necessary output words so we go purely on TLA
    const flexThrustLimit = SimVar.GetSimVarValue('L:A32NX_AUTOTHRUST_THRUST_LIMIT_TYPE', 'number') === 3;
    const engOneOrTwoTakeoffPower =
      this.throttle1Position.get() >= 45 ||
      (this.throttle1Position.get() >= 35 && flexThrustLimit) ||
      this.throttle2Position.get() >= 45 ||
      (this.throttle2Position.get() >= 35 && flexThrustLimit);

    const engThreeOrFourTakeoffPower =
      this.throttle3Position.get() >= 45 ||
      (this.throttle3Position.get() >= 35 && flexThrustLimit) ||
      this.throttle4Position.get() >= 45 ||
      (this.throttle4Position.get() >= 35 && flexThrustLimit);

    this.eng1Or2TakeoffPowerConfirm.write(engOneOrTwoTakeoffPower, deltaTime);
    this.eng3Or4TakeoffPowerConfirm.write(engThreeOrFourTakeoffPower, deltaTime);
    const raAbove1500 =
      this.radioHeight1.valueOr(0) > 1500 || this.radioHeight2.valueOr(0) > 1500 || this.radioHeight3.valueOr(0) > 1500;
    this.eng1Or2TakeoffPower.set(engOneOrTwoTakeoffPower || (this.eng1Or2TakeoffPowerConfirm.read() && !raAbove1500));
    this.eng3Or4TakeoffPower.set(
      engThreeOrFourTakeoffPower || (this.eng3Or4TakeoffPowerConfirm.read() && !raAbove1500),
    );

    /* 22 - AUTOFLIGHT */
    const fm1DiscreteWord3 = Arinc429Word.fromSimVarValue('L:A32NX_FM1_DISCRETE_WORD_3');
    const fm2DiscreteWord3 = Arinc429Word.fromSimVarValue('L:A32NX_FM2_DISCRETE_WORD_3');

    if (!this.flightPhase23.get()) {
      this.toConfigCheckedInPhase2Or3 = false;
    } else if (this.toConfigTestRaw) {
      this.toConfigCheckedInPhase2Or3 = true;
    }

    let overspeedWarning = this.adr3OverspeedWarning.write(
      this.adr3Cas.get().isNormalOperation() &&
        adr3MaxCas.isNormalOperation() &&
        this.adr3Cas.get().value > adr3MaxCas.value + 8,
      this.aircraftOnGround.get() ||
        !(this.adr3Cas.get().isNormalOperation() && adr3MaxCas.isNormalOperation()) ||
        this.adr3Cas.get().value < adr3MaxCas.value + 4,
    );
    if (
      !(adr1Discrete1.isNormalOperation() || adr1Discrete1.isFunctionalTest()) ||
      !(adr2Discrete1.isNormalOperation() || adr2Discrete1.isFunctionalTest())
    ) {
      const adr3Discrete1 = Arinc429Word.fromSimVarValue('L:A32NX_ADIRS_ADR_3_DISCRETE_WORD_1');
      overspeedWarning ||= adr3Discrete1.bitValueOr(9, false);
    }
    overspeedWarning ||= adr1Discrete1.bitValueOr(9, false) || adr2Discrete1.bitValueOr(9, false);
    const isOverspeed = (limit: number) => this.computedAirSpeedToNearest2.get() > limit + 4;
    const isOverMach = (limit: number) => this.machSelectedFromAdr.get() > limit + 0.006;
    this.overspeedVmo.set(
      !this.isAllGearDownlocked && this.flapsIndex.get() === 0 && (isOverspeed(Vmo) || isOverMach(Mmo)),
    );
    this.overspeedVle.set(
      this.isAllGearDownlocked && this.flapsIndex.get() === 0 && (isOverspeed(Vle) || isOverMach(Mle)),
    );
    this.overspeedVfeConf1.set(this.flapsIndex.get() === 1 && isOverspeed(VfeF1));
    this.overspeedVfeConf1F.set(this.flapsIndex.get() === 2 && isOverspeed(VfeF1F));
    this.overspeedVfeConf2.set(this.flapsIndex.get() === 3 && isOverspeed(VfeF2));
    this.overspeedVfeConf3.set((this.flapsIndex.get() === 4 || this.flapsIndex.get() === 5) && isOverspeed(VfeF3));
    this.overspeedVfeConfFull.set(this.flapsIndex.get() === 6 && isOverspeed(VfeFF));

    // TO SPEEDS NOT INSERTED
    const fmToSpeedsNotInserted = fm1DiscreteWord3.bitValueOr(18, false) && fm2DiscreteWord3.bitValueOr(18, false);

    this.toConfigAndNoToSpeedsPulseNode.write(fmToSpeedsNotInserted && this.toConfigTestRaw, deltaTime);

    if (fmToSpeedsNotInserted && (this.toConfigTestRaw || phase3) && !this.toSpeedsNotInserted) {
      this.toSpeedsNotInserted = true;
    }
    if (!(this.flightPhase23.get() && fmToSpeedsNotInserted) && this.toSpeedsNotInserted) {
      this.toSpeedsNotInserted = false;
    }

    this.toSpeedsNotInsertedWarning.set(
      !this.toConfigAndNoToSpeedsPulseNode.read() && this.toSpeedsNotInserted && !this.flightPhase3PulseNode.read(),
    );

    // TO SPEEDS TOO LOW
    const toSpeedsTooLow = fm1DiscreteWord3.bitValueOr(17, false) && fm2DiscreteWord3.bitValueOr(17, false);
    this.toSpeedsTooLowWarning.set(
      (this.toConfigCheckedInPhase2Or3 || phase3) &&
        !this.toConfigPulseNode.read() &&
        !this.flightPhase3PulseNode.read() &&
        toSpeedsTooLow,
    );

    // TO V1/VR/V2 DISAGREE
    const toV2VRV2Disagree = fm1DiscreteWord3.bitValueOr(16, false) && fm2DiscreteWord3.bitValueOr(16, false);
    this.toV2VRV2DisagreeWarning.set(
      (this.toConfigCheckedInPhase2Or3 || phase3) &&
        !this.toConfigPulseNode.read() &&
        !this.flightPhase3PulseNode.read() &&
        toV2VRV2Disagree,
    );

    // FMS takeoff flap settings
    const fm1DiscreteWord2 = Arinc429Word.fromSimVarValue('L:A32NX_FM1_DISCRETE_WORD_2');
    const fm2DiscreteWord2 = Arinc429Word.fromSimVarValue('L:A32NX_FM2_DISCRETE_WORD_2');

    /** MCDU TO CONF 0 selected */
    const mcduToFlapPos0 = fm1DiscreteWord2.bitValueOr(13, false) || fm2DiscreteWord2.bitValueOr(13, false);
    /** MCDU TO CONF 1 selected */
    const mcduToFlapPos1 = fm1DiscreteWord2.bitValueOr(14, false) || fm2DiscreteWord2.bitValueOr(14, false);
    /** MCDU TO CONF 2 selected */
    const mcduToFlapPos2 = fm1DiscreteWord2.bitValueOr(15, false) || fm2DiscreteWord2.bitValueOr(15, false);
    /** MCDU TO CONF 3 selected */
    const mcduToFlapPos3 = fm1DiscreteWord2.bitValueOr(16, false) || fm2DiscreteWord2.bitValueOr(16, false);

    this.fmcAHealthy.set(SimVar.GetSimVarValue('L:A32NX_FMC_A_IS_HEALTHY', 'bool'));
    this.fmcBHealthy.set(SimVar.GetSimVarValue('L:A32NX_FMC_B_IS_HEALTHY', 'bool'));
    this.fmcCHealthy.set(SimVar.GetSimVarValue('L:A32NX_FMC_C_IS_HEALTHY', 'bool'));
    this.fmcAFault.set(!this.fmcAHealthy.get() && this.dcESSBusPowered.get());
    this.fmcBFault.set(!this.fmcBHealthy.get() && this.dc2BusPowered.get());
    this.fmcCFault.set(!this.fmcCHealthy.get() && this.dc1BusPowered.get());

    this.fms1Fault.set(this.fmcAFault.get() && this.fmcCFault.get());
    this.fms2Fault.set(this.fmcBFault.get() && this.fmcCFault.get());

    /* 21 - AIR CONDITIONING AND PRESSURIZATION */

    // TODO split by different FWS routing once multiple FWS are supported
    const cpiomB1NotReachable =
      !SimVar.GetSimVarValue('L:A32NX_AFDX_3_7_REACHABLE', SimVarValueType.Bool) &&
      !SimVar.GetSimVarValue('L:A32NX_AFDX_13_17_REACHABLE', SimVarValueType.Bool) &&
      !SimVar.GetSimVarValue('L:A32NX_AFDX_4_7_REACHABLE', SimVarValueType.Bool) &&
      !SimVar.GetSimVarValue('L:A32NX_AFDX_14_17_REACHABLE', SimVarValueType.Bool);

    const cpiomB2NotReachable =
      !SimVar.GetSimVarValue('L:A32NX_AFDX_3_5_REACHABLE', SimVarValueType.Bool) &&
      !SimVar.GetSimVarValue('L:A32NX_AFDX_13_15_REACHABLE', SimVarValueType.Bool) &&
      !SimVar.GetSimVarValue('L:A32NX_AFDX_4_5_REACHABLE', SimVarValueType.Bool) &&
      !SimVar.GetSimVarValue('L:A32NX_AFDX_14_15_REACHABLE', SimVarValueType.Bool);

    const cpiomB3NotReachable = cpiomB2NotReachable;

    const cpiomB4NotReachable =
      !SimVar.GetSimVarValue('L:A32NX_AFDX_3_6_REACHABLE', SimVarValueType.Bool) &&
      !SimVar.GetSimVarValue('L:A32NX_AFDX_13_16_REACHABLE', SimVarValueType.Bool) &&
      !SimVar.GetSimVarValue('L:A32NX_AFDX_4_6_REACHABLE', SimVarValueType.Bool) &&
      !SimVar.GetSimVarValue('L:A32NX_AFDX_14_16_REACHABLE', SimVarValueType.Bool);

    this.flightLevel.set(Math.round((this.adrPressureAltitude.get() ?? 0) / 100));

    this.phase8ConfirmationNode60.write(this.flightPhase.get() === 8, deltaTime);

    this.phase8ConfirmationNode180.write(this.flightPhase.get() === 8, deltaTime);

    this.fdac1Channel1Failure.set(SimVar.GetSimVarValue('L:A32NX_COND_FDAC_1_CHANNEL_1_FAILURE', 'bool'));

    this.pack1Ctl1Fault.set(this.fdac1Channel1Failure.get() && this.acESSBusPowered.get());

    this.fdac1Channel2Failure.set(SimVar.GetSimVarValue('L:A32NX_COND_FDAC_1_CHANNEL_2_FAILURE', 'bool'));

    this.pack1Ctl2Fault.set(this.ac2BusPowered.get() && this.fdac1Channel2Failure.get());

    this.fdac2Channel1Failure.set(SimVar.GetSimVarValue('L:A32NX_COND_FDAC_2_CHANNEL_1_FAILURE', 'bool'));

    this.pack2Ctl1Fault.set(this.acESSBusPowered.get() && this.fdac2Channel1Failure.get());

    this.fdac2Channel2Failure.set(SimVar.GetSimVarValue('L:A32NX_COND_FDAC_2_CHANNEL_2_FAILURE', 'bool'));

    this.pack2Ctl2Fault.set(this.ac4BusPowered.get() && this.fdac2Channel2Failure.get());

    this.populateCpiomBWords(
      this.cpiomBAgsAppDiscreteWord1,
      this.cpiomBVcsAppDiscreteWord1,
      this.cpiomBTcsAppDiscreteWord1,
      this.cpiomBCpcsAppDiscreteWord1,
      cpiomB1NotReachable,
      1,
    );
    this.populateCpiomBWords(
      this.cpiomBAgsAppDiscreteWord2,
      this.cpiomBVcsAppDiscreteWord2,
      this.cpiomBTcsAppDiscreteWord2,
      this.cpiomBCpcsAppDiscreteWord2,
      cpiomB2NotReachable,
      2,
    );
    this.populateCpiomBWords(
      this.cpiomBAgsAppDiscreteWord3,
      this.cpiomBVcsAppDiscreteWord3,
      this.cpiomBTcsAppDiscreteWord3,
      this.cpiomBCpcsAppDiscreteWord3,
      cpiomB3NotReachable,
      3,
    );
    this.populateCpiomBWords(
      this.cpiomBAgsAppDiscreteWord4,
      this.cpiomBVcsAppDiscreteWord4,
      this.cpiomBTcsAppDiscreteWord4,
      this.cpiomBCpcsAppDiscreteWord4,
      cpiomB4NotReachable,
      4,
    );

    let vcsDiscreteWordToUse: Arinc429Register;

    if (this.cpiomBVcsAppDiscreteWord1.isNormalOperation() || this.cpiomBVcsAppDiscreteWord1.isFunctionalTest()) {
      vcsDiscreteWordToUse = this.cpiomBVcsAppDiscreteWord1;
    } else if (
      this.cpiomBVcsAppDiscreteWord2.isNormalOperation() ||
      this.cpiomBVcsAppDiscreteWord2.isFunctionalTest()
    ) {
      vcsDiscreteWordToUse = this.cpiomBVcsAppDiscreteWord2;
    } else if (
      this.cpiomBVcsAppDiscreteWord3.isNormalOperation() ||
      this.cpiomBVcsAppDiscreteWord3.isFunctionalTest()
    ) {
      vcsDiscreteWordToUse = this.cpiomBVcsAppDiscreteWord3;
    } else {
      vcsDiscreteWordToUse = this.cpiomBVcsAppDiscreteWord4;
    }

    let tcsDiscreteWordToUse: Arinc429Register;

    if (this.cpiomBTcsAppDiscreteWord1.isNormalOperation() || this.cpiomBTcsAppDiscreteWord1.isFunctionalTest()) {
      tcsDiscreteWordToUse = this.cpiomBTcsAppDiscreteWord1;
    } else if (
      this.cpiomBTcsAppDiscreteWord2.isNormalOperation() ||
      this.cpiomBTcsAppDiscreteWord2.isFunctionalTest()
    ) {
      tcsDiscreteWordToUse = this.cpiomBTcsAppDiscreteWord2;
    } else if (
      this.cpiomBTcsAppDiscreteWord3.isNormalOperation() ||
      this.cpiomBTcsAppDiscreteWord3.isFunctionalTest()
    ) {
      tcsDiscreteWordToUse = this.cpiomBTcsAppDiscreteWord3;
    } else {
      tcsDiscreteWordToUse = this.cpiomBTcsAppDiscreteWord4;
    }

    let cpcsDiscreteWordToUse: Arinc429Register;
    let cpcsToUseId: number | null = null;

    if (this.cpiomBCpcsAppDiscreteWord1.isNormalOperation() || this.cpiomBCpcsAppDiscreteWord1.isFunctionalTest()) {
      cpcsDiscreteWordToUse = this.cpiomBCpcsAppDiscreteWord1;
      cpcsToUseId = 1;
    } else if (
      this.cpiomBCpcsAppDiscreteWord2.isNormalOperation() ||
      this.cpiomBCpcsAppDiscreteWord2.isFunctionalTest()
    ) {
      cpcsDiscreteWordToUse = this.cpiomBCpcsAppDiscreteWord2;
      cpcsToUseId = 2;
    } else if (
      this.cpiomBCpcsAppDiscreteWord3.isNormalOperation() ||
      this.cpiomBCpcsAppDiscreteWord3.isFunctionalTest()
    ) {
      cpcsDiscreteWordToUse = this.cpiomBCpcsAppDiscreteWord3;
      cpcsToUseId = 3;
    } else {
      cpcsDiscreteWordToUse = this.cpiomBCpcsAppDiscreteWord4;
      if (this.cpiomBCpcsAppDiscreteWord4.isNormalOperation() || this.cpiomBCpcsAppDiscreteWord4.isFunctionalTest()) {
        cpcsToUseId = 4;
      }
    }

    const cpiomB1TcsFailedAndPowered = this.cpiomBTcsAppDiscreteWord1.isFailureWarning() && this.dc1BusPowered.get();
    const cpiomB2TcsFailedAndPowered =
      this.cpiomBTcsAppDiscreteWord2.isFailureWarning() && this.dc108PhBusPowered.get();
    const cpiomB3TcsFailedAndPowered =
      this.cpiomBTcsAppDiscreteWord3.isFailureWarning() && this.dc108PhBusPowered.get();
    const cpiomB4TcsFailedAndPowered = this.cpiomBTcsAppDiscreteWord4.isFailureWarning() && this.dc2BusPowered.get();

    this.oneTcsAppFailed.set(
      !this.tempCtlFault.get() &&
        (cpiomB1TcsFailedAndPowered ||
          cpiomB2TcsFailedAndPowered ||
          cpiomB3TcsFailedAndPowered ||
          cpiomB4TcsFailedAndPowered),
    );

    this.tempCtrDegraded.set(
      !this.tempCtlFault.get() &&
        cpiomB1TcsFailedAndPowered &&
        cpiomB2TcsFailedAndPowered &&
        cpiomB3TcsFailedAndPowered &&
        cpiomB4TcsFailedAndPowered,
    );

    const cpiomB1AgsFailedAndPowered = this.cpiomBAgsAppDiscreteWord1.isFailureWarning() && this.dc1BusPowered.get();
    const cpiomB3AgsFailedAndPowered =
      this.cpiomBAgsAppDiscreteWord3.isFailureWarning() && this.dc108PhBusPowered.get();

    this.pack1Degraded.set(cpiomB1AgsFailedAndPowered && cpiomB3AgsFailedAndPowered);

    this.pack1RedundLost.set(cpiomB1AgsFailedAndPowered || cpiomB3AgsFailedAndPowered);

    const cpiomB2AgsFailedAndPowered =
      this.cpiomBAgsAppDiscreteWord2.isFailureWarning() && this.dc108PhBusPowered.get();
    const cpiomB4AgsFailedAndPowered = this.cpiomBAgsAppDiscreteWord4.isFailureWarning() && this.dc2BusPowered.get();

    this.pack2RedundLost.set(cpiomB2AgsFailedAndPowered || cpiomB4AgsFailedAndPowered);

    this.pack2Degraded.set(cpiomB2AgsFailedAndPowered && cpiomB4AgsFailedAndPowered);

    this.pack1On.set(SimVar.GetSimVarValue('L:A32NX_OVHD_COND_PACK_1_PB_IS_ON', 'bool'));
    this.pack2On.set(SimVar.GetSimVarValue('L:A32NX_OVHD_COND_PACK_2_PB_IS_ON', 'bool'));

    this.pack1OffConfirmTime.set(!this.pack1On.get() && this.phase8ConfirmationNode60.read());
    this.pack2OffConfirmTime.set(!this.pack2On.get() && this.phase8ConfirmationNode60.read());

    // TODO: Add fault when on ground, with one engine running and one door open
    // TODO: Add pack overheat
    this.pack1And2Fault.set(
      ((this.fdac1Channel1Failure.get() &&
        this.fdac1Channel2Failure.get() &&
        this.fdac2Channel1Failure.get() &&
        this.fdac2Channel2Failure.get()) ||
        (!this.pack1On.get() && !this.pack2On.get())) &&
        this.phase8ConfirmationNode180.read(),
    );

    this.ramAirOn.set(SimVar.GetSimVarValue('L:A32NX_OVHD_COND_RAM_AIR_PB_IS_ON', 'bool'));

    this.cabinAirExtractOn.set(SimVar.GetSimVarValue('L:A32NX_VENT_OVERPRESSURE_RELIEF_VALVE_IS_OPEN', 'bool'));

    const fan1Fault = vcsDiscreteWordToUse.bitValueOr(18, false);
    const fan2Fault = vcsDiscreteWordToUse.bitValueOr(19, false);
    const fan3Fault = vcsDiscreteWordToUse.bitValueOr(20, false);
    const fan4Fault = vcsDiscreteWordToUse.bitValueOr(21, false);

    // In case of individual cabin fan fault, the ecam is not trigerred if fan not powered as it is handled by the associated AC power loss ecam warning.
    const fan1FaultyAndpowered = fan1Fault && this.ac1BusPowered.get();
    const fan2FaultyAndPowered = fan2Fault && this.ac2BusPowered.get();
    const fan3FaultyAndPowered = fan3Fault && this.ac3BusPowered.get();
    const fan4FaultyAndPowered = fan4Fault && this.ac4BusPowered.get();

    this.onePrimaryCabinFanFault.set(
      fan1FaultyAndpowered || fan2FaultyAndPowered || fan3FaultyAndPowered || fan4FaultyAndPowered,
    );

    let numberOfFaultyFans = 0;
    if (fan1Fault) {
      numberOfFaultyFans++;
    }
    if (fan2Fault) {
      numberOfFaultyFans++;
    }
    if (fan3Fault) {
      numberOfFaultyFans++;
    }
    if (fan4Fault) {
      numberOfFaultyFans++;
    }

    this.twoPrimaryCabinFanFault.set(numberOfFaultyFans === 2);
    this.threePrimaryCabinFanFault.set(numberOfFaultyFans === 3);

    // Inhibited in total AC power loss (handled by ELEC EMER CONFIG)
    this.allCabinFansFault.set(
      fan1FaultyAndpowered && fan2FaultyAndPowered && fan3FaultyAndPowered && fan4FaultyAndPowered,
    );

    this.bulkCargoHeaterFault.set(this.ac4BusPowered.get() && vcsDiscreteWordToUse.bitValueOr(22, false));
    this.fwdIsolValveOpen.set(vcsDiscreteWordToUse.bitValueOr(14, false));
    this.fwdIsolValveFault.set(vcsDiscreteWordToUse.bitValueOr(23, false));
    this.bulkIsolValveOpen.set(vcsDiscreteWordToUse.bitValueOr(16, false));
    this.bulkIsolValveFault.set(vcsDiscreteWordToUse.bitValueOr(24, false));

    this.fwdIsolValvePbOn.set(SimVar.GetSimVarValue('L:A32NX_OVHD_CARGO_AIR_ISOL_VALVES_FWD_PB_IS_ON', 'bool'));
    this.bulkIsolValvePbOn.set(SimVar.GetSimVarValue('L:A32NX_OVHD_CARGO_AIR_ISOL_VALVES_BULK_PB_IS_ON', 'bool'));

    this.hotAir1Disagrees.set(tcsDiscreteWordToUse.bitValueOr(13, false));
    this.hotAir2Disagrees.set(tcsDiscreteWordToUse.bitValueOr(14, false));

    this.hotAir1Open.set(tcsDiscreteWordToUse.bitValueOr(15, false));
    this.hotAir2Open.set(tcsDiscreteWordToUse.bitValueOr(16, false));

    this.hotAir1PbOn.set(SimVar.GetSimVarValue('L:A32NX_OVHD_COND_HOT_AIR_1_PB_IS_ON', 'bool'));
    this.hotAir2PbOn.set(SimVar.GetSimVarValue('L:A32NX_OVHD_COND_HOT_AIR_2_PB_IS_ON', 'bool'));

    const taddChannel1Failure: boolean = SimVar.GetSimVarValue('L:A32NX_COND_TADD_CHANNEL_1_FAILURE', 'bool');
    const taddChannel2Failure: boolean = SimVar.GetSimVarValue('L:A32NX_COND_TADD_CHANNEL_2_FAILURE', 'bool');

    this.tempCtl1Fault.set(this.ac2BusPowered.get() && taddChannel1Failure);
    this.tempCtl2Fault.set(this.ac4BusPowered.get() && taddChannel2Failure);

    this.tempCtlFault.set(
      (taddChannel1Failure && taddChannel2Failure) ||
        (this.fdac1Channel1Failure.get() &&
          this.fdac1Channel2Failure.get() &&
          this.fdac2Channel1Failure.get() &&
          this.fdac2Channel2Failure.get()),
    );

    this.vcmFwdChannel1Failure.set(SimVar.GetSimVarValue('L:A32NX_VENT_FWD_VCM_CHANNEL_1_FAILURE', 'bool'));
    this.vcmFwdChannel2Failure.set(SimVar.GetSimVarValue('L:A32NX_VENT_FWD_VCM_CHANNEL_2_FAILURE', 'bool'));

    this.fwdVentCtl1Fault.set(this.vcmFwdChannel1Failure.get() && this.dc1BusPowered.get());
    this.fwdVentCtl2Fault.set(this.vcmFwdChannel2Failure.get() && this.dcESSBusPowered.get());

    this.vcmAftChannel1Failure.set(SimVar.GetSimVarValue('L:A32NX_VENT_AFT_VCM_CHANNEL_1_FAILURE', 'bool'));
    this.vcmAftChannel2Failure.set(SimVar.GetSimVarValue('L:A32NX_VENT_AFT_VCM_CHANNEL_2_FAILURE', 'bool'));

    this.aftVentCtl1Fault.set(this.vcmAftChannel1Failure.get() && this.dc2BusPowered.get());
    this.aftVentCtl2Fault.set(this.vcmAftChannel2Failure.get() && this.dcESSBusPowered.get());

    const cpiomB1VcsFailedAndPowered = this.cpiomBVcsAppDiscreteWord1.isFailureWarning() && this.dc1BusPowered.get();
    const cpiomB3VcsFailedAndPowered =
      this.cpiomBVcsAppDiscreteWord3.isFailureWarning() && this.dc108PhBusPowered.get();

    this.fwdVentCtrDegraded.set(cpiomB1VcsFailedAndPowered && cpiomB3VcsFailedAndPowered);

    this.fwdVentRedundLost.set(cpiomB1VcsFailedAndPowered || cpiomB3VcsFailedAndPowered);

    const cpiomB2VcsFailedAndPowered =
      this.cpiomBVcsAppDiscreteWord2.isFailureWarning() && this.dc108PhBusPowered.get();
    const cpiomB4VcsFailedAndPowered = this.cpiomBVcsAppDiscreteWord4.isFailureWarning() && this.dc2BusPowered.get();

    this.aftVentCtrDegraded.set(cpiomB2VcsFailedAndPowered && cpiomB4VcsFailedAndPowered);
    this.aftVentRedundLost.set(cpiomB2VcsFailedAndPowered || cpiomB4VcsFailedAndPowered);

    const engNotRunning =
      !this.engine1Running.get() &&
      !this.engine2Running.get() &&
      !this.engine3Running.get() &&
      !this.engine4Running.get();
    this.enginesOffAndOnGroundSignal.write(this.aircraftOnGround.get() && engNotRunning, deltaTime); // FIXME eng running should use core speed at above min idle

    const manExcessAltitude = SimVar.GetSimVarValue('L:A32NX_PRESS_MAN_EXCESSIVE_CABIN_ALTITUDE', 'bool');
    this.excessCabinAltitude.set(cpcsDiscreteWordToUse.bitValueOr(13, false) || manExcessAltitude);

    this.excessDiffPressure.set(cpcsDiscreteWordToUse.bitValueOr(14, false));

    if (cpcsToUseId !== null) {
      this.diffPressure.setFromSimVar(`L:A32NX_PRESS_CABIN_DELTA_PRESSURE_B${cpcsToUseId}`);
      this.outflowValve1OpenAmount.setFromSimVar(`L:A32NX_PRESS_OUTFLOW_VALVE_1_OPEN_PERCENTAGE_B${cpcsToUseId}`);
      this.outflowValve2OpenAmount.setFromSimVar(`L:A32NX_PRESS_OUTFLOW_VALVE_2_OPEN_PERCENTAGE_B${cpcsToUseId}`);
      this.outflowValve3OpenAmount.setFromSimVar(`L:A32NX_PRESS_OUTFLOW_VALVE_3_OPEN_PERCENTAGE_B${cpcsToUseId}`);
      this.outflowValve4OpenAmount.setFromSimVar(`L:A32NX_PRESS_OUTFLOW_VALVE_4_OPEN_PERCENTAGE_B${cpcsToUseId}`);
      if (this.flightPhase12Or1112.get()) {
        this.cabinAltitude.setFromSimVar(`L:A32NX_PRESS_CABIN_ALTITUDE_B${cpcsToUseId}`);
      }
      if (flightPhase8) {
        this.cabinAltitudeTarget.setFromSimVar(`L:A32NX_PRESS_CABIN_ALTITUDE_TARGET_B${cpcsToUseId}`);
      }
    } else {
      this.diffPressure.setSsm(Arinc429SignStatusMatrix.FailureWarning);
      this.outflowValve1OpenAmount.setSsm(Arinc429SignStatusMatrix.FailureWarning);
      this.outflowValve2OpenAmount.setSsm(Arinc429SignStatusMatrix.FailureWarning);
      this.outflowValve3OpenAmount.setSsm(Arinc429SignStatusMatrix.FailureWarning);
      this.outflowValve4OpenAmount.setSsm(Arinc429SignStatusMatrix.FailureWarning);
      this.cabinAltitude.setSsm(Arinc429SignStatusMatrix.FailureWarning);
      this.cabinAltitudeTarget.setSsm(Arinc429SignStatusMatrix.FailureWarning);
    }
    this.allOutflowValvesOpen.set(
      this.outflowValve1OpenAmount.valueOr(0) > 99 &&
        this.outflowValve2OpenAmount.valueOr(0) > 99 &&
        this.outflowValve3OpenAmount.valueOr(0) > 99 &&
        this.outflowValve4OpenAmount.valueOr(0) > 99,
    );

    this.ocsm1AutoFailure.set(
      SimVar.GetSimVarValue('L:A32NX_PRESS_OCSM_1_AUTO_PARTITION_FAILURE', SimVarValueType.Bool) > 0,
    );
    this.ocsm2AutoFailure.set(
      SimVar.GetSimVarValue('L:A32NX_PRESS_OCSM_2_AUTO_PARTITION_FAILURE', SimVarValueType.Bool) > 0,
    );
    this.ocsm3AutoFailure.set(
      SimVar.GetSimVarValue('L:A32NX_PRESS_OCSM_3_AUTO_PARTITION_FAILURE', SimVarValueType.Bool) > 0,
    );
    this.ocsm4AutoFailure.set(
      SimVar.GetSimVarValue('L:A32NX_PRESS_OCSM_4_AUTO_PARTITION_FAILURE', SimVarValueType.Bool) > 0,
    );

    // FIX ME Faults should be inhibited in case of all CPC words FW to handle unpowered states.
    // Currently these are set as FW if cpiom/cpc is unpowered or normally failed so it's not possible to distinugish between the two cases.
    this.ocsmAutoCtlFault.set(
      (this.cpiomBCpcsAppDiscreteWord1.isFailureWarning() &&
        this.cpiomBCpcsAppDiscreteWord2.isFailureWarning() &&
        this.cpiomBCpcsAppDiscreteWord3.isFailureWarning() &&
        this.cpiomBCpcsAppDiscreteWord4.isFailureWarning()) ||
        (this.ocsm1AutoFailure.get() &&
          this.ocsm2AutoFailure.get() &&
          this.ocsm3AutoFailure.get() &&
          this.ocsm4AutoFailure.get()),
    );

    const ocsm1Channel1Failure =
      SimVar.GetSimVarValue('L:A32NX_PRESS_OCSM_1_CHANNEL_1_FAILURE', SimVarValueType.Bool) > 0;
    const ocsm1Channel2Failure =
      SimVar.GetSimVarValue('L:A32NX_PRESS_OCSM_1_CHANNEL_2_FAILURE', SimVarValueType.Bool) > 0;
    const ocsm2Channel1Failure =
      SimVar.GetSimVarValue('L:A32NX_PRESS_OCSM_2_CHANNEL_1_FAILURE', SimVarValueType.Bool) > 0;
    const ocsm2Channel2Failure =
      SimVar.GetSimVarValue('L:A32NX_PRESS_OCSM_2_CHANNEL_2_FAILURE', SimVarValueType.Bool) > 0;
    const ocsm3Channel1Failure =
      SimVar.GetSimVarValue('L:A32NX_PRESS_OCSM_3_CHANNEL_1_FAILURE', SimVarValueType.Bool) > 0;
    const ocsm3Channel2Failure =
      SimVar.GetSimVarValue('L:A32NX_PRESS_OCSM_3_CHANNEL_2_FAILURE', SimVarValueType.Bool) > 0;
    const ocsm4Channel1Failure =
      SimVar.GetSimVarValue('L:A32NX_PRESS_OCSM_4_CHANNEL_1_FAILURE', SimVarValueType.Bool) > 0;
    const ocsm4Channel2Failure =
      SimVar.GetSimVarValue('L:A32NX_PRESS_OCSM_4_CHANNEL_2_FAILURE', SimVarValueType.Bool) > 0;

    this.ocsm1Failure.set(ocsm1Channel1Failure && ocsm1Channel2Failure);
    this.ocsm2Failure.set(ocsm2Channel1Failure && ocsm2Channel2Failure);
    this.ocsm3Failure.set(ocsm3Channel1Failure && ocsm3Channel2Failure);
    this.ocsm4Failure.set(ocsm4Channel1Failure && ocsm4Channel2Failure);

    let numberOfCpcsFaults = 0;
    if (this.cpiomBCpcsAppDiscreteWord1.isFailureWarning()) {
      numberOfCpcsFaults++;
    }

    if (this.cpiomBCpcsAppDiscreteWord2.isFailureWarning()) {
      numberOfCpcsFaults++;
    }

    if (this.cpiomBCpcsAppDiscreteWord3.isFailureWarning()) {
      numberOfCpcsFaults++;
    }

    if (this.cpiomBCpcsAppDiscreteWord4.isFailureWarning()) {
      numberOfCpcsFaults++;
    }

    this.pressRedundLost.set(numberOfCpcsFaults > 1);

    this.pressSysFault.set(
      this.ocsm1Failure.get() && this.ocsm2Failure.get() && this.ocsm3Failure.get() && this.ocsm4Failure.get(),
    );

    this.manCabinAltMode.set(!SimVar.GetSimVarValue('L:A32NX_OVHD_PRESS_MAN_ALTITUDE_PB_IS_AUTO', 'bool'));

    if (flightPhase8) {
      this.landingElevation.setFromSimVar('L:A32NX_FM1_LANDING_ELEVATION');
    }

    // Cabin altitude in phase 1,2 11 or 12
    this.highLandingFieldElevation.set(
      (this.flightPhase.get() === 8
        ? this.manCabinAltMode.get()
          ? this.cabinAltitudeTarget.valueOr(0)
          : this.landingElevation.valueOr(0)
        : this.cabinAltitude.valueOr(0)) >= 8550,
    );

    // 0: Man, 1: Low, 2: Norm, 3: High
    this.flowSelectorKnob.set(SimVar.GetSimVarValue('L:A32NX_KNOB_OVHD_AIRCOND_PACKFLOW_Position', 'number'));

    // 0: Shut, 1: Auto, 2: Open
    this.xBleedSelectorKnob.set(SimVar.GetSimVarValue('L:A32NX_KNOB_OVHD_AIRCOND_XBLEED_Position', 'number'));

    this.xBleedSelectorShut.set(this.xBleedSelectorKnob.get() === 0);
    this.xBleedSelectorAuto.set(this.xBleedSelectorKnob.get() === 1);
    this.xBleedSelectorOpen.set(this.xBleedSelectorKnob.get() === 2);

    /* 23 - COMMUNICATION */
    const rmp1State = SimVar.GetSimVarValue('L:A380X_RMP_1_STATE', 'number');
    this.rmp1Fault.set(rmp1State === RmpState.OffFailed || rmp1State === RmpState.OnFailed);
    this.rmp1Off.set(rmp1State === RmpState.OffStandby || rmp1State === RmpState.OffFailed);

    const rmp2State = SimVar.GetSimVarValue('L:A380X_RMP_2_STATE', 'number');
    this.rmp2Fault.set(rmp2State === RmpState.OffFailed || rmp2State === RmpState.OnFailed);
    this.rmp2Off.set(rmp2State === RmpState.OffStandby || rmp2State === RmpState.OffFailed);

    const rmp3State = SimVar.GetSimVarValue('L:A380X_RMP_3_STATE', 'number');
    this.rmp3Fault.set(rmp3State === RmpState.OffFailed || rmp3State === RmpState.OnFailed);
    this.rmp3Off.set(rmp3State === RmpState.OffStandby || rmp3State === RmpState.OffFailed);

    /* 24 - Electrical */
    this.extPwrConnected.set(
      SimVar.GetSimVarValue('L:A32NX_ELEC_CONTACTOR_990XG1_IS_CLOSED', 'bool') ||
        SimVar.GetSimVarValue('L:A32NX_ELEC_CONTACTOR_990XG2_IS_CLOSED', 'bool') ||
        SimVar.GetSimVarValue('L:A32NX_ELEC_CONTACTOR_990XG3_IS_CLOSED', 'bool') ||
        SimVar.GetSimVarValue('L:A32NX_ELEC_CONTACTOR_990XG4_IS_CLOSED', 'bool'),
    );

    this.allBatteriesOff.set(
      !(
        SimVar.GetSimVarValue('L:A32NX_OVHD_ELEC_BAT_1_PB_IS_AUTO', 'bool') ||
        SimVar.GetSimVarValue('L:A32NX_OVHD_ELEC_BAT_2_PB_IS_AUTO', 'bool') ||
        SimVar.GetSimVarValue('L:A32NX_OVHD_ELEC_BAT_ESS_PB_IS_AUTO', 'bool') ||
        SimVar.GetSimVarValue('L:A32NX_OVHD_ELEC_BAT_APU_PB_IS_AUTO', 'bool')
      ),
    );

    /* OTHER STUFF */

    const adrKnob = SimVar.GetSimVarValue('L:A32NX_AIR_DATA_SWITCHING_KNOB', 'enum');
    this.airKnob.set(adrKnob);
    this.adr3UsedLeft.set(adrKnob === 0);
    this.adr3UsedRight.set(adrKnob === 2);
    const attKnob = SimVar.GetSimVarValue('L:A32NX_ATT_HDG_SWITCHING_KNOB', 'enum');
    this.attKnob.set(attKnob);
    this.ir3UsedLeft.set(attKnob === 0);
    this.ir3UsedRight.set(attKnob === 2);
    this.compMesgCount.set(SimVar.GetSimVarValue('L:A32NX_COMPANY_MSG_COUNT', 'number'));
    this.fmsSwitchingKnob.set(SimVar.GetSimVarValue('L:A32NX_FMS_SWITCHING_KNOB', 'enum'));
    this.seatBelt.set(SimVar.GetSimVarValue('A:CABIN SEATBELTS ALERT SWITCH', 'bool'));
    this.ndXfrKnob.set(SimVar.GetSimVarValue('L:A32NX_ECAM_ND_XFR_SWITCHING_KNOB', 'enum'));
    this.noMobileSwitchPosition.set(SimVar.GetSimVarValue('L:XMLVAR_SWITCH_OVHD_INTLT_NOSMOKING_Position', 'number'));
    this.strobeLightsOn.set(SimVar.GetSimVarValue('L:LIGHTING_STROBE_0', 'Bool'));

    this.voiceVhf3.set(this.rmp3ActiveMode.get() !== FrequencyMode.Data);

    /* FUEL */
    const feedTank1Low = SimVar.GetSimVarValue('FUELSYSTEM TANK WEIGHT:2', 'kilogram') < 1375;
    this.feedTank1Low.set(this.feedTank1LowConfirm.write(feedTank1Low, deltaTime));

    const feedTank2Low = SimVar.GetSimVarValue('FUELSYSTEM TANK WEIGHT:5', 'kilogram') < 1375;
    this.feedTank2Low.set(this.feedTank1LowConfirm.write(feedTank2Low, deltaTime));

    const feedTank3Low = SimVar.GetSimVarValue('FUELSYSTEM TANK WEIGHT:6', 'kilogram') < 1375;
    this.feedTank3Low.set(this.feedTank1LowConfirm.write(feedTank3Low, deltaTime));

    const feedTank4Low = SimVar.GetSimVarValue('FUELSYSTEM TANK WEIGHT:9', 'kilogram') < 1375;
    this.feedTank4Low.set(this.feedTank1LowConfirm.write(feedTank4Low, deltaTime));

    this.crossFeed1ValveOpen.set(SimVar.GetSimVarValue('FUELSYSTEM VALVE OPEN:46', 'kilogram') > 0.1);
    this.crossFeed2ValveOpen.set(SimVar.GetSimVarValue('FUELSYSTEM VALVE OPEN:47', 'kilogram') > 0.1);
    this.crossFeed3ValveOpen.set(SimVar.GetSimVarValue('FUELSYSTEM VALVE OPEN:48', 'kilogram') > 0.1);
    this.crossFeed4ValveOpen.set(SimVar.GetSimVarValue('FUELSYSTEM VALVE OPEN:49', 'kilogram') > 0.1);

    this.fmsZeroFuelWeight.setFromSimVar(`L:A32NX_FM${this.fwsNumber}_ZERO_FUEL_WEIGHT`);
    this.fmsZeroFuelWeightCg.setFromSimVar(`L:A32NX_FM${this.fwsNumber}_ZERO_FUEL_WEIGHT_CG`);

    this.fmsZfwOrZfwCgNotSet.set(
      this.fmsZeroFuelWeight.isNoComputedData() || this.fmsZeroFuelWeightCg.isNoComputedData(),
    );

    this.allEngineSwitchOff.set(
      !this.engine1ValueSwitch.get() &&
        !this.engine2ValueSwitch.get() &&
        !this.engine3ValueSwitch.get() &&
        !this.engine4ValueSwitch.get(),
    );
    this.allFuelPumpsOff.set(this.allFeedTankPumpsOff.get() && this.allEngineSwitchOff.get());

    /* F/CTL */
    const fcdc1DiscreteWord1 = Arinc429Word.fromSimVarValue('L:A32NX_FCDC_1_DISCRETE_WORD_1');
    const fcdc2DiscreteWord1 = Arinc429Word.fromSimVarValue('L:A32NX_FCDC_2_DISCRETE_WORD_1');
    const fcdc1DiscreteWord2 = Arinc429Word.fromSimVarValue('L:A32NX_FCDC_1_DISCRETE_WORD_2');
    const fcdc2DiscreteWord2 = Arinc429Word.fromSimVarValue('L:A32NX_FCDC_2_DISCRETE_WORD_2');
    const fcdc1DiscreteWord3 = Arinc429Word.fromSimVarValue('L:A32NX_FCDC_1_DISCRETE_WORD_3');
    const fcdc2DiscreteWord3 = Arinc429Word.fromSimVarValue('L:A32NX_FCDC_2_DISCRETE_WORD_3');
    const fcdc1DiscreteWord4 = Arinc429Word.fromSimVarValue('L:A32NX_FCDC_1_DISCRETE_WORD_4');
    const fcdc2DiscreteWord4 = Arinc429Word.fromSimVarValue('L:A32NX_FCDC_2_DISCRETE_WORD_4');
    const fcdc1DiscreteWord5 = Arinc429Word.fromSimVarValue('L:A32NX_FCDC_1_DISCRETE_WORD_5');
    const fcdc2DiscreteWord5 = Arinc429Word.fromSimVarValue('L:A32NX_FCDC_2_DISCRETE_WORD_5');

    this.prim1Healthy.set(SimVar.GetSimVarValue('L:A32NX_PRIM_1_HEALTHY', 'bool'));
    this.prim2Healthy.set(SimVar.GetSimVarValue('L:A32NX_PRIM_2_HEALTHY', 'bool'));
    this.prim3Healthy.set(SimVar.GetSimVarValue('L:A32NX_PRIM_3_HEALTHY', 'bool'));
    this.sec1Healthy.set(SimVar.GetSimVarValue('L:A32NX_SEC_1_HEALTHY', 'bool'));
    this.sec2Healthy.set(SimVar.GetSimVarValue('L:A32NX_SEC_2_HEALTHY', 'bool'));
    this.sec3Healthy.set(SimVar.GetSimVarValue('L:A32NX_SEC_3_HEALTHY', 'bool'));
    this.allPrimAndSecFailed.set(
      this.allPrimFailed.get() && !this.sec1Healthy.get() && !this.sec2Healthy.get() && !this.sec3Healthy.get(),
    );

    this.sec1PbOff.set(!SimVar.GetSimVarValue('L:A32NX_SEC_1_PUSHBUTTON_PRESSED', SimVarValueType.Bool));

    this.sec1FaultCondition.set(
      !(flightPhase112 && this.sec1PbOff.get()) && !this.sec1Healthy.get() && this.dc108PhBusPowered.get(),
    );
    this.sec1OffThenOnPulseNode.write(!this.sec1PbOff.get(), deltaTime);
    this.sec1OffThenOnMemoryNode.write(this.sec1OffThenOnPulseNode.read(), !this.sec1FaultCondition.get());

    this.sec2PbOff.set(!SimVar.GetSimVarValue('L:A32NX_SEC_2_PUSHBUTTON_PRESSED', SimVarValueType.Bool));
    this.sec2FaultCondition.set(
      !(flightPhase112 && this.sec2PbOff.get()) && !this.sec2Healthy.get() && this.dc2BusPowered.get(),
    );
    this.sec2OffThenOnPulseNode.write(!this.sec2PbOff.get(), deltaTime);
    this.sec2OffThenOnMemoryNode.write(this.sec2OffThenOnPulseNode.read(), !this.sec2FaultCondition.get());

    this.sec3PbOff.set(!SimVar.GetSimVarValue('L:A32NX_SEC_3_PUSHBUTTON_PRESSED', SimVarValueType.Bool));
    this.sec3FaultCondition.set(
      !(flightPhase112 && this.sec3PbOff.get()) && !this.sec3Healthy.get() && this.dc1BusPowered.get(),
    );
    this.sec3OffThenOnPulseNode.write(!this.sec3PbOff.get(), deltaTime);
    this.sec3OffThenOnMemoryNode.write(this.sec3OffThenOnPulseNode.read(), !this.sec3FaultCondition.get());

    this.prim1PbOff.set(!SimVar.GetSimVarValue('L:A32NX_PRIM_1_PUSHBUTTON_PRESSED', SimVarValueType.Bool));

    this.prim1FaultCondition.set(
      !(flightPhase112 && this.prim1PbOff.get()) && !this.prim1Healthy.get() && this.dc108PhBusPowered.get(),
    );
    this.prim1OffThenOnPulseNode.write(!this.prim1PbOff.get(), deltaTime);
    this.prim1OffThenOnMemoryNode.write(this.prim1OffThenOnPulseNode.read(), !this.prim1FaultCondition.get());

    this.prim2PbOff.set(!SimVar.GetSimVarValue('L:A32NX_PRIM_2_PUSHBUTTON_PRESSED', SimVarValueType.Bool));
    this.prim2FaultCondition.set(
      !(flightPhase112 && this.prim2PbOff.get()) && !this.prim2Healthy.get() && this.dc2BusPowered.get(),
    );
    this.prim2OffThenOnPulseNode.write(!this.prim2PbOff.get(), deltaTime);
    this.prim2OffThenOnMemoryNode.write(this.prim2OffThenOnPulseNode.read(), !this.prim2FaultCondition.get());

    this.prim3PbOff.set(!SimVar.GetSimVarValue('L:A32NX_PRIM_3_PUSHBUTTON_PRESSED', SimVarValueType.Bool));
    this.prim3FaultCondition.set(
      !(flightPhase112 && this.prim3PbOff.get()) && !this.prim3Healthy.get() && this.dc1BusPowered.get(),
    );
    this.prim3OffThenOnPulseNode.write(!this.prim3PbOff.get(), deltaTime);
    this.prim3OffThenOnMemoryNode.write(this.prim3OffThenOnPulseNode.read(), !this.prim3FaultCondition.get());

    this.prim2FailedBeforeTakeoff.write(
      !this.prim2Healthy.get() && this.flightPhase.get() <= 5,
      this.prim2Healthy.get() || this.flightPhase.get() === 12,
    );

    this.twoPrimsFailed.set(
      (!this.prim1Healthy.get() && !this.prim2Healthy.get()) ||
        (!this.prim1Healthy.get() && !this.prim3Healthy.get()) ||
        (!this.prim2Healthy.get() && !this.prim3Healthy.get()),
    );

    // FCDC 1+2 FAULT computation
    const SFCDC1FT =
      fcdc1DiscreteWord1.isFailureWarning() &&
      fcdc1DiscreteWord2.isFailureWarning() &&
      fcdc1DiscreteWord3.isFailureWarning();
    const SFCDC2FT =
      fcdc2DiscreteWord1.isFailureWarning() &&
      fcdc2DiscreteWord2.isFailureWarning() &&
      fcdc2DiscreteWord3.isFailureWarning();
    const SFCDC12FT = SFCDC1FT && SFCDC2FT;
    this.fcdc12FaultCondition.set(SFCDC12FT && this.dc2BusPowered.get());
    this.fcdc1FaultCondition.set(SFCDC1FT && !SFCDC12FT);
    this.fcdc2FaultCondition.set(SFCDC2FT && !(SFCDC12FT || !this.dc2BusPowered.get()));

    // ALTN LAW 2 computation
    const SPA2 = fcdc1DiscreteWord1.bitValueOr(13, false) || fcdc2DiscreteWord1.bitValueOr(13, false);
    this.altn2LawConfirmNodeOutput.set(this.altn2LawConfirmNode.write(SPA2 && !flightPhase112, deltaTime));

    // ALTN LAW 1 computation
    const SPA1 = fcdc1DiscreteWord1.bitValueOr(12, false) || fcdc2DiscreteWord1.bitValueOr(12, false);
    this.altn1LawConfirmNodeOutput.set(this.altn1LawConfirmNode.write(SPA1 && !flightPhase112, deltaTime));

    this.altnLawCondition.set((this.altn1LawConfirmNode.read() || this.altn2LawConfirmNode.read()) && !flightPhase112);
    this.altn1ALawCondition.set(
      (fcdc1DiscreteWord1.bitValueOr(14, false) || fcdc2DiscreteWord1.bitValueOr(14, false)) && !flightPhase112,
    );

    // DIRECT LAW computation
    const SPBUL =
      (false && SFCDC12FT) || fcdc1DiscreteWord1.bitValueOr(15, false) || fcdc2DiscreteWord1.bitValueOr(15, false);
    this.directLawCondition.set(SPBUL && !flightPhase112);

    // L+R ELEV FAULT computation
    const lhElevBlueFail =
      (fcdc1DiscreteWord3.isNormalOperation() && !fcdc1DiscreteWord3.bitValueOr(15, false)) ||
      (fcdc2DiscreteWord3.isNormalOperation() && !fcdc2DiscreteWord3.bitValueOr(15, false));
    const lhElevGreenFail =
      (fcdc1DiscreteWord3.isNormalOperation() && !fcdc1DiscreteWord3.bitValueOr(16, false)) ||
      (fcdc2DiscreteWord3.isNormalOperation() && !fcdc2DiscreteWord3.bitValueOr(16, false));
    const rhElevBlueFail =
      (fcdc1DiscreteWord3.isNormalOperation() && !fcdc1DiscreteWord3.bitValueOr(17, false)) ||
      (fcdc2DiscreteWord3.isNormalOperation() && !fcdc2DiscreteWord3.bitValueOr(17, false));
    const rhElevGreenFail =
      (fcdc1DiscreteWord3.isNormalOperation() && !fcdc1DiscreteWord3.bitValueOr(18, false)) ||
      (fcdc2DiscreteWord3.isNormalOperation() && !fcdc2DiscreteWord3.bitValueOr(18, false));
    this.lrElevFaultCondition.set(
      lhElevBlueFail && lhElevGreenFail && rhElevBlueFail && rhElevGreenFail && !flightPhase112,
    );

    // GND SPLRS FAULT status
    const sec1GroundSpoilerFault = fcdc1DiscreteWord5.bitValue(14) || fcdc2DiscreteWord5.bitValue(14);
    const sec2GroundSpoilerFault = fcdc1DiscreteWord5.bitValue(15) || fcdc2DiscreteWord5.bitValue(15);
    const sec3GroundSpoilerFault = fcdc1DiscreteWord5.bitValue(16) || fcdc2DiscreteWord5.bitValue(16);
    const sec1SpeedbrakeLeverFault = fcdc1DiscreteWord5.bitValue(11) || fcdc2DiscreteWord5.bitValue(11);
    const sec2SpeedbrakeLeverFault = fcdc1DiscreteWord5.bitValue(12) || fcdc2DiscreteWord5.bitValue(12);
    const sec3SpeedbrakeLeverFault = fcdc1DiscreteWord5.bitValue(13) || fcdc2DiscreteWord5.bitValue(13);
    const allGroundSpoilersInop =
      (sec1GroundSpoilerFault || sec1SpeedbrakeLeverFault) &&
      (sec2GroundSpoilerFault || sec2SpeedbrakeLeverFault) &&
      (sec3GroundSpoilerFault || sec3SpeedbrakeLeverFault);

    this.spoilersArmed.set(fcdc1DiscreteWord4.bitValueOr(27, false) || fcdc2DiscreteWord4.bitValueOr(27, false));
    this.speedBrakeCommand.set(fcdc1DiscreteWord4.bitValueOr(28, false) || fcdc2DiscreteWord4.bitValueOr(28, false));

    // TODO: add switching between SFCC_1 and SFCC_2
    const flapsPos = Arinc429Word.fromSimVarValue('L:A32NX_SFCC_1_FLAP_ACTUAL_POSITION_WORD');
    const slatsPos = Arinc429Word.fromSimVarValue('L:A32NX_SFCC_1_SLAT_ACTUAL_POSITION_WORD');

    // flap/slat internal signals
    this.flapsInferiorTo8Deg.set(flapsPos.isNormalOperation() && flapsPos.value < 205);
    this.flapsSuperiorTo8Deg.set(flapsPos.isNormalOperation() && flapsPos.value > 225);
    this.flapsSuperiorTo17Deg.set(flapsPos.isNormalOperation() && flapsPos.value > 270);
    this.flapsSuperiorTo26Deg.set(flapsPos.isNormalOperation() && flapsPos.value > 307);
    this.slatsInferiorTo20Deg.set(slatsPos.isNormalOperation() && slatsPos.value < 276);
    this.flapsInConf3OrFull.set(
      this.flapsSuperiorTo17Deg.get() || (slatsPos.isNormalOperation() && slatsPos.value > 317),
    );

    // flap, slat and speedbrake config warning logic
    const flapsNotInToPos = this.flapsSuperiorTo26Deg.get() || this.flapsInferiorTo8Deg.get();
    this.flapConfigSr.write(
      this.flightPhase345.get() && flapsNotInToPos,
      !flapsNotInToPos || phase6 || this.flightPhase.get() === 7,
    );
    this.flapsNotTo.set(this.flightPhase1211.get() && flapsNotInToPos);
    this.flapsNotToMemo.set(this.flapConfigSr.read() || this.flapsNotTo.get());
    this.flapConfigAural.set(
      (this.toConfigTestHeldMin1s5Pulse.get() && this.flapsNotTo.get()) ||
        (this.flightPhase345.get() && flapsNotInToPos),
    );
    this.flapConfigWarning.set(
      (this.toConfigTestHeldMin1s5Pulse.get() && this.flapsNotTo.get()) || this.slatConfigSr.read(),
    );

    const slatsNotInToPos = this.slatsInferiorTo20Deg.get();
    this.slatConfigSr.write(
      this.flightPhase345.get() && slatsNotInToPos,
      !slatsNotInToPos || phase6 || this.flightPhase.get() === 7,
    );
    this.slatsNotTo.set(this.flightPhase1211.get() && slatsNotInToPos);
    this.slatConfigAural.set(
      (this.toConfigTestHeldMin1s5Pulse.get() && this.slatsNotTo.get()) ||
        (this.flightPhase345.get() && slatsNotInToPos),
    );
    this.slatConfigWarning.set(
      (this.toConfigTestHeldMin1s5Pulse.get() && this.slatsNotTo.get()) || this.slatConfigSr.read(),
    );

    const speedbrakesNotInToPos = fcdc1DiscreteWord4.bitValueOr(28, false) || fcdc2DiscreteWord4.bitValueOr(28, false);
    this.speedbrakesConfigSr.write(
      this.flightPhase345.get() && speedbrakesNotInToPos,
      !speedbrakesNotInToPos || phase6 || this.flightPhase.get() === 7,
    );
    this.speedbrakesNotTo.set(this.flightPhase1211.get() && speedbrakesNotInToPos);
    this.speedbrakesConfigAural.set(
      (this.toConfigTestHeldMin1s5Pulse.get() && this.speedbrakesNotTo.get()) ||
        (this.flightPhase345.get() && speedbrakesNotInToPos),
    );
    this.speedbrakesConfigWarning.set(
      (this.toConfigTestHeldMin1s5Pulse.get() && this.speedbrakesNotTo.get()) || this.speedbrakesConfigSr.read(),
    );

    // flap/slat MCDU disagree
    // FIXME should come from SDAC via ARINC429
    this.slatFlapSelectionS0F0 = this.flapsHandle.get() === 0;
    this.slatFlapSelectionS18F10 = this.flapsHandle.get() === 1; // FIXME assuming 1+F and not considering 1
    this.slatFlapSelectionS22F15 = this.flapsHandle.get() === 2;
    this.slatFlapSelectionS22F20 = this.flapsHandle.get() === 3;

    const flapsMcduPos1Disagree = xor(this.slatFlapSelectionS18F10, mcduToFlapPos1);
    const flapsMcduPos2Disagree = xor(this.slatFlapSelectionS22F15, mcduToFlapPos2);
    const flapsMcduPos3Disagree = xor(this.slatFlapSelectionS22F20, mcduToFlapPos3);

    this.flapsAndPitchMcduDisagreeEnable.set(
      !this.flightPhase3PulseNode.read() &&
        !this.toConfigPulseNode.read() &&
        (phase3 || this.toConfigCheckedInPhase2Or3),
    );

    this.flapsMcduDisagree.set(
      (flapsMcduPos1Disagree || flapsMcduPos2Disagree || flapsMcduPos3Disagree) &&
        (mcduToFlapPos0 || mcduToFlapPos1 || mcduToFlapPos2 || mcduToFlapPos3) &&
        this.flapsAndPitchMcduDisagreeEnable.get(),
    );

    // pitch trim not takeoff
    const stabPos = SimVar.GetSimVarValue('ELEVATOR TRIM POSITION', 'degree');
    const cgPercent = SimVar.GetSimVarValue('L:A32NX_AIRFRAME_GW_CG_PERCENT_MAC', 'number');

    // A320neo config
    const pitchConfig = !PitchTrimUtils.pitchTrimInGreenBand(stabPos);
    this.pitchTrimNotTo.set(this.flightPhase1211.get() && pitchConfig);
    const pitchConfigTestInPhase1211 =
      pitchConfig && this.toConfigTestHeldMin1s5Pulse.get() && this.flightPhase1211.get();
    const pitchConfigInPhase3or4or5 = this.flightPhase345.get() && pitchConfig;
    this.pitchConfigInPhase3or4or5Sr.write(
      pitchConfigInPhase3or4or5,
      phase6 || this.flightPhase.get() === 7 || !pitchConfig,
    );
    this.pitchTrimNotToAudio.set(pitchConfigTestInPhase1211 || pitchConfigInPhase3or4or5);
    this.pitchTrimNotToWarning.set(pitchConfigTestInPhase1211 || this.pitchConfigInPhase3or4or5Sr.read());

    // pitch trim/mcdu disagree
    // we don't check the trim calculated from CG as it's not available yet. Need FQMS implementation for that
    const fm1PitchTrim = Arinc429Word.fromSimVarValue('L:A32NX_FM1_TO_PITCH_TRIM');
    const fm2PitchTrim = Arinc429Word.fromSimVarValue('L:A32NX_FM2_TO_PITCH_TRIM');
    const fmPitchTrim =
      !fm1PitchTrim.isNormalOperation() && fm2PitchTrim.isNormalOperation() ? fm2PitchTrim : fm1PitchTrim;
    this.trimDisagreeMcduStabConf.write(
      fmPitchTrim.isNormalOperation() &&
        (!PitchTrimUtils.pitchTrimInCyanBand(cgPercent, stabPos) ||
          !(Math.abs(fmPitchTrim.valueOr(0) - cgPercent) < 1)),
      deltaTime,
    );
    this.pitchTrimMcduCgDisagree.set(
      !this.pitchTrimNotToWarning.get() &&
        this.trimDisagreeMcduStabConf.read() &&
        this.flapsAndPitchMcduDisagreeEnable.get(),
    );

    // rudder trim not takeoff
    const sec1RudderTrimActualPos = Arinc429Word.fromSimVarValue('L:A32NX_SEC_1_RUDDER_ACTUAL_POSITION');
    const sec3RudderTrimActualPos = Arinc429Word.fromSimVarValue('L:A32NX_SEC_3_RUDDER_ACTUAL_POSITION');
    const sec1Healthy = SimVar.GetSimVarValue('L:A32NX_SEC_1_HEALTHY', 'boolean') > 0;
    const sec3Healthy = SimVar.GetSimVarValue('L:A32NX_SEC_3_HEALTHY', 'boolean') > 0;

    const rudderTrimConfig =
      (sec1Healthy && Math.abs(sec1RudderTrimActualPos.valueOr(0)) > 3.6) ||
      (sec3Healthy && Math.abs(sec3RudderTrimActualPos.valueOr(0)) > 3.6);

    this.rudderTrimPosition.set(sec1Healthy ? sec1RudderTrimActualPos.valueOr(0) : sec3RudderTrimActualPos.valueOr(0));

    this.rudderTrimNotTo.set(this.flightPhase1211.get() && rudderTrimConfig);
    const rudderTrimConfigTestInPhase129 =
      this.toConfigTestHeldMin1s5Pulse.get() && this.flightPhase1211.get() && rudderTrimConfig;
    const rudderTrimConfigInPhase3or4or5 = this.flightPhase345.get() && rudderTrimConfig;
    this.rudderTrimConfigInPhase3or4or5Sr.write(rudderTrimConfigInPhase3or4or5, phase6 || !rudderTrimConfig);
    this.rudderTrimNotToAudio.set(rudderTrimConfigTestInPhase129 || rudderTrimConfigInPhase3or4or5);
    this.rudderTrimNotToWarning.set(rudderTrimConfigTestInPhase129 || this.rudderTrimConfigInPhase3or4or5Sr.read());

    // Rudder faults FIXME add
    // this.lowerRudderFault.set();
    // this.upperRudderFault.set();

    // flaps lvr not zero
    this.flapsLeverNotZero.set(
      (adr1PressureAltitude.valueOr(0) >= 22000 ||
        adr2PressureAltitude.valueOr(0) >= 22000 ||
        adr3PressureAltitude.valueOr(0) >= 22000 ||
        this.slatFlapsSystem1StatusWord.bitValueOr(25, false)) &&
        this.flightPhase.get() === 8 &&
        !this.slatFlapSelectionS0F0,
    );

    // spd brk still out
    this.speedBrakeCommand5sConfirm.write(this.speedBrakeCommand.get(), deltaTime);
    this.speedBrakeCommand50sConfirm.write(this.speedBrakeCommand.get(), deltaTime);
    this.engAboveIdleWithSpeedBrakeConfirm.write(
      this.speedBrakeCommand50sConfirm.read() && !oneEngineAboveMinPower,
      deltaTime,
    );
    this.speedBrakeCaution1Confirm.write(
      this.flightPhase.get() === 8 &&
        this.speedBrakeCommand50sConfirm.read() &&
        !this.engAboveIdleWithSpeedBrakeConfirm.read(),
      deltaTime,
    );
    const speedBrakeCaution1 = this.speedBrakeCaution1Confirm.read();
    const speedBrakeCaution2 = this.flightPhase.get() === 9 && this.speedBrakeCommand5sConfirm.read();
    // FIXME FCU does not provide the bit, so we synthesize it
    const apVerticalMode = SimVar.GetSimVarValue('L:A32NX_FMA_VERTICAL_MODE', 'number');
    const apTcasRaNoseUp =
      apVerticalMode === VerticalMode.TCAS &&
      SimVar.GetSimVarValue('L:A32NX_TCAS_RA_CORRECTIVE', 'bool') > 0 &&
      SimVar.GetSimVarValue('L:A32NX_TCAS_VSPEED_GREEN:1', 'number') > 0;
    this.apTcasRaNoseUpConfirm.write(apTcasRaNoseUp, deltaTime);
    this.speedBrakeCaution3Confirm.write(
      this.speedBrakeCommand.get() &&
        this.flightPhase.get() === 8 &&
        oneEngineAboveMinPower &&
        this.apTcasRaNoseUpConfirm.read(),
      deltaTime,
    );
    this.speedBrakeCaution3Monostable.write(this.speedBrakeCaution3Confirm.read(), deltaTime);
    const speedBrakeCaution3 = this.speedBrakeCaution3Confirm.read() || this.speedBrakeCaution3Monostable.read();
    this.amberSpeedBrake.set(
      this.speedBrakeCaution1Confirm.previousInput ||
        speedBrakeCaution2 ||
        speedBrakeCaution3 ||
        !this.flightPhase89.get(),
    );
    const speedBrakeDoNotUse = fcdc1DiscreteWord5.bitValue(27) || fcdc2DiscreteWord5.bitValue(27);
    this.speedBrakeCaution1Pulse.write(speedBrakeCaution1, deltaTime);
    this.speedBrakeCaution2Pulse.write(speedBrakeCaution2, deltaTime);
    const speedBrakeCaution = speedBrakeCaution1 || speedBrakeCaution2 || speedBrakeCaution3;
    this.speedBrakeStillOutWarning.set(
      !this.speedBrakeCaution1Pulse.read() &&
        !this.speedBrakeCaution2Pulse.read() &&
        speedBrakeCaution &&
        !speedBrakeDoNotUse,
    );

    // gnd splr not armed
    const raBelow500 =
      this.radioHeight1.valueOr(Infinity) < 500 ||
      this.radioHeight2.valueOr(Infinity) < 500 ||
      this.radioHeight3.valueOr(Infinity) < 500;

    const lgDown =
      this.lgciu1DiscreteWord1.bitValueOr(29, false) ||
      (this.lgciu2DiscreteWord1.bitValueOr(29, false) && mainGearDownlocked);
    this.phase104s5Trigger.write(this.flightPhase.get() === 10, deltaTime);
    this.groundSpoiler5sDelayed.write(
      fcdc1DiscreteWord4.bitValueOr(27, false) || fcdc2DiscreteWord4.bitValueOr(27, false),
      deltaTime,
    );
    this.speedBrake5sDelayed.write(
      fcdc1DiscreteWord4.bitValueOr(28, false) || fcdc2DiscreteWord4.bitValueOr(28, false),
      deltaTime,
    );

    this.groundSpoilerNotArmedWarning.set(
      raBelow500 &&
        lgDown &&
        this.flightPhase89.get() &&
        !this.phase104s5Trigger.read() &&
        !this.eng1Or2TakeoffPower.get() &&
        !this.eng3Or4TakeoffPower.get() &&
        !allGroundSpoilersInop &&
        !(this.groundSpoiler5sDelayed.read() || this.speedBrake5sDelayed.read()) &&
        (fcdc1DiscreteWord4.isNormalOperation() || fcdc2DiscreteWord4.isNormalOperation()),
    );

    // l/g gear not down
    const fwcFlightPhase = this.flightPhase.get();
    const flightPhase4567 =
      fwcFlightPhase === 4 || fwcFlightPhase === 5 || fwcFlightPhase === 6 || fwcFlightPhase === 7;
    const below750Ra =
      Math.min(
        this.radioHeight1.valueOr(Infinity),
        this.radioHeight2.valueOr(Infinity),
        this.radioHeight3.valueOr(Infinity),
      ) < 750;
    const altInhibit =
      (this.adrPressureAltitude.get() ?? 0) > 18500 &&
      !this.radioHeight1.isNoComputedData() &&
      !this.radioHeight1.isNormalOperation() &&
      !this.radioHeight2.isNoComputedData() &&
      !this.radioHeight2.isNormalOperation() &&
      !this.radioHeight3.isNoComputedData() &&
      !this.radioHeight3.isNormalOperation();
    const gearNotDownlocked = !mainGearDownlocked && (!this.lgciu1Fault.get() || !this.lgciu2Fault.get());
    const below750Condition =
      this.flapsInConf3OrFull.get() &&
      !this.eng1Or2TakeoffPower.get() &&
      !this.eng3Or4TakeoffPower.get() &&
      below750Ra &&
      gearNotDownlocked;
    const allRaInvalid =
      this.radioHeight1.isFailureWarning() &&
      this.radioHeight2.isFailureWarning() &&
      this.radioHeight3.isFailureWarning();
    const allRaInvalidOrNcd =
      (this.radioHeight1.isNoComputedData() || this.radioHeight1.isFailureWarning()) &&
      (this.radioHeight2.isNoComputedData() || this.radioHeight2.isFailureWarning()) &&
      (this.radioHeight3.isNoComputedData() || this.radioHeight3.isFailureWarning());
    const flapsApprCondition =
      ((this.flapsSuperiorTo8Deg.get() && !this.flapsSuperiorTo17Deg.get() && allRaInvalid) ||
        (this.flapsSuperiorTo17Deg.get() && allRaInvalidOrNcd)) &&
      flightPhase8 &&
      gearNotDownlocked;
    const lgNotDownResetPulse =
      this.lgNotDownPulse1.write(below750Condition, deltaTime) ||
      this.lgNotDownPulse2.write(flapsApprCondition, deltaTime);
    this.lgNotDownNoCancel.set((below750Condition || flapsApprCondition) && !lgNotDownResetPulse);
    const n1Eng1 = this.N1Eng1.get();
    const n1Eng2 = this.N1Eng2.get();
    const n1Eng3 = this.N1Eng3.get();
    const n1Eng4 = this.N1Eng4.get();
    const apprN1Eng1Or2 =
      (n1Eng1 < 75 && n1Eng2 < 75) ||
      (n1Eng1 < 97 && n1Eng2 < 97 && !this.engine1Master.get() && !this.engine2Master.get());

    const apprN1Eng3Or4 =
      (n1Eng3 < 75 && n1Eng4 < 75) ||
      (n1Eng3 < 97 && n1Eng4 < 97 && !this.engine3Master.get() && !this.engine4Master.get());

    this.lgNotDown.set(
      gearNotDownlocked &&
        !altInhibit &&
        !this.eng1Or2TakeoffPower.get() &&
        !this.eng3Or4TakeoffPower.get() &&
        apprN1Eng1Or2 &&
        apprN1Eng3Or4 &&
        below750Ra,
    );
    // goes to discrete out (RMP02B) and out word 126-11/25
    const redArrow =
      !((flightPhase8 && !allRaInvalid) || flightPhase4567) && (this.lgNotDownNoCancel.get() || this.lgNotDown.get());
    this.lgLeverRedArrow.set(redArrow);

    // 34 - Surveillance Logic
    this.tawsFlapModeOff.set(SimVar.GetSimVarValue('L:A32NX_GPWS_FLAPS_OFF', 'Bool'));
    this.tawsTerrOff.set(SimVar.GetSimVarValue('L:A32NX_GPWS_TERR_OFF', 'Bool'));
    this.tawsGsOff.set(SimVar.GetSimVarValue('L:A32NX_GPWS_GS_OFF', 'Bool'));
    this.tawsGpwsOff.set(SimVar.GetSimVarValue('L:A32NX_GPWS_SYS_OFF', 'Bool'));
    this.gpws1Failed.set(SimVar.GetSimVarValue('L:A32NX_GPWS_1_FAILED', 'Bool'));
    this.gpws2Failed.set(SimVar.GetSimVarValue('L:A32NX_GPWS_2_FAILED', 'Bool'));
    this.allGpwsFailed.set(this.gpws1Failed.get() && this.gpws2Failed.get());

    // fix me check for fault condition when implemented
    const transponder1State = SimVar.GetSimVarValue('TRANSPONDER STATE:1', 'Enum');
    this.xpdrStby.set(transponder1State === 1);
    this.xpdrAltReporting.set(
      this.aircraftOnGround.get()
        ? this.xpdrAltReportingRequest.get()
        : transponder1State === 5 || transponder1State === 4,
    ); // mode S or mode C

    this.tcasInop.set(SimVar.GetSimVarValue('L:A32NX_TCAS_FAULT', 'bool'));
    const tcasFaulty = SimVar.GetSimVarValue('L:A32NX_TCAS_FAULT', 'bool');
    const tcasMode = SimVar.GetSimVarValue('L:A32NX_TCAS_MODE', 'Enum');

    this.tcasTaOnly.set(tcasMode === 1);
    this.tcasTaRa.set(tcasMode === 2);
    const tcasStandby = tcasMode === 0;

    // FIX ME Verify no XPDR fault once implemented
    this.tcasStandby3sConfNode.write(!tcasFaulty && tcasStandby, deltaTime);
    this.tcasStandbyMemo3sConfNode.write(tcasStandby, deltaTime);
    this.tcasStandby.set(this.tcasStandby3sConfNode.read() && flightPhase8);
    this.tcasStandbyMemo.set(this.tcasStandbyMemo3sConfNode.read());

    // TCAS fault SYS 1
    const oneUsedLeftAdrInop =
      (adr1Fault && !this.adr3UsedLeft.get()) ||
      (adr3Fault &&
        (adr3PressureAltitude.isFailureWarning() || adr3PressureAltitude.isNoComputedData()) &&
        this.adr3UsedLeft.get());
    const oneLeftUsedIrInop =
      (this.ir1Fault.get() && !this.ir3UsedLeft.get()) || (this.ir3Fault.get() && this.ir3UsedLeft.get());
    const leftIrFaultyOrInAlign = this.ir3UsedLeft.get()
      ? this.ir3Fault.get() || this.ir3Align.get()
      : this.ir1Fault.get() || this.ir1Align.get();

    this.tcas1AdrInopOrIrConfNode.write(oneUsedLeftAdrInop || oneLeftUsedIrInop || leftIrFaultyOrInAlign, deltaTime);
    this.tcas1FaultAndNoAdiruInop.write(
      tcasFaulty && !(flightPhase112 && this.tcas1AdrInopOrIrConfNode.read()),
      deltaTime,
    );
    this.tcas1FaultCond.set(!allRaInvalid && this.acESSBusPowered.get() && this.tcas1FaultAndNoAdiruInop.read());

    // TCAS FAULT SYS 2 FIXME: Replace with proper independent TCAS fault var once implemented as only one system exists currently
    const oneUsedRightAdrInop =
      (adr2Fault &&
        (adr2PressureAltitude.isFailureWarning() || adr2PressureAltitude.isNoComputedData()) &&
        !this.adr3UsedRight.get()) ||
      (adr3Fault &&
        (adr3PressureAltitude.isFailureWarning() || adr3PressureAltitude.isNoComputedData()) &&
        this.adr3UsedRight.get());
    const oneUsedRightIrInop =
      (this.ir2Fault.get() && !this.ir3UsedRight.get()) || (this.ir3Fault.get() && this.ir3UsedRight.get());
    const rightIrFaultyOrInAlign = this.ir3UsedRight.get()
      ? this.ir3Fault.get() || this.ir3Align.get()
      : this.ir2Fault.get() || this.ir2Align.get();

    this.tcas2AdrInopOrIrConfNode.write(oneUsedRightAdrInop || oneUsedRightIrInop || rightIrFaultyOrInAlign, deltaTime);
    this.tcas2FaultAndNoAdiruInop.write(
      tcasFaulty && !(flightPhase112 && this.tcas2AdrInopOrIrConfNode.read()),
      deltaTime,
    );
    this.tcas2FaultCond.set(!allRaInvalid && this.ac2BusPowered.get() && this.tcas2FaultAndNoAdiruInop.read());

    this.tcas1Fault.set(this.tcas1FaultCond.get() && !this.tcas2FaultCond.get());
    this.tcas2Fault.set(this.tcas2FaultCond.get() && !this.tcas1FaultCond.get());
    this.tcas1And2Fault.set(this.tcas1FaultCond.get() && this.tcas2FaultCond.get());
    const isNormalLaw = fcdc1DiscreteWord1.bitValue(11) || fcdc2DiscreteWord1.bitValue(11);
    // we need to check this since the MSFS SDK stall warning does not.
    const isCasAbove60 =
      this.adr1Cas.get().valueOr(0) > 60 || this.adr2Cas.get().valueOr(0) > 60 || this.adr3Cas.get().valueOr(0) > 60;
    this.stallWarning.set(
      !isNormalLaw &&
        isCasAbove60 &&
        this.stallWarningRaw.get() &&
        flightPhase6789 &&
        this.radioHeight1.valueOr(Infinity) > 1500 &&
        this.radioHeight2.valueOr(Infinity) > 1500 &&
        this.radioHeight3.valueOr(Infinity) > 1500,
    );

    // TAWS
    const taws1Powered = this.acESSBusPowered.get();
    const taws2Powered = this.ac4BusPowered.get();
    this.terrSys1Failed.set(!!SimVar.GetSimVarValue('L:A32NX_TERR_1_FAILED', SimVarValueType.Bool));
    this.terrSys1FaultCond.set(this.terrSys1Failed.get() && taws1Powered);
    this.terrSys2Failed.set(!!SimVar.GetSimVarValue('L:A32NX_TERR_2_FAILED', SimVarValueType.Bool));
    this.terrSys2FaultCond.set(this.terrSys1Failed.get() && taws2Powered);
    this.taws1Failed.set(!!SimVar.GetSimVarValue('L:A32NX_TAWS_1_FAILED', SimVarValueType.Bool));
    this.taws2Failed.set(!!SimVar.GetSimVarValue('L:A32NX_TAWS_2_FAILED', SimVarValueType.Bool));
    this.taws1FaultCond.set(this.taws1Failed.get() && taws1Powered);
    this.taws2FaultCond.set(this.taws2Failed.get() && taws2Powered);
    this.tawsWxrSelected.set(SimVar.GetSimVarValue('L:A32NX_WXR_TAWS_SYS_SELECTED', SimVarValueType.Number));

    /* 26 - FIRE */

    this.fduDiscreteWord.setFromSimVar('L:A32NX_FIRE_FDU_DISCRETE_WORD');

    this.apuFireDetected.set(this.fduDiscreteWord.bitValueOr(15, false));
    this.eng1FireDetected.set(this.fduDiscreteWord.bitValueOr(11, false));
    this.eng2FireDetected.set(this.fduDiscreteWord.bitValueOr(12, false));
    this.eng3FireDetected.set(this.fduDiscreteWord.bitValueOr(13, false));
    this.eng4FireDetected.set(this.fduDiscreteWord.bitValueOr(14, false));
    this.mlgFireDetected.set(this.fduDiscreteWord.bitValueOr(16, false));

    this.apuLoopAFault.set(this.fduDiscreteWord.bitValueOr(26, false));
    this.apuLoopBFault.set(this.fduDiscreteWord.bitValueOr(27, false));
    this.eng1LoopAFault.set(this.fduDiscreteWord.bitValueOr(18, false));
    this.eng1LoopBFault.set(this.fduDiscreteWord.bitValueOr(19, false));
    this.eng2LoopAFault.set(this.fduDiscreteWord.bitValueOr(20, false));
    this.eng2LoopBFault.set(this.fduDiscreteWord.bitValueOr(21, false));
    this.eng3LoopAFault.set(this.fduDiscreteWord.bitValueOr(22, false));
    this.eng3LoopBFault.set(this.fduDiscreteWord.bitValueOr(23, false));
    this.eng4LoopAFault.set(this.fduDiscreteWord.bitValueOr(24, false));
    this.eng4LoopBFault.set(this.fduDiscreteWord.bitValueOr(25, false));
    this.mlgLoopAFault.set(this.fduDiscreteWord.bitValueOr(28, false));
    this.mlgLoopBFault.set(this.fduDiscreteWord.bitValueOr(29, false));

    this.eng1FireDetConfNode.write(this.eng1LoopAFault.get() && this.eng1LoopBFault.get(), deltaTime);
    this.eng1FireDetFault.set(this.eng1FireDetConfNode.read());
    this.eng2FireDetConfNode.write(this.eng2LoopAFault.get() && this.eng2LoopBFault.get(), deltaTime);
    this.eng2FireDetFault.set(this.eng2FireDetConfNode.read());
    this.eng3FireDetConfNode.write(this.eng3LoopAFault.get() && this.eng3LoopBFault.get(), deltaTime);
    this.eng3FireDetFault.set(this.eng3FireDetConfNode.read());
    this.eng4FireDetConfNode.write(this.eng4LoopAFault.get() && this.eng4LoopBFault.get(), deltaTime);
    this.eng4FireDetFault.set(this.eng4FireDetConfNode.read());

    this.mlgFireDetConfNode.write(this.mlgLoopAFault.get() && this.mlgLoopBFault.get(), deltaTime);
    this.mlgFireDetFault.set(this.mlgFireDetConfNode.read());

    this.apuFireDetConfNode.write(this.apuLoopAFault.get() && this.apuLoopBFault.get(), deltaTime);
    this.apuFireDetFault.set(this.apuFireDetConfNode.read());

    this.apuAgentDischarged.set(SimVar.GetSimVarValue('L:A32NX_FIRE_SQUIB_1_APU_1_IS_DISCHARGED', 'bool'));
    this.eng1Agent1Discharged.set(SimVar.GetSimVarValue('L:A32NX_FIRE_SQUIB_1_ENG_1_IS_DISCHARGED', 'bool'));
    this.eng1Agent2Discharged.set(SimVar.GetSimVarValue('L:A32NX_FIRE_SQUIB_2_ENG_1_IS_DISCHARGED', 'bool'));
    this.eng2Agent1Discharged.set(SimVar.GetSimVarValue('L:A32NX_FIRE_SQUIB_1_ENG_2_IS_DISCHARGED', 'bool'));
    this.eng2Agent2Discharged.set(SimVar.GetSimVarValue('L:A32NX_FIRE_SQUIB_2_ENG_2_IS_DISCHARGED', 'bool'));
    this.eng3Agent1Discharged.set(SimVar.GetSimVarValue('L:A32NX_FIRE_SQUIB_1_ENG_3_IS_DISCHARGED', 'bool'));
    this.eng3Agent2Discharged.set(SimVar.GetSimVarValue('L:A32NX_FIRE_SQUIB_2_ENG_3_IS_DISCHARGED', 'bool'));
    this.eng4Agent1Discharged.set(SimVar.GetSimVarValue('L:A32NX_FIRE_SQUIB_1_ENG_4_IS_DISCHARGED', 'bool'));
    this.eng4Agent2Discharged.set(SimVar.GetSimVarValue('L:A32NX_FIRE_SQUIB_2_ENG_4_IS_DISCHARGED', 'bool'));

    this.fireButtonEng1.set(SimVar.GetSimVarValue('L:A32NX_FIRE_BUTTON_ENG1', 'bool'));
    this.fireButtonEng2.set(SimVar.GetSimVarValue('L:A32NX_FIRE_BUTTON_ENG2', 'bool'));
    this.fireButtonEng3.set(SimVar.GetSimVarValue('L:A32NX_FIRE_BUTTON_ENG3', 'bool'));
    this.fireButtonEng4.set(SimVar.GetSimVarValue('L:A32NX_FIRE_BUTTON_ENG4', 'bool'));
    this.fireButtonAPU.set(SimVar.GetSimVarValue('L:A32NX_FIRE_BUTTON_APU', 'bool'));
    this.allFireButtons.set(
      this.fireButtonEng1.get() &&
        this.fireButtonEng2.get() &&
        this.fireButtonEng3.get() &&
        this.fireButtonEng4.get() &&
        this.fireButtonAPU.get(),
    );
    this.apuFireDetectedAural.set(this.apuFireDetected.get() && !this.fireButtonAPU.get());
    this.eng1FireDetectedAural.set(this.eng1FireDetected.get() && !this.fireButtonEng1.get());
    this.eng2FireDetectedAural.set(this.eng2FireDetected.get() && !this.fireButtonEng2.get());
    this.eng3FireDetectedAural.set(this.eng3FireDetected.get() && !this.fireButtonEng3.get());
    this.eng4FireDetectedAural.set(this.eng4FireDetected.get() && !this.fireButtonEng4.get());

    // FIRE Timers
    this.apuFireAgent1Discharge10SecondsClockActive.set(this.apuFireDetected.get() && this.fireButtonAPU.get());
    this.fireEng1Agent1InFlight10SecondsDischClock.set(
      !this.aircraftOnGround.get() &&
        !this.engine1Master.get() &&
        this.eng1FireDetected.get() &&
        !this.eng1Agent1Discharged.get(),
    );
    this.eng1FireInFlightFire30SecondsDischClock.set(
      !this.aircraftOnGround.get() &&
        this.fireButtonEng1.get() &&
        this.eng1FireDetected.get() &&
        this.eng1Agent1Discharged.get(),
    );
    this.fireEng2Agent1InFlight10SecondsDischClock.set(
      !this.aircraftOnGround.get() &&
        !this.engine2Master.get() &&
        this.eng2FireDetected.get() &&
        !this.eng2Agent1Discharged.get(),
    );
    this.eng2FireInFlightFire30SecondsDischClock.set(
      !this.aircraftOnGround.get() &&
        this.fireButtonEng2.get() &&
        this.eng2FireDetected.get() &&
        this.eng2Agent1Discharged.get(),
    );
    this.fireEng3Agent1InFlight10SecondsDischClock.set(
      !this.aircraftOnGround.get() &&
        !this.engine3Master.get() &&
        this.eng3FireDetected.get() &&
        !this.eng3Agent1Discharged.get(),
    );
    this.eng3FireInFlightFire30SecondsDischClock.set(
      !this.aircraftOnGround.get() &&
        this.fireButtonEng3.get() &&
        this.eng3FireDetected.get() &&
        this.eng3Agent1Discharged.get(),
    );

    this.fireEng4Agent1InFlight10SecondsDischClock.set(
      !this.aircraftOnGround.get() &&
        !this.engine4Master.get() &&
        this.eng4FireDetected.get() &&
        !this.eng4Agent1Discharged.get(),
    );
    this.eng4FireInFlightFire30SecondsDischClock.set(
      !this.aircraftOnGround.get() &&
        this.fireButtonEng4.get() &&
        this.eng4FireDetected.get() &&
        this.eng4Agent1Discharged.get(),
    );

    this.evacCommand.set(SimVar.GetSimVarValue('L:A32NX_EVAC_COMMAND_TOGGLE', 'bool'));

    this.cargoFireTest.set(SimVar.GetSimVarValue('L:A32NX_FIRE_TEST_CARGO', 'bool'));
    this.cargoFireAgentDisch.set(SimVar.GetSimVarValue('L:A32NX_CARGOSMOKE_FWD_DISCHARGED', 'bool'));

    this.fireTestPb.set(SimVar.GetSimVarValue('L:A32NX_OVHD_FIRE_TEST_PB_IS_PRESSED', 'bool'));

    /* 42 AVIONICS NETWORK */
    this.cpiomC1Available.set(SimVar.GetSimVarValue('L:A32NX_CPIOM_C1_AVAIL', 'bool'));
    this.cpiomC2Available.set(SimVar.GetSimVarValue('L:A32NX_CPIOM_C2_AVAIL', 'bool'));

    /* ANTI ICE */

    const icePercentage = SimVar.GetSimVarValue('STRUCTURAL ICE PCT', 'percent over 100');
    const tat = SimVar.GetSimVarValue('TOTAL AIR TEMPERATURE', 'celsius');
    const inCloud = SimVar.GetSimVarValue('AMBIENT IN CLOUD', 'boolean');
    const iceDetected1 = this.iceDetectedTimer1.write(
      icePercentage >= 0.1 && tat < 10 && !this.aircraftOnGround.get(),
      deltaTime,
    );
    this.iceDetectedTimer2Status.set(
      this.iceDetectedTimer2.write(
        iceDetected1 &&
          !(this.eng1AntiIce.get() && this.eng2AntiIce.get() && this.eng3AntiIce.get() && this.eng4AntiIce.get()),
        deltaTime,
      ),
    );
    this.iceSevereDetectedTimerStatus.set(
      this.iceSevereDetectedTimer.write(icePercentage >= 0.5 && tat < 10 && !this.aircraftOnGround.get(), deltaTime),
    );
    const iceNotDetected1 = this.iceNotDetTimer1.write(
      this.eng1AntiIce.get() ||
        this.eng2AntiIce.get() ||
        this.eng3AntiIce.get() ||
        this.eng4AntiIce.get() ||
        this.wingAntiIce.get(),
      deltaTime,
    );
    this.iceNotDetTimer2Status.set(
      this.iceNotDetTimer2.write(iceNotDetected1 && !(icePercentage >= 0.1 || (tat < 10 && inCloud === 1)), deltaTime),
    );

    /* OXYGEN */
    this.paxOxyMasksDeployed.set(SimVar.GetSimVarValue('L:A32NX_OXYGEN_MASKS_DEPLOYED', 'Bool'));

    /* DOOR */
    this.cockpitWindowOpen.set(
      SimVar.GetSimVarValue('L:CPT_SLIDING_WINDOW', 'number') === 1 ||
        SimVar.GetSimVarValue('L:FO_SLIDING_WINDOW', 'number') === 1,
    );

    this.main1LOpen.set(SimVar.GetSimVarValue('INTERACTIVE POINT OPEN:0', 'percent') > 0);
    this.main1ROpen.set(SimVar.GetSimVarValue('INTERACTIVE POINT OPEN:1', 'percent') > 0);
    this.main2LOpen.set(SimVar.GetSimVarValue('INTERACTIVE POINT OPEN:2', 'percent') > 0);
    this.main2ROpen.set(SimVar.GetSimVarValue('INTERACTIVE POINT OPEN:3', 'percent') > 0);
    this.main3LOpen.set(SimVar.GetSimVarValue('INTERACTIVE POINT OPEN:4', 'percent') > 0);
    this.main3ROpen.set(SimVar.GetSimVarValue('INTERACTIVE POINT OPEN:5', 'percent') > 0);
    this.main4LOpen.set(SimVar.GetSimVarValue('INTERACTIVE POINT OPEN:6', 'percent') > 0);
    this.main4ROpen.set(SimVar.GetSimVarValue('INTERACTIVE POINT OPEN:7', 'percent') > 0);
    this.main5LOpen.set(SimVar.GetSimVarValue('INTERACTIVE POINT OPEN:8', 'percent') > 0);
    this.main5ROpen.set(SimVar.GetSimVarValue('INTERACTIVE POINT OPEN:9', 'percent') > 0);

    /* CABIN READY */

    const callPushAft = SimVar.GetSimVarValue('L:PUSH_OVHD_CALLS_AFT', 'bool');
    const callPushAll = SimVar.GetSimVarValue('L:PUSH_OVHD_CALLS_ALL', 'bool');
    const callPushFwd = SimVar.GetSimVarValue('L:PUSH_OVHD_CALLS_FWD', 'bool');
    if (callPushAft || callPushAll || callPushFwd) {
      SimVar.SetSimVarValue('L:A32NX_CABIN_READY', 'bool', 1);
    }

    /** ATA 70- Engines */

    // ENG FAIL

    // FIXME Workaround due to starting state only being set when ignitires kick in. Starting state signal from fadec should handle this
    this.eng1NotStartingConfNode.write(
      this.engine1State.get() !== engineState.STARTING && this.engine1Running.get(),
      deltaTime,
    );
    this.eng1WasRunningMemoryNode.write(
      this.eng1NotStartingConfNode.read(),
      this.engine1masterOnPulseNode.write(this.engine1Master.get(), deltaTime),
    );
    this.eng2NotStartingConfNode.write(
      this.engine2State.get() !== engineState.STARTING && this.engine2Running.get(),
      deltaTime,
    );
    this.eng2WasRunningMemoryNode.write(
      this.eng2NotStartingConfNode.read(),
      this.engine2masterOnPulseNode.write(this.engine2Master.get(), deltaTime),
    );
    this.eng3NotStartingConfNode.write(
      this.engine3Master.get() && this.engine3State.get() !== engineState.STARTING,
      deltaTime,
    );
    this.eng3WasRunningMemoryNode.write(
      this.eng3NotStartingConfNode.read(),
      this.engine3masterOnPulseNode.write(this.engine3Master.get(), deltaTime),
    );
    this.eng4NotStartingConfNode.write(
      this.engine4Master.get() && this.engine4State.get() !== engineState.STARTING,
      deltaTime,
    );
    this.eng4WasRunningMemoryNode.write(
      this.eng4NotStartingConfNode.read(),
      this.engine4masterOnPulseNode.write(this.engine4Master.get(), deltaTime),
    );

    this.eng1Fail.set(
      !this.allEnginesFailure.get() &&
        this.eng1FailMemoryNode.write(
          this.engine1Master.get() &&
            this.eng1WasRunningMemoryNode.read() &&
            !this.fireButtonEng1.get() &&
            this.HPNEng1.get() < 50,
          this.engine1State.get() === engineState.ON ||
            (this.HPNEng1.get() > 50 && this.engine1State.get() === engineState.STARTING),
        ),
    );

    this.eng2Fail.set(
      !this.allEnginesFailure.get() &&
        this.eng2FailMemoryNode.write(
          this.engine2Master.get() &&
            this.eng2WasRunningMemoryNode.read() &&
            !this.fireButtonEng2.get() &&
            this.HPNEng2.get() < 50,
          this.engine2State.get() === engineState.ON ||
            (this.HPNEng2.get() > 50 && this.engine2State.get() === engineState.STARTING),
        ),
    );

    this.eng3Fail.set(
      !this.allEnginesFailure.get() &&
        this.eng3FailMemoryNode.write(
          this.engine3Master.get() &&
            this.eng3WasRunningMemoryNode.read() &&
            !this.fireButtonEng3.get() &&
            this.HPNEng3.get() < 50,
          this.engine3State.get() === engineState.ON ||
            (this.HPNEng3.get() > 50 && this.engine3State.get() === engineState.STARTING),
        ),
    );
    this.eng4Fail.set(
      !this.allEnginesFailure.get() &&
        this.eng4FailMemoryNode.write(
          this.engine4Master.get() &&
            this.eng4WasRunningMemoryNode.read() &&
            !this.fireButtonEng4.get() &&
            this.HPNEng4.get() < 50,
          this.engine4State.get() === engineState.ON ||
            (this.HPNEng4.get() > 50 && this.engine4State.get() === engineState.STARTING),
        ),
    );

    // Attnetion getting box
    this.eng1StartOrCrank.set(
      this.N1Eng1.get() < this.N1IdleEng.get() - 1 && this.engine1State.get() === engineState.STARTING,
    );
    this.eng2StartOrCrank.set(
      this.N1Eng2.get() < this.N1IdleEng.get() - 1 && this.engine2State.get() === engineState.STARTING,
    );
    this.eng3StartOrCrank.set(
      this.N1Eng3.get() < this.N1IdleEng.get() - 1 && this.engine3State.get() === engineState.STARTING,
    );
    this.eng4StartOrCrank.set(
      this.N1Eng4.get() < this.N1IdleEng.get() - 1 && this.engine4State.get() === engineState.STARTING,
    );

    //TODO add more conditions
    this.eng1PrimaryAbnormalParams.set(!this.eng1StartOrCrank.get() && this.engine1Master.get() && this.eng1Fail.get());
    this.eng2PrimaryAbnormalParams.set(!this.eng2StartOrCrank.get() && this.engine2Master.get() && this.eng2Fail.get());
    this.eng3PrimaryAbnormalParams.set(!this.eng3StartOrCrank.get() && this.engine3Master.get() && this.eng3Fail.get());
    this.eng4PrimaryAbnormalParams.set(!this.eng4StartOrCrank.get() && this.engine4Master.get() && this.eng4Fail.get());

    const engineShutdownPreCondition = !this.flightPhase12Or1112.get();

    // ENG SHUTDOWN
    this.eng1ShutDown.set(engineShutdownPreCondition && (this.fireButtonEng1.get() || !this.engine1Master.get()));
    this.eng2ShutDown.set(engineShutdownPreCondition && (this.fireButtonEng2.get() || !this.engine2Master.get()));
    this.eng3ShutDown.set(engineShutdownPreCondition && (this.fireButtonEng3.get() || !this.engine3Master.get()));
    this.eng4ShutDown.set(engineShutdownPreCondition && (this.fireButtonEng4.get() || !this.engine4Master.get()));

    this.eng1Out.set(this.eng1ShutDown.get() || this.eng1FailMemoryNode.read());
    this.eng2Out.set(this.eng2ShutDown.get() || this.eng2FailMemoryNode.read());
    this.eng3Out.set(this.eng3ShutDown.get() || this.eng3FailMemoryNode.read());
    this.eng4Out.set(this.eng4ShutDown.get() || this.eng4FailMemoryNode.read());

    this.allEnginesFailure.set(
      !this.aircraftOnGround.get() &&
        !this.engine1Running.get() &&
        !this.engine2Running.get() &&
        !this.engine3Running.get() &&
        !this.engine4Running.get() &&
        this.eng1Out.get() &&
        this.eng2Out.get() &&
        this.eng3Out.get() &&
        this.eng4Out.get(),
    );

    /* MASTER CAUT/WARN BUTTONS */
    if (masterCautionButtonLeft || masterCautionButtonRight) {
      this.auralSingleChimePending = false;
      this.requestMasterCautionFromFaults = false;
      this.requestMasterCautionFromABrkOff = false;
      this.requestMasterCautionFromAThrOff = false;
      this.autoThrustInhibitCaution = true;
    }
    if (masterWarningButtonLeft || masterWarningButtonRight) {
      this.requestMasterWarningFromFaults = this.nonCancellableWarningCount > 0;
      this.requestMasterWarningFromApOff = false;
      this.auralCrcActive.set(this.nonCancellableWarningCount > 0);
    }

    /* T.O. CONFIG CHECK */

    if (this.toMemo.get() && this.toConfigTestRaw) {
      // TODO Note that fuel tank low pressure and gravity feed warnings are not included
      const systemStatus = this.engine1Generator.get() && this.engine2Generator.get();

      const cabin = SimVar.GetSimVarValue('INTERACTIVE POINT OPEN:0', 'percent');
      const catering = SimVar.GetSimVarValue('INTERACTIVE POINT OPEN:3', 'percent');
      const cargofwdLocked = SimVar.GetSimVarValue('L:A32NX_FWD_DOOR_CARGO_LOCKED', 'bool');
      const cargoaftLocked = SimVar.GetSimVarValue('L:A32NX_AFT_DOOR_CARGO_LOCKED', 'bool');
      const brakesHot = SimVar.GetSimVarValue('L:A32NX_BRAKES_HOT', 'bool');

      const speeds = !toSpeedsTooLow && !toV2VRV2Disagree && !fmToSpeedsNotInserted;
      const doors = !!(cabin === 0 && catering === 0 && cargoaftLocked && cargofwdLocked);
      const surfacesNotTo =
        flapsNotInToPos ||
        slatsNotInToPos ||
        this.speedbrakesNotTo.get() ||
        this.rudderTrimNotTo.get() ||
        this.pitchTrimNotTo.get();

      const toConfigNormal =
        systemStatus && speeds && !brakesHot && doors && !this.flapsMcduDisagree.get() && !surfacesNotTo;

      this.toConfigNormal.set(this.toConfigNormalConf.write(toConfigNormal, deltaTime));
    }

    /* CLEAR AND RECALL */
    if (this.clrPulseNode.read()) {
      if (this.abnormalSensed.abnormalShown.get()) {
        // delete the first failure
        this.abnormalSensed.clearActiveProcedure();
      } else if (this.normalChecklists.checklistShown.get()) {
        this.normalChecklists.navigateToParent();
      } else if (this.abnormalNonSensed.abnProcShown.get()) {
        this.abnormalNonSensed.navigateToParent();
      }
    }

    if (this.rclUpPulseNode.read()) {
      if (this.recallFailures.length > 0) {
        const recalledKey = this.recallFailures.shift();
        if (recalledKey !== undefined) {
          this.presentedFailures.push(recalledKey);
          const recalledState = this.clearedAbnormalProceduresList.getValue(recalledKey);

          if (recalledState) {
            this.presentedAbnormalProceduresList.setValue(recalledKey, recalledState);
            this.clearedAbnormalProceduresList.delete(recalledKey);
          }
        }
      }
    }

    // Output logic

    this.landAsap.set(
      !this.aircraftOnGround.get() &&
        (this.apuFireDetected.get() ||
          this.eng1FireDetected.get() ||
          this.eng2FireDetected.get() ||
          this.eng3FireDetected.get() ||
          this.eng4FireDetected.get() ||
          this.mlgFireDetected.get() ||
          this.smokeFumesActivated.get() ||
          this.allEnginesFailure.get()),
    );

    let tempMemoArrayLeft: string[] = [];
    let tempMemoArrayRight: string[] = [];
    const allFailureKeys: string[] = [];
    const stsInfoKeys: string[] = [];
    const stsInopAllPhasesKeys: string[] = [];
    const stsInopApprLdgKeys: string[] = [];
    const ewdLimitationsAllPhasesKeys: string[] = [];
    const ewdLimitationsApprLdgKeys: string[] = [];
    const pfdLimitationsKeys: string[] = [];
    let failureKeys: string[] = this.presentedFailures;
    let recallFailureKeys: string[] = this.recallFailures;
    let failureSystemCount = 0;
    const auralCrcKeys: string[] = [];
    const auralScKeys: string[] = [];

    const itemIsActiveConsideringFaultSuppression = (
      item: FwsSuppressableItem,
      key: keyof FwsSuppressableItemDict,
      defaultMonitorConfirmTime: number = 0.6,
    ) => {
      const simTime = this.simTime.get();

      if (
        !item.simVarIsActive.get() ||
        simTime < (this.failureActivationTime.get(key) ?? 0) + (item.monitorConfirmTime ?? defaultMonitorConfirmTime)
      ) {
        // Return early if not even this item is active
        return false;
      }

      // Skip if other fault overrides this one
      const shouldBeSuppressed =
        item.notActiveWhenItemActive?.some((val) => {
          if (val && this.allSuppressableItems[val]) {
            const otherFault = this.allSuppressableItems[val] as FwsSuppressableItem;
            // Question for the future: Should this check fault suppressions recursively? Beware loops
            if (
              otherFault.simVarIsActive.get() &&
              simTime >=
                (this.failureActivationTime.get(key) ?? 0) +
                  (otherFault.monitorConfirmTime ?? defaultMonitorConfirmTime)
            ) {
              return true;
            }
            return false;
          }
        }) ?? false;
      return !shouldBeSuppressed;
    };

    // Update memos and failures list in case failure has been resolved
    for (const [key, value] of Object.entries(this.ewdAbnormal)) {
      if (!itemIsActiveConsideringFaultSuppression(value, key, 0.6)) {
        failureKeys = failureKeys.filter((e) => e !== key);
        recallFailureKeys = recallFailureKeys.filter((e) => e !== key);
      }
    }

    this.recallFailures.length = 0;
    this.recallFailures.push(...recallFailureKeys);
    this.nonCancellableWarningCount = 0;

    // Abnormal sensed procedures
    const ewdAbnormalEntries: [string, EwdAbnormalItem][] = Object.entries(this.ewdAbnormal);
    const ewdDeferredEntries = Object.entries(this.abnormalSensed.ewdDeferredProcs);
    this.abnormalUpdatedItems.clear();
    this.deferredUpdatedItems.clear();
    for (const [key, value] of ewdAbnormalEntries) {
      // new warning?
      const newWarning = !this.presentedFailures.includes(key) && !recallFailureKeys.includes(key);
      const proc = EcamAbnormalProcedures[key];

      if (proc === undefined) {
        console.warn(`Procedure of id${key} does not exist`);
        continue;
      }

      if (newWarning && value.flightPhaseInhib.some((e) => e === flightPhase)) {
        continue;
      }

      if (itemIsActiveConsideringFaultSuppression(value, key, 0.6)) {
        const itemsChecked = value.whichItemsChecked().map((v, i) => (!proc.items[i]?.sensed ? false : !!v));
        const itemsToShow = value.whichItemsToShow ? value.whichItemsToShow() : Array(itemsChecked.length).fill(true);
        const itemsActive = value.whichItemsActive ? value.whichItemsActive() : Array(itemsChecked.length).fill(true);
        const itemsTimer = value.whichItemsTimer ? value.whichItemsTimer() : undefined;
        ProcedureLinesGenerator.conditionalActiveItems(proc, itemsChecked, itemsActive, itemsTimer);

        if (newWarning) {
          failureKeys.push(key);

          if (value.failure === 3) {
            this.requestMasterWarningFromFaults = true;
          }
          if (value.failure === 2) {
            this.requestMasterCautionFromFaults = true;
          }
        }

        const previousPresentedState = this.presentedAbnormalProceduresList.getValue(key);
        const previousClearedState = this.clearedAbnormalProceduresList.getValue(key);
        if (!previousPresentedState && !previousClearedState) {
          // Insert into internal map
          if (value.whichItemsActive) {
            if (proc.items.length !== value.whichItemsActive().length) {
              console.warn(
                proc.title,
                'ECAM alert definition error: whichItemsActive() not the same size as number of procedure items',
              );
            }
          }
          if (value.whichItemsToShow) {
            if (proc.items.length !== value.whichItemsToShow().length) {
              console.warn(
                proc.title,
                'ECAM alert definition error: whichItemsToShow() not the same size as number of procedure items',
              );
            }
          }
          if (proc.items.length !== value.whichItemsChecked().length) {
            console.warn(
              proc.title,
              'ECAM alert definition error: whichItemsChecked() not the same size as number of procedure items',
            );
          }
          this.presentedAbnormalProceduresList.setValue(key, {
            id: key,
            procedureActivated: true,
            procedureCompleted: false,
            itemsActive: itemsActive,
            itemsChecked: itemsChecked,
            itemsToShow: itemsToShow,
            itemsTimeStamp: itemsTimer,
          });

          for (const [deferredKey, deferredValue] of ewdDeferredEntries) {
            if (
              EcamDeferredProcedures[deferredKey].fromAbnormalProcs.includes(key) &&
              this.abnormalSensed.ewdDeferredProcs[deferredKey]
            ) {
              const deferredItemsActive = Array(deferredValue.whichItemsChecked().length).fill(false); // not activated, hence all false
              const deferredItemsChecked = deferredValue.whichItemsChecked
                ? deferredValue.whichItemsChecked()
                : Array(deferredItemsActive.length).fill(true);
              ProcedureLinesGenerator.conditionalActiveItems(
                EcamDeferredProcedures[deferredKey],
                deferredItemsChecked,
                deferredItemsActive,
              );
              this.activeDeferredProceduresList.setValue(deferredKey, {
                id: deferredKey,
                procedureCompleted: false,
                procedureActivated: false,
                itemsChecked: deferredItemsChecked,
                itemsActive: deferredItemsActive,
                itemsToShow: deferredValue.whichItemsToShow
                  ? deferredValue.whichItemsToShow()
                  : Array(deferredValue.whichItemsChecked().length).fill(true),
              });
            }
          }
        } else if (previousPresentedState) {
          // Update internal map
          const fusedChecked = [...previousPresentedState.itemsChecked].map((val, index) =>
            proc.items[index].sensed ? itemsChecked[index] : !!val,
          );
          ProcedureLinesGenerator.conditionalActiveItems(proc, fusedChecked, itemsActive, itemsTimer);
          this.abnormalUpdatedItems.set(key, []);
          proc.items.forEach((item, idx) => {
            if (
              previousPresentedState.itemsToShow[idx] !== itemsToShow[idx] ||
              previousPresentedState.itemsActive[idx] !== itemsActive[idx] ||
              (previousPresentedState.itemsChecked[idx] !== fusedChecked[idx] && item.sensed) ||
              (isTimedItem(item) !== undefined &&
                itemsTimer !== undefined &&
                previousPresentedState.itemsTimeStamp !== undefined &&
                previousPresentedState.itemsTimeStamp[idx] !== itemsTimer[idx])
            ) {
              this.abnormalUpdatedItems.get(key)?.push(idx);
            }
          });

          if ((this.abnormalUpdatedItems.has(key) && this.abnormalUpdatedItems.get(key)?.length) ?? 0 > 0) {
            this.presentedAbnormalProceduresList.setValue(key, {
              id: key,
              procedureActivated: previousPresentedState.procedureActivated,
              procedureCompleted: previousPresentedState.procedureCompleted,
              itemsChecked: fusedChecked,
              itemsActive: [...previousPresentedState.itemsActive].map((_, index) => itemsActive[index]),
              itemsToShow: [...previousPresentedState.itemsToShow].map((_, index) => itemsToShow[index]),
              itemsTimeStamp: previousPresentedState.itemsTimeStamp
                ? [...previousPresentedState.itemsTimeStamp].map((_, index) =>
                    itemsTimer ? itemsTimer[index] : undefined,
                  )
                : undefined,
            });
          }
        }

        if (value.cancel === false && value.failure === 3) {
          this.nonCancellableWarningCount++;
        }

        // if the warning is the same as the aural
        if (value.auralWarning === undefined && value.failure === 3) {
          if (newWarning) {
            this.auralCrcActive.set(true);
          }
          auralCrcKeys.push(key);
        }
        if (value.auralWarning === undefined && value.failure === 2) {
          if (newWarning) {
            this.auralSingleChimePending = true;
            console.log('single chime pending');
          }
          auralScKeys.push(key);
        }

        allFailureKeys.push(key);

        // Add keys for STS page
        const presentedProcedure = this.presentedAbnormalProceduresList.getValue(key);
        const clearedProcedure = this.clearedAbnormalProceduresList.getValue(key);

        const checkedState = presentedProcedure
          ? presentedProcedure.itemsChecked
          : clearedProcedure
            ? clearedProcedure.itemsChecked
            : undefined;
        FwsCore.pushKeyUnique(value.info, stsInfoKeys, checkedState);
        FwsCore.pushKeyUnique(value.inopSysAllPhases, stsInopAllPhasesKeys, checkedState);
        FwsCore.pushKeyUnique(value.inopSysApprLdg, stsInopApprLdgKeys, checkedState);
        FwsCore.pushKeyUnique(value.limitationsAllPhases, ewdLimitationsAllPhasesKeys, checkedState);
        FwsCore.pushKeyUnique(value.limitationsApprLdg, ewdLimitationsApprLdgKeys, checkedState);
        FwsCore.pushKeyUnique(value.limitationsPfd, pfdLimitationsKeys, checkedState);

        // Push LAND ASAP or LAND ANSA to limitations
        FwsCore.pushKeyUnique(() => {
          if (proc.recommendation && !this.aircraftOnGround.get()) {
            return proc.recommendation === 'LAND ANSA' ? ['2'] : ['1'];
          }
          return [];
        }, ewdLimitationsAllPhasesKeys);

        if (!recallFailureKeys.includes(key)) {
          if (value.sysPage > -1) {
            failureSystemCount++;
          }
        }
      }

      if (value.auralWarning?.get() === FwcAuralWarning.Crc) {
        if (!this.auralCrcKeys.includes(key)) {
          this.auralCrcActive.set(true);
        }
        auralCrcKeys.push(key);
      }

      if (value.auralWarning?.get() === FwcAuralWarning.SingleChime) {
        if (!this.auralScKeys.includes(key)) {
          this.auralSingleChimePending = true;
        }
        auralScKeys.push(key);
      }

      if (value.auralWarning?.get() === FwcAuralWarning.CavalryCharge) {
        this.soundManager.enqueueSound('cavalryChargeCont');
      }
    }

    // Update deferred procedures
    this.activeDeferredProceduresList.get().forEach((value, key) => {
      const proc = EcamDeferredProcedures[key];
      const itemsChecked = this.abnormalSensed.ewdDeferredProcs[key]
        .whichItemsChecked()
        .map((v, i) => (proc.items[i].sensed === false ? false : !!v));
      const itemsToShow = this.abnormalSensed.ewdDeferredProcs[key].whichItemsToShow();
      const itemsActive = this.abnormalSensed.ewdDeferredProcs[key].whichItemsActive
        ? value.procedureActivated
          ? this.abnormalSensed.ewdDeferredProcs[key].whichItemsActive()
          : Array(itemsChecked.length).fill(false)
        : Array(itemsChecked.length).fill(value.procedureActivated);

      const fusedChecked = [...value.itemsChecked].map((val, index) =>
        proc.items[index].sensed ? itemsChecked[index] : !!val,
      );

      ProcedureLinesGenerator.conditionalActiveItems(proc, fusedChecked, itemsActive);
      this.deferredUpdatedItems.set(key, []);
      proc.items.forEach((item, idx) => {
        if (
          value.itemsToShow[idx] !== itemsToShow[idx] ||
          value.itemsActive[idx] !== itemsActive[idx] ||
          (value.itemsChecked[idx] !== fusedChecked[idx] && item.sensed)
        ) {
          this.deferredUpdatedItems.get(key)?.push(idx);
        }
      });

      if (this.deferredUpdatedItems.get(key)?.length ?? 0 > 0) {
        this.activeDeferredProceduresList.setValue(key, {
          id: key,
          procedureActivated: value.procedureActivated,
          procedureCompleted: value.procedureCompleted,
          itemsChecked: fusedChecked,
          itemsActive: [...value.itemsActive].map((_, index) => itemsActive[index]),
          itemsToShow: [...value.itemsToShow].map((_, index) => itemsToShow[index]),
        });
      }
    });

    // Retrieve all active deferred procedure keys, delete inactive
    const deferredProcedureKeys: string[] = [];
    allFailureKeys.forEach((failureKey) => {
      for (const [deferredKey, _] of ewdDeferredEntries) {
        if (EcamDeferredProcedures[deferredKey].fromAbnormalProcs.includes(failureKey)) {
          deferredProcedureKeys.push(deferredKey);
        }
      }
    });
    this.activeDeferredProceduresList.get().forEach((_, activeDeferredKey) => {
      if (!deferredProcedureKeys.includes(activeDeferredKey)) {
        this.activeDeferredProceduresList.delete(activeDeferredKey);
      }
    });

    // Delete inactive failures from internal map
    this.presentedAbnormalProceduresList.get().forEach((procedure, key) => {
      if (!allFailureKeys.includes(key) || this.recallFailures.includes(key)) {
        if (this.recallFailures.includes(key)) {
          this.clearedAbnormalProceduresList.setValue(key, procedure);
        } else {
          this.clearedAbnormalProceduresList.delete(key);
        }

        this.presentedAbnormalProceduresList.delete(key);
      }
    });
    this.clearedAbnormalProceduresList.get().forEach((_, key) => {
      if (!allFailureKeys.includes(key)) {
        this.clearedAbnormalProceduresList.delete(key);
      }
    });

    this.auralCrcKeys = auralCrcKeys;
    this.auralScKeys = auralScKeys;

    if (this.auralCrcKeys.length === 0) {
      this.auralCrcActive.set(false);
    }

    if (this.auralScKeys.length === 0) {
      this.auralSingleChimePending = false;
    }

    this.allCurrentFailures.length = 0;
    this.allCurrentFailures.push(...allFailureKeys);

    this.presentedFailures.length = 0;
    this.presentedFailures.push(...failureKeys);

    // MEMOs (except T.O and LDG)
    for (const [, value] of Object.entries(this.memos.ewdMemos)) {
      if (
        value.simVarIsActive.get() &&
        !value.memoInhibit() &&
        !value.flightPhaseInhib.some((e) => e === flightPhase)
      ) {
        const newCode: string[] = [];

        const codeIndex = value.whichCodeToReturn().filter((e) => e !== null);
        codeIndex.forEach((e: number) => {
          newCode.push(value.codesToReturn[e]);
        });
        const tempArrayRight = tempMemoArrayRight.filter((e) => !value.codesToReturn.includes(e));
        tempMemoArrayRight = tempArrayRight.concat(newCode);
      }
    }

    // T.O and LDG MEMOs
    for (const [, value] of Object.entries(this.memos.ewdToLdgMemos)) {
      if (
        value.simVarIsActive.get() &&
        !value.memoInhibit() &&
        !value.flightPhaseInhib.some((e) => e === flightPhase)
      ) {
        const newCode: string[] = [];

        const codeIndex = value.whichCodeToReturn().filter((e) => e !== null);
        codeIndex.forEach((e: number) => {
          newCode.push(value.codesToReturn[e]);
        });

        tempMemoArrayLeft = tempMemoArrayLeft.concat(newCode);
      }
    }

    const memoOrderLeft: string[] = [];
    const memoOrderRight: string[] = [];

    for (const [, value] of Object.entries(this.memos.ewdToLdgMemos)) {
      if (value.leftSide) {
        memoOrderLeft.push(...value.codesToReturn);
      } else {
        memoOrderRight.push(...value.codesToReturn);
      }
    }

    const orderedMemoArrayLeft = this.mapOrder(tempMemoArrayLeft, memoOrderLeft);
    const orderedMemoArrayRight: string[] = this.mapOrder(tempMemoArrayRight, memoOrderRight).sort(
      (a, b) => this.messagePriority(EcamMemos[a]) - this.messagePriority(EcamMemos[b]),
    );

    // INOP SYS
    for (const [key, value] of Object.entries(this.inopSys.inopSys)) {
      if (itemIsActiveConsideringFaultSuppression(value, key, 1.0)) {
        if (value.phase === FwsInopSysPhases.AllPhases && !stsInopAllPhasesKeys.includes(key)) {
          stsInopAllPhasesKeys.push(key);
        } else if (value.phase === FwsInopSysPhases.ApprLdg && !stsInopApprLdgKeys.includes(key)) {
          stsInopApprLdgKeys.push(key);
        }
      }
    }

    // INFO
    for (const [key, value] of Object.entries(this.information.info)) {
      if (itemIsActiveConsideringFaultSuppression(value, key, 1.0) && !stsInfoKeys.includes(key)) {
        stsInfoKeys.push(key);
      }
    }

    // LIMITATIONS
    for (const [key, value] of Object.entries(this.limitations.limitations)) {
      if (itemIsActiveConsideringFaultSuppression(value, key, 1.0)) {
        if (value.phase === FwsLimitationsPhases.AllPhases && !ewdLimitationsAllPhasesKeys.includes(key)) {
          ewdLimitationsAllPhasesKeys.push(key);
        } else if (value.phase === FwsLimitationsPhases.ApprLdg && !ewdLimitationsApprLdgKeys.includes(key)) {
          ewdLimitationsApprLdgKeys.push(key);
        }

        if (value.pfd && !pfdLimitationsKeys.includes(key)) {
          pfdLimitationsKeys.push(key);
        }
      }
    }

    // Reset master caution light if appropriate
    if (allFailureKeys.filter((key) => this.ewdAbnormal[key].failure === 2).length === 0) {
      this.requestMasterCautionFromFaults = false;
    }

    // Reset master warning light if appropriate
    if (
      allFailureKeys.filter((key) => this.ewdAbnormal[key].failure === 3).length === 0 &&
      this.nonCancellableWarningCount === 0
    ) {
      this.requestMasterWarningFromFaults = false;
    }

    this.masterCaution.set(
      this.requestMasterCautionFromFaults ||
        this.requestMasterCautionFromABrkOff ||
        this.requestMasterCautionFromAThrOff,
    );

    this.masterWarning.set(this.requestMasterWarningFromFaults || this.requestMasterWarningFromApOff);

    SimVar.SetSimVarValue('L:A32NX_ECAM_FAILURE_ACTIVE', SimVarValueType.Bool, this.presentedFailures.length > 0);

    if (failureSystemCount === 0) {
      SimVar.SetSimVarValue('L:A32NX_ECAM_SFAIL', 'number', -1);
    } else {
      const sortedAbnormals = this.presentedFailures.sort((a, b) => {
        return FwsAbnormalSensed.compareAbnormalProceduresByPriority(
          a,
          b,
          this.ewdAbnormal[a].failure,
          this.ewdAbnormal[b].failure,
          !EcamAbnormalProcedures[a].sensed,
          !EcamAbnormalProcedures[b].sensed,
        );
      });
      if (sortedAbnormals.length > 0 && this.ewdAbnormal[sortedAbnormals[0]].sysPage > -1) {
        SimVar.SetSimVarValue('L:A32NX_ECAM_SFAIL', 'number', this.ewdAbnormal[sortedAbnormals[0]].sysPage);
      }
    }

    this.ewdMessageLinesLeft.forEach((l, i) => l.set(orderedMemoArrayLeft[i] ?? ''));
    // TODO order by decreasing importance
    this.ewdMessageLinesRight.forEach((l, i) => l.set(orderedMemoArrayRight[i] ?? ''));

    // TODO order by decreasing importance
    const pfdMemos = orderedMemoArrayRight
      .filter((it) => pfdMemoDisplay.includes(it))
      .sort((a, b) => this.messagePriority(EcamMemos[a]) - this.messagePriority(EcamMemos[b]));
    this.pfdMemoLines.forEach((l, i) => l.set(pfdMemos[i] ?? ''));

    // TODO order by decreasing importance
    this.sdStatusInfoLines.forEach((l, i) => l.set(stsInfoKeys[i] ?? ''));
    this.sdStatusInopAllPhasesLines.forEach((l, i) => l.set(stsInopAllPhasesKeys[i] ?? ''));
    this.sdStatusInopApprLdgLines.forEach((l, i) => l.set(stsInopApprLdgKeys[i] ?? ''));

    // TODO order by decreasing importance, only color-based for now
    // LAND ASAP overrides/replaces LAND ANSA
    if (ewdLimitationsAllPhasesKeys.includes('1') && ewdLimitationsAllPhasesKeys.includes('2')) {
      ewdLimitationsAllPhasesKeys.splice(ewdLimitationsAllPhasesKeys.indexOf('2'), 1);
    }
    const sortedEwdLimitationsAllPhasesKeys = ewdLimitationsAllPhasesKeys.sort(
      (a, b) => this.messagePriority(EcamLimitations[a]) - this.messagePriority(EcamLimitations[b]),
    );
    const sortedEwdLimitationsApprLdgKeys = ewdLimitationsApprLdgKeys.sort(
      (a, b) => this.messagePriority(EcamLimitations[a]) - this.messagePriority(EcamLimitations[b]),
    );
    this.ewdLimitationsAllPhasesLines.forEach((l, i) => l.set(sortedEwdLimitationsAllPhasesKeys[i] ?? ''));
    this.ewdLimitationsApprLdgLines.forEach((l, i) => l.set(sortedEwdLimitationsApprLdgKeys[i] ?? ''));

    const pfdLimitationsCombined = [...new Set(pfdLimitationsKeys)].sort(
      (a, b) => this.messagePriority(EcamLimitations[a]) - this.messagePriority(EcamLimitations[b]),
    );
    if (pfdLimitationsCombined.includes('1') && pfdLimitationsCombined.includes('2')) {
      pfdLimitationsCombined.splice(pfdLimitationsCombined.indexOf('2'), 1);
    }
    this.pfdLimitationsLines.forEach((l, i) => l.set(pfdLimitationsCombined[i] ?? ''));

    this.ecamStatusNormal.set(
      !stsInfoKeys.length &&
        !stsInopAllPhasesKeys.length &&
        !stsInopApprLdgKeys.length &&
        !ewdLimitationsAllPhasesKeys.length &&
        !ewdLimitationsApprLdgKeys.length,
    );
    const sdStsShown = SimVar.GetSimVarValue('L:A32NX_ECAM_SD_CURRENT_PAGE_INDEX', SimVarValueType.Number) === 14;
    this.ecamEwdShowStsIndication.set(!this.ecamStatusNormal.get() && !sdStsShown);

    this.approachAutoDisplayQnhSetPulseNode.write(
      Simplane.getPressureSelectedMode(Aircraft.A320_NEO) !== 'STD',
      deltaTime,
    );
    this.approachAutoDisplaySlatsExtendedPulseNode.write(this.flapsHandle.get() > 0, deltaTime);

    const chimeRequested =
      (this.auralSingleChimePending || this.requestSingleChimeFromAThrOff) && !this.auralCrcActive.get();
    if (chimeRequested && !this.auralSingleChimeInhibitTimer.isPending()) {
      this.auralSingleChimePending = false;
      this.requestSingleChimeFromAThrOff = false;
      this.soundManager.enqueueSound('singleChime');
      // there can only be one SC per 2 seconds, non-cumulative, so clear any pending ones at the end of that inhibit period
      this.auralSingleChimeInhibitTimer.schedule(
        () => (this.auralSingleChimePending = false),
        FwsCore.AURAL_SC_INHIBIT_TIME,
      );
    }

    this.normalChecklists.update();
    this.abnormalSensed.update();
    this.abnormalNonSensed.update();
    this.systemDisplayLogic.update(deltaTime);
    this.updateRowRopWarnings();

    if (this.debugDataToOisEnabled.get()) {
      this.updateOisDebugData();
    }

    // Orchestrate display of normal or abnormal proc display
    if (this.abnormalNonSensed.showAbnProcRequested.get()) {
      // ABN PROC always shown
      this.abnormalNonSensed.abnProcShown.set(true);
      this.normalChecklists.checklistShown.set(false);
      this.abnormalSensed.abnormalShown.set(false);

      this.publisher.pub('fws_active_item', this.abnormalNonSensed.selectedItem.get(), true);
      this.publisher.pub('fws_show_from_line', this.abnormalNonSensed.showFromLine.get(), true);
      this.ecamEwdShowFailurePendingIndication.set(false);
    } else if (this.normalChecklists.showChecklistRequested.get()) {
      // ECL always shown
      this.abnormalNonSensed.abnProcShown.set(false);
      this.normalChecklists.checklistShown.set(true);
      this.abnormalSensed.abnormalShown.set(false);

      this.publisher.pub('fws_active_item', this.normalChecklists.selectedLine.get(), true);
      const activeDeferredProcedureId = this.normalChecklists.activeDeferredProcedureId.get();
      if (activeDeferredProcedureId) {
        this.publisher.pub('fws_active_procedure', activeDeferredProcedureId, true);
      }
      this.publisher.pub('fws_show_from_line', this.normalChecklists.showFromLine.get(), true);
      this.ecamEwdShowFailurePendingIndication.set(this.abnormalSensed.showAbnormalSensedRequested.get());
    } else if (this.abnormalSensed.showAbnormalSensedRequested.get()) {
      this.abnormalNonSensed.abnProcShown.set(false);
      this.normalChecklists.checklistShown.set(false);
      this.abnormalSensed.abnormalShown.set(true);

      const activeProcedureId = this.abnormalSensed.activeProcedureId.get();
      if (activeProcedureId) {
        this.publisher.pub('fws_active_item', this.abnormalSensed.selectedItemIndex.get(), true);
        this.publisher.pub('fws_active_procedure', activeProcedureId, true);
      }
      this.publisher.pub('fws_show_from_line', this.abnormalSensed.showFromLine.get(), true);
      this.ecamEwdShowFailurePendingIndication.set(false);
    } else {
      this.abnormalNonSensed.abnProcShown.set(false);
      this.normalChecklists.checklistShown.set(false);
      this.abnormalSensed.abnormalShown.set(false);
      this.ecamEwdShowFailurePendingIndication.set(false);
    }
    this.publisher.pub('fws_show_abn_non_sensed', this.abnormalNonSensed.abnProcShown.get(), true);
    this.publisher.pub('fws_show_abn_sensed', this.abnormalSensed.abnormalShown.get(), true);
    this.publisher.pub('fws_show_normal_checklists', this.normalChecklists.checklistShown.get(), true);

    // Reset all buffered inputs
    this.toConfigInputBuffer.write(false, true);
    this.clearButtonInputBuffer.write(false, true);
    this.recallButtonInputBuffer.write(false, true);
    this.clInputBuffer.write(false, true);
    this.clCheckInputBuffer.write(false, true);
    this.clUpInputBuffer.write(false, true);
    this.clDownInputBuffer.write(false, true);
    this.abnProcInputBuffer.write(false, true);
    this.aThrDiscInputBuffer.write(false, true);
    this.apDiscInputBuffer.write(false, true);
    this.autoPilotInstinctiveDiscCountSinceLastFwsCycle = 0;
  }

  updateRowRopWarnings() {
    const w = Arinc429Word.fromSimVarValue('L:A32NX_ROW_ROP_WORD_1');

    // ROW
    this.soundManager.handleSoundCondition('runwayTooShort', w.bitValueOr(15, false));

    // ROP
    // MAX BRAKING, only for manual braking, if maximum pedal braking is not applied
    const maxBrakingSet =
      SimVar.GetSimVarValue('L:A32NX_LEFT_BRAKE_PEDAL_INPUT', 'number') > 90 ||
      SimVar.GetSimVarValue('L:A32NX_RIGHT_BRAKE_PEDAL_INPUT', 'number') > 90;
    const maxBraking = w.bitValueOr(13, false) && !maxBrakingSet;
    this.soundManager.handleSoundCondition('brakeMaxBraking', maxBraking);

    // SET MAX REVERSE, if not already max. reverse set and !MAX_BRAKING
    const maxReverseSet =
      SimVar.GetSimVarValue('L:XMLVAR_Throttle1Position', 'number') < 0.1 &&
      SimVar.GetSimVarValue('L:XMLVAR_Throttle2Position', 'number') < 0.1;
    const maxReverse = (w.bitValueOr(12, false) || w.bitValueOr(13, false)) && !maxReverseSet;
    this.soundManager.handleSoundCondition('setMaxReverse', !maxBraking && maxReverse);

    // At 80kt, KEEP MAX REVERSE once, if max. reversers deployed
    const ias = SimVar.GetSimVarValue('AIRSPEED INDICATED', 'knots');
    this.soundManager.handleSoundCondition(
      'keepMaxReverse',
      ias <= 80 && ias > 4 && (w.bitValueOr(12, false) || w.bitValueOr(13, false)),
    );
  }

  autoThrottleInstinctiveDisconnect() {
    // When instinctive A/THR disc. p/b is pressed after ABRK deactivation, inhibit audio+memo, don't request master caution
    // Unclear refs, whether this has to happen within the audio confirm node time (1s)
    if (this.autoBrakeDeactivatedNode.read()) {
      this.autoBrakeOffMemoInhibited = true;
      this.requestMasterCautionFromABrkOff = false;
    }

    this.aThrDiscInputBuffer.write(true, false);

    if (this.autoThrustOffVoluntary.get()) {
      // Pressed a second time -> silence
      this.autoThrustInhibitCaution = true;
      this.requestMasterCautionFromAThrOff = false;
    }
  }

  autoPilotInstinctiveDisconnect() {
    this.apDiscInputBuffer.write(true, false);
    if (Date.now() - this.autoPilotInstinctiveDiscLastPressed > 25) {
      this.autoPilotInstinctiveDiscCountSinceLastFwsCycle++;
      this.autoPilotInstinctiveDiscLastPressed = Date.now();
    }
  }

  messagePriority(message: string): number {
    if (!message) {
      return 10;
    }
    // Highest importance: priority 0
    switch (message.trim().substring(0, 3)) {
      case '\x1b<6':
        return 0;
      case '\x1b<2':
        return 1;
      case '\x1b<4':
        return 2;
      case '\x1b<3':
        return 3;
      default:
        return 10;
    }
  }

  updateOisDebugData() {
    this.debugDataToOis[0].value = this.flightPhase.get().toFixed(0);
    this.debugDataToOis[1].value = this.startupCompleted.get() ? 'true' : 'false';
    this.debugDataToOis[2].value = this.ecamStatusNormal.get() ? 'true' : 'false';
    this.debugDataToOis[3].value = this.allCurrentFailures.length.toString();
    this.debugDataToOis[4].value = this.presentedFailures.length.toString();
    this.debugDataToOis[5].value = this.aircraftOnGround.get() ? 'true' : 'false';

    this.debugDataToOisSubject.set(this.debugDataToOis);
    this.debugDataToOisSubject.notify();
  }

  static sendFailureWarning(bus: EventBus) {
    // In case of FWS1+2 failure, populate output with FW messages
    SimVar.SetSimVarValue('L:A32NX_STATUS_NORMAL', SimVarValueType.Bool, true);
    SimVar.SetSimVarValue('L:A32NX_ECAM_FAILURE_ACTIVE', SimVarValueType.Bool, false);
    SimVar.SetSimVarValue('L:A32NX_ECAM_SFAIL', SimVarValueType.Number, -1);
    SimVar.SetSimVarValue('L:A32NX_MASTER_CAUTION', SimVarValueType.Bool, false);
    SimVar.SetSimVarValue('L:A32NX_MASTER_WARNING', SimVarValueType.Bool, false);
    SimVar.SetSimVarValue('L:A32NX_FWC_1_LG_RED_ARROW', SimVarValueType.Bool, false);
    SimVar.SetSimVarValue('L:A32NX_FWC_2_LG_RED_ARROW', SimVarValueType.Bool, false);
    const ar = Arinc429Register.empty();
    ar.setSsm(Arinc429SignStatusMatrix.FailureWarning);
    ar.writeToSimVar('L:A32NX_FWC_1_DISCRETE_WORD_126');
    ar.writeToSimVar('L:A32NX_FWC_2_DISCRETE_WORD_126');

    const publisher = bus.getPublisher<FwsEwdEvents>();
    publisher.pub('fws_show_sts_indication', false, true);
    publisher.pub('fws_show_failure_pending', false, true);
    publisher.pub('fws_abnormal_primary_engine_parameters_attention_getter', [false, false, false, false]);
    publisher.pub('fws_normal_attention_getter_eng', [false, false, false, false]);
  }

  private populateCpiomBWords(
    agsDiscreteWord: Arinc429Register,
    vcsDiscreteWord: Arinc429Register,
    tcsDiscreteWord: Arinc429Register,
    cpcsDiscreteWord: Arinc429Register,
    notReachable: boolean,
    index: 1 | 2 | 3 | 4,
  ) {
    if (notReachable) {
      agsDiscreteWord.setSsm(Arinc429SignStatusMatrix.FailureWarning);
      vcsDiscreteWord.setSsm(Arinc429SignStatusMatrix.FailureWarning);
      tcsDiscreteWord.setSsm(Arinc429SignStatusMatrix.FailureWarning);
      cpcsDiscreteWord.setSsm(Arinc429SignStatusMatrix.FailureWarning);
    } else {
      agsDiscreteWord.setFromSimVar(`L:A32NX_COND_CPIOM_B${index}_AGS_DISCRETE_WORD`);
      vcsDiscreteWord.setFromSimVar(`L:A32NX_COND_CPIOM_B${index}_VCS_DISCRETE_WORD`);
      tcsDiscreteWord.setFromSimVar(`L:A32NX_COND_CPIOM_B${index}_TCS_DISCRETE_WORD`);
      cpcsDiscreteWord.setFromSimVar(`L:A32NX_COND_CPIOM_B${index}_CPCS_DISCRETE_WORD`);
    }
  }

  destroy() {
    this.abnormalNonSensed.destroy();
    this.abnormalSensed.destroy();
    this.normalChecklists.destroy();
    this.information.destroy();
    this.limitations.destroy();
    this.inopSys.destroy();
    this.memos.destroy();
    this.subs.forEach((s) => s.destroy());
  }
}<|MERGE_RESOLUTION|>--- conflicted
+++ resolved
@@ -2787,13 +2787,10 @@
     this.acESSBusPowered.set(SimVar.GetSimVarValue('L:A32NX_ELEC_AC_ESS_BUS_IS_POWERED', 'bool') > 0);
     this.dc108PhBusPowered.set(SimVar.GetSimVarValue('L:A32NX_ELEC_108PH_BUS_IS_POWERED', 'Bool') > 0);
     this.dcEhaPowered.set(SimVar.GetSimVarValue('L:A32NX_ELEC_247PP_BUS_IS_POWERED', 'Bool') > 0);
-<<<<<<< HEAD
     this.elecGalleyAndPaxSys.set(SimVar.GetSimVarValue('L:A32NX_OVHD_ELEC_GALY_AND_CAB_PB_IS_AUTO', 'bool'));
-=======
     this.elecEmerConfig.set(
       !this.ac1BusPowered.get() && !this.ac2BusPowered.get() && !this.ac3BusPowered.get() && !this.ac4BusPowered.get(),
     );
->>>>>>> e872ac33
 
     /* ENGINE AND THROTTLE acquisition */
 

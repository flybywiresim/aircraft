--- conflicted
+++ resolved
@@ -1543,13 +1543,9 @@
 
   public autoBrakeOffMemoInhibited = false;
 
-<<<<<<< HEAD
   public btvExitMissedPulseNode = new NXLogicPulseNode();
 
   public readonly btvLost = Subject.create(false); // FIXME add from FCDC
-=======
-  public readonly btvLost = Subject.create(false); // FIXME add
->>>>>>> 98fdea01
 
   public readonly rowRopLost = Subject.create(false); // FIXME add from FCDC
 

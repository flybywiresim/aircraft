// @ts-strict-ignore
// Copyright (c) 2021-2025 FlyByWire Simulations
//
// SPDX-License-Identifier: GPL-3.0

import {
  Subject,
  MappedSubject,
  DebounceTimer,
  ConsumerValue,
  EventBus,
  ConsumerSubject,
  SimVarValueType,
  SubscribableMapFunctions,
  StallWarningEvents,
  MapSubject,
  KeyEvents,
  KeyEventManager,
  GameStateProvider,
  Wait,
  SetSubject,
  Subscribable,
  Subscription,
} from '@microsoft/msfs-sdk';

import {
  Arinc429Register,
  Arinc429RegisterSubject,
  Arinc429SignStatusMatrix,
  Arinc429Word,
  FailuresConsumer,
  FrequencyMode,
  MsfsFlightModelEvents,
  NXDataStore,
  NXLogicClockNode,
  NXLogicConfirmNode,
  NXLogicMemoryNode,
  NXLogicPulseNode,
  NXLogicTriggeredMonostableNode,
  RegisteredSimVar,
  UpdateThrottler,
} from '@flybywiresim/fbw-sdk';
import { VerticalMode, LateralMode } from '@shared/autopilot';
import { RmpState, VhfComManagerDataEvents } from '@flybywiresim/rmp';
import { PseudoFwcSimvars } from 'instruments/src/MsfsAvionicsCommon/providers/PseudoFwcPublisher';
import {
  EcamAbnormalProcedures,
  EcamDeferredProcedures,
  EcamLimitations,
  EcamMemos,
  isTimedItem,
  pfdMemoDisplay,
} from 'instruments/src/MsfsAvionicsCommon/EcamMessages';
import { ProcedureLinesGenerator } from 'instruments/src/MsfsAvionicsCommon/EcamMessages/ProcedureLinesGenerator';
import PitchTrimUtils from '@shared/PitchTrimUtils';
import { ChecklistState, FwsEwdEvents } from 'instruments/src/MsfsAvionicsCommon/providers/FwsEwdPublisher';
import { FwsMemos } from 'systems-host/CpiomC/FlightWarningSystem/FwsMemos';
import { FwsNormalChecklists } from 'systems-host/CpiomC/FlightWarningSystem/FwsNormalChecklists';
import {
  EwdAbnormalDict,
  EwdAbnormalItem,
  FwsAbnormalSensed,
} from 'systems-host/CpiomC/FlightWarningSystem/FwsAbnormalSensed';
import { FwsAbnormalNonSensed } from 'systems-host/CpiomC/FlightWarningSystem/FwsAbnormalNonSensed';
import { MfdSurvEvents } from 'instruments/src/MsfsAvionicsCommon/providers/MfdSurvPublisher';
import { Mle, Mmo, VfeF1, VfeF1F, VfeF2, VfeF3, VfeFF, Vle, Vmo } from '@shared/PerformanceConstants';
import { FwsAuralVolume, FwsSoundManager } from 'systems-host/CpiomC/FlightWarningSystem/FwsSoundManager';
import { FwcFlightPhase, FwsFlightPhases } from 'systems-host/CpiomC/FlightWarningSystem/FwsFlightPhases';
import { A380Failure } from '@failures';
import { FuelSystemEvents } from 'instruments/src/MsfsAvionicsCommon/providers/FuelSystemPublisher';
import { FmsMessageVars } from 'instruments/src/MsfsAvionicsCommon/providers/FmsMessagePublisher';
import { FwsSystemDisplayLogic } from './FwsSystemDisplayLogic';
import { FwsInopSys, FwsInopSysPhases } from './FwsInopSys';
import { FwsInformation } from './FwsInformation';
import { FwsLimitations, FwsLimitationsPhases } from './FwsLimitations';
import { FGVars } from 'instruments/src/MsfsAvionicsCommon/providers/FGDataPublisher';

export function xor(a: boolean, b: boolean): boolean {
  return !!((a ? 1 : 0) ^ (b ? 1 : 0));
}

/**
 * Counts the number of truthy values in an array of booleans
 * @param args
 * @returns
 */
function countTrue(...args: boolean[]): number {
  return args.reduce((accu, b) => (b ? accu + 1 : accu), 0);
}

export enum FwcAuralWarning {
  None,
  SingleChime,
  Crc,
  CavalryCharge,
}

enum engineState {
  OFF = 0,
  ON = 1,
  STARTING = 2,
  SHUTTING = 3,
}

export interface FwsSuppressableItem {
  /** INOP SYS line is active */
  simVarIsActive: Subscribable<boolean>;
  /** This line won't be shown if the following line(s) are active */
  notActiveWhenItemActive?: string[];
}

export interface FwsSuppressableItemDict {
  [key: string]: FwsSuppressableItem;
}

export class FwsCore {
  public readonly sub = this.bus.getSubscriber<
    PseudoFwcSimvars &
      StallWarningEvents &
      MfdSurvEvents &
      FuelSystemEvents &
      KeyEvents &
      MsfsFlightModelEvents &
      FmsMessageVars &
      FGVars
  >();

  private subs: Subscription[] = [];

  public readonly vhfSub = this.bus.getSubscriber<VhfComManagerDataEvents>();

  private readonly fwsUpdateThrottler = new UpdateThrottler(125); // has to be > 100 due to pulse nodes

  private keyEventManager: KeyEventManager;

  private readonly startupTimer = new DebounceTimer();

  public readonly startupCompleted = Subject.create(false);

  public readonly audioFunctionLost = Subject.create(false);

  public readonly fwsEcpFailed = Subject.create(false);

  public readonly soundManager = new FwsSoundManager(this.bus, this.startupCompleted, this.audioFunctionLost);

  private readonly flightPhases = new FwsFlightPhases(this);

  /** Time to inhibit SCs after one is trigger in ms */
  private static readonly AURAL_SC_INHIBIT_TIME = 2000;

  private static readonly EWD_MESSAGE_LINES = 10;

  private static readonly PFD_MEMO_LINES = 3;

  private static readonly PFD_LIMITATIONS_LINES = 8;

  private static readonly EWD_LIMITATIONS_LINES = 10;

  private static readonly SD_STATUS_INFO_MAX_LINES = 5;

  private static readonly SD_STATUS_INOP_SYS_MAX_LINES = 10;

  private static readonly ewdMessageSimVarsLeft = Array.from(
    { length: FwsCore.EWD_MESSAGE_LINES },
    (_, i) => `L:A32NX_EWD_LOWER_LEFT_LINE_${i + 1}`,
  );

  private readonly ewdMessageLinesLeft = Array.from({ length: FwsCore.EWD_MESSAGE_LINES }, (_, _i) =>
    Subject.create(''),
  );

  private static readonly ewdMessageSimVarsRight = Array.from(
    { length: FwsCore.EWD_MESSAGE_LINES },
    (_, i) => `L:A32NX_EWD_LOWER_RIGHT_LINE_${i + 1}`,
  );

  private readonly ewdMessageLinesRight = Array.from({ length: FwsCore.EWD_MESSAGE_LINES }, (_, _i) =>
    Subject.create(''),
  );

  private static readonly pfdMemoSimVars = Array.from(
    { length: FwsCore.PFD_MEMO_LINES },
    (_, i) => `L:A32NX_PFD_MEMO_LINE_${i + 1}`,
  );

  private readonly pfdMemoLines = Array.from({ length: FwsCore.PFD_MEMO_LINES }, (_, _i) => Subject.create(''));

  private static readonly sdStatusInfoSimVars = Array.from(
    { length: FwsCore.SD_STATUS_INFO_MAX_LINES },
    (_, i) => `L:A32NX_SD_STATUS_INFO_LINE_${i + 1}`,
  );

  private readonly sdStatusInfoLines = Array.from({ length: FwsCore.SD_STATUS_INFO_MAX_LINES }, (_, _i) =>
    Subject.create(''),
  );

  private static readonly sdStatusInopAllPhasesSimVars = Array.from(
    { length: FwsCore.SD_STATUS_INOP_SYS_MAX_LINES },
    (_, i) => `L:A32NX_SD_STATUS_INOP_ALL_LINE_${i + 1}`,
  );

  private readonly sdStatusInopAllPhasesLines = Array.from({ length: FwsCore.SD_STATUS_INOP_SYS_MAX_LINES }, (_, _i) =>
    Subject.create(''),
  );

  private static readonly sdStatusInopApprLdgSimVars = Array.from(
    { length: FwsCore.SD_STATUS_INOP_SYS_MAX_LINES },
    (_, i) => `L:A32NX_SD_STATUS_INOP_LDG_LINE_${i + 1}`,
  );

  private readonly sdStatusInopApprLdgLines = Array.from({ length: FwsCore.SD_STATUS_INOP_SYS_MAX_LINES }, (_, _i) =>
    Subject.create(''),
  );

  private static readonly pfdLimitationsSimVars = Array.from(
    { length: FwsCore.PFD_LIMITATIONS_LINES },
    (_, i) => `L:A32NX_PFD_LIMITATIONS_LINE_${i + 1}`,
  );

  private readonly pfdLimitationsLines = Array.from({ length: FwsCore.PFD_LIMITATIONS_LINES }, (_, _i) =>
    Subject.create(''),
  );

  private static readonly ewdLimitationsAllPhasesSimVars = Array.from(
    { length: FwsCore.EWD_LIMITATIONS_LINES },
    (_, i) => `L:A32NX_EWD_LIMITATIONS_ALL_LINE_${i + 1}`,
  );

  private readonly ewdLimitationsAllPhasesLines = Array.from({ length: FwsCore.EWD_LIMITATIONS_LINES }, (_, _i) =>
    Subject.create(''),
  );

  private static readonly ewdLimitationsApprLdgSimVars = Array.from(
    { length: FwsCore.EWD_LIMITATIONS_LINES },
    (_, i) => `L:A32NX_EWD_LIMITATIONS_LDG_LINE_${i + 1}`,
  );

  private readonly ewdLimitationsApprLdgLines = Array.from({ length: FwsCore.EWD_LIMITATIONS_LINES }, (_, _i) =>
    Subject.create(''),
  );

  // SD STATUS NORMAL
  public readonly statusNormal = MappedSubject.create(
    ([limAll, limAppr, inopAll, inopAppr]) => !limAll && !limAppr && !inopAll && !inopAppr,
    this.ewdLimitationsAllPhasesLines[0],
    this.ewdLimitationsApprLdgLines[0],
    this.sdStatusInopAllPhasesLines[0],
    this.sdStatusInopApprLdgLines[0],
  );

  // Input buffering
  public readonly toConfigInputBuffer = new NXLogicMemoryNode(false);
  public readonly clearButtonInputBuffer = new NXLogicMemoryNode(false);
  public readonly recallButtonInputBuffer = new NXLogicMemoryNode(false);
  public readonly clInputBuffer = new NXLogicMemoryNode(false);
  public readonly clCheckInputBuffer = new NXLogicMemoryNode(false);
  public readonly clUpInputBuffer = new NXLogicMemoryNode(false);
  public readonly clDownInputBuffer = new NXLogicMemoryNode(false);
  public readonly abnProcInputBuffer = new NXLogicMemoryNode(false);
  public readonly aThrDiscInputBuffer = new NXLogicMemoryNode(false);
  public readonly apDiscInputBuffer = new NXLogicMemoryNode(false);

  /* PSEUDO FWC VARIABLES */

  private readonly publisher = this.bus.getPublisher<FwsEwdEvents>();

  /** Keys/IDs of all failures currently active, irrespective they are already cleared or not */
  public readonly allCurrentFailures: string[] = [];

  /** Keys/IDs of only the failures which are currently presented on the EWD */
  public readonly presentedFailures: string[] = [];

  /** Keys/IDs of the active abnormal non-sensed procedures */
  public readonly activeAbnormalNonSensedKeys: SetSubject<number> = SetSubject.create([]);

  /** Map to hold all failures which are currently active and not cleared, i.e. presented on the EWD. */
  public readonly presentedAbnormalProceduresList = MapSubject.create<string, ChecklistState>();

  /** Map to hold all failures which are currently active, but already cleared. */
  public readonly clearedAbnormalProceduresList = MapSubject.create<string, ChecklistState>();

  /** Map to hold all deferred procs which are currently active */
  public readonly activeDeferredProceduresList = MapSubject.create<string, ChecklistState>();

  /** Indices of items which were updated */
  public readonly abnormalUpdatedItems = new Map<string, number[]>();

  /** Indices of items which were updated */
  public readonly deferredUpdatedItems = new Map<string, number[]>();

  public recallFailures: string[] = [];

  private requestMasterCautionFromFaults = false;
  private requestMasterCautionFromABrkOff = false;
  private requestMasterCautionFromAThrOff = false;

  private requestSingleChimeFromAThrOff = false;

  private requestMasterWarningFromFaults = false;
  private requestMasterWarningFromApOff = false;

  private auralCrcKeys: string[] = [];

  private auralScKeys: string[] = [];

  public readonly auralCrcActive = Subject.create(false);

  private auralSingleChimePending = false;

  public readonly auralSingleChimeInhibitTimer = new DebounceTimer();

  public readonly auralSingleChimePlayingTimer = new DebounceTimer();

  public readonly masterWarning = Subject.create(false);

  public readonly masterCaution = Subject.create(false);

  private nonCancellableWarningCount = 0;

  public readonly stallWarning = Subject.create(false);

  public readonly masterCautionOutput = MappedSubject.create(
    SubscribableMapFunctions.and(),
    this.masterCaution,
    this.startupCompleted,
  );

  public readonly masterWarningOutput = MappedSubject.create(
    ([mw, stall, startup]) => (mw || stall) && startup,
    this.masterWarning,
    this.stallWarning,
    this.startupCompleted,
  );

  public readonly ecamStsNormal = Subject.create(true);

  public readonly ecamEwdShowStsIndication = Subject.create(false);

  public readonly ecamEwdShowFailurePendingIndication = Subject.create(false);

  public readonly fwcOut126 = Arinc429RegisterSubject.createEmpty();

  public readonly approachAutoDisplayQnhSetPulseNode = new NXLogicPulseNode(true);
  public readonly approachAutoDisplaySlatsExtendedPulseNode = new NXLogicPulseNode(true);

  /* MISC STUFF */

  public readonly airKnob = Subject.create(0);

  public readonly airDataCaptOn3 = this.airKnob.map((it) => it === 0);

  public readonly airDataFoOn3 = this.airKnob.map((it) => it === 0);

  public readonly attKnob = Subject.create(0);

  public readonly compMesgCount = Subject.create(0);

  public readonly landAsap = Subject.create(false);

  public readonly ndXfrKnob = Subject.create(0);

  private readonly landingElevation = Arinc429Register.empty();

  public readonly highLandingFieldElevation = Subject.create(false);

  public readonly noMobileSwitchPosition = Subject.create(0);

  public readonly predWSOn = Subject.create(false);

  public readonly seatBelt = Subject.create(0);

  public readonly strobeLightsOn = Subject.create(0);

  public readonly toConfigNormal = Subject.create(false);

  public readonly wingAntiIce = Subject.create(false);

  public readonly voiceVhf3 = Subject.create(false);

  public readonly smokeFumesActivated = this.activeAbnormalNonSensedKeys.map((set) => set.has(260900097));

  /* 21 - AIR CONDITIONING AND PRESSURIZATION */

  public readonly flightLevel = Subject.create(0);

  public readonly phase8ConfirmationNode60 = new NXLogicConfirmNode(60);

  public readonly phase8ConfirmationNode180 = new NXLogicConfirmNode(180);

  public readonly cpiomBAgsAppDiscreteWord1 = Arinc429Register.empty();
  private readonly cpiomBAgsAppDiscreteWord2 = Arinc429Register.empty();
  private readonly cpiomBAgsAppDiscreteWord3 = Arinc429Register.empty();
  private readonly cpiomBAgsAppDiscreteWord4 = Arinc429Register.empty();

  private readonly cpiomBVcsAppDiscreteWord1 = Arinc429Register.empty();

  private readonly cpiomBVcsAppDiscreteWord2 = Arinc429Register.empty();

  private readonly cpiomBVcsAppDiscreteWord3 = Arinc429Register.empty();

  private readonly cpiomBVcsAppDiscreteWord4 = Arinc429Register.empty();

  private readonly cpiomBTcsAppDiscreteWord1 = Arinc429Register.empty();

  private readonly cpiomBTcsAppDiscreteWord2 = Arinc429Register.empty();

  private readonly cpiomBTcsAppDiscreteWord3 = Arinc429Register.empty();

  private readonly cpiomBTcsAppDiscreteWord4 = Arinc429Register.empty();

  private readonly cpiomBCpcsAppDiscreteWord1 = Arinc429Register.empty();

  private readonly cpiomBCpcsAppDiscreteWord2 = Arinc429Register.empty();

  private readonly cpiomBCpcsAppDiscreteWord3 = Arinc429Register.empty();

  private readonly cpiomBCpcsAppDiscreteWord4 = Arinc429Register.empty();

  private readonly outflowValve1OpenAmount = Arinc429Register.empty();
  private readonly outflowValve2OpenAmount = Arinc429Register.empty();
  private readonly outflowValve3OpenAmount = Arinc429Register.empty();
  private readonly outflowValve4OpenAmount = Arinc429Register.empty();

  public readonly pack1Ctl1Fault = Subject.create(false);

  public readonly pack1Ctl2Fault = Subject.create(false);

  public readonly pack2Ctl1Fault = Subject.create(false);

  public readonly pack2Ctl2Fault = Subject.create(false);

  public readonly fdac1Channel1Failure = Subject.create(false);

  public readonly fdac1Channel2Failure = Subject.create(false);

  public readonly fdac2Channel1Failure = Subject.create(false);

  public readonly fdac2Channel2Failure = Subject.create(false);

  public readonly pack1RedundLost = Subject.create(false);

  public readonly pack2RedundLost = Subject.create(false);

  public readonly pack1Degraded = Subject.create(false);

  public readonly pack2Degraded = Subject.create(false);

  public readonly pack1On = Subject.create(false);

  public readonly pack2On = Subject.create(false);

  public readonly pack1OffConfirmTime = Subject.create(false);

  public readonly pack2OffConfirmTime = Subject.create(false);

  public readonly pack1And2Fault = Subject.create(false);

  public readonly ramAirOn = Subject.create(false);

  public readonly cabinAirExtractOn = Subject.create(false);

  public readonly onePrimaryCabinFanFault = Subject.create(false);

  public readonly twoPrimaryCabinFanFault = Subject.create(false);

  public readonly threePrimaryCabinFanFault = Subject.create(false);

  public readonly allCabinFansFault = Subject.create(false);

  public readonly bulkCargoHeaterFault = Subject.create(false);

  public readonly fwdIsolValveOpen = Subject.create(false);

  public readonly fwdIsolValvePbOn = Subject.create(false);

  public readonly fwdIsolValveFault = Subject.create(false);

  public readonly bulkIsolValveOpen = Subject.create(false);

  public readonly bulkIsolValvePbOn = Subject.create(false);

  public readonly bulkIsolValveFault = Subject.create(false);

  public readonly hotAir1Disagrees = Subject.create(false);

  public readonly hotAir2Disagrees = Subject.create(false);

  public readonly hotAir1Open = Subject.create(false);

  public readonly hotAir2Open = Subject.create(false);

  public readonly hotAir1PbOn = Subject.create(false);

  public readonly hotAir2PbOn = Subject.create(false);

  public readonly tempCtl1Fault = Subject.create(false);

  public readonly tempCtl2Fault = Subject.create(false);

  public readonly tempCtlFault = Subject.create(false);

  public readonly oneTcsAppFailed = Subject.create(false);

  public readonly tempCtrDegraded = Subject.create(false);

  public readonly vcmFwdChannel1Failure = Subject.create(false);

  public readonly vcmFwdChannel2Failure = Subject.create(false);

  public readonly fwdVentCtl1Fault = Subject.create(false);

  public readonly fwdVentCtl2Fault = Subject.create(false);

  public readonly fwdVentCtrDegraded = Subject.create(false);

  public readonly fwdVentRedundLost = Subject.create(false);

  public readonly vcmAftChannel1Failure = Subject.create(false);

  public readonly vcmAftChannel2Failure = Subject.create(false);

  public readonly aftVentCtl1Fault = Subject.create(false);

  public readonly aftVentCtl2Fault = Subject.create(false);

  public readonly aftVentCtrDegraded = Subject.create(false);

  public readonly aftVentRedundLost = Subject.create(false);

  public readonly apuBleedValveOpen = Subject.create(false);

  public readonly apuBleedPbOn = Subject.create(false);

  public readonly apuBleedPbOnOver22500ft = Subject.create(false);

  public readonly eng1BleedAbnormalOff = Subject.create(false);
  public readonly eng2BleedAbnormalOff = Subject.create(false);
  public readonly eng3BleedAbnormalOff = Subject.create(false);
  public readonly eng4BleedAbnormalOff = Subject.create(false);

  public readonly enginesOffAndOnGroundSignal = new NXLogicConfirmNode(7);

  public readonly excessCabinAltitude = Subject.create(false);

  public readonly abnormalCabVerticalSpeed = Subject.create(false);

  public readonly cabVsLimitationMemoryNode = new NXLogicMemoryNode(false);

  public readonly excessDiffPressure = Subject.create(false);

  public readonly diffPressure = Arinc429Register.empty();

  public readonly allOutflowValvesOpen = Subject.create(false);

  public readonly ocsm1AutoFailure = Subject.create(false);

  public readonly ocsm2AutoFailure = Subject.create(false);

  public readonly ocsm3AutoFailure = Subject.create(false);

  public readonly ocsm4AutoFailure = Subject.create(false);

  public readonly ocsmAutoCtlFault = Subject.create(false);

  public readonly ocsm1Failure = Subject.create(false);

  public readonly ocsm2Failure = Subject.create(false);

  public readonly ocsm3Failure = Subject.create(false);

  public readonly ocsm4Failure = Subject.create(false);

  public readonly pressRedundLost = Subject.create(false);

  public readonly pressSysFault = Subject.create(false);

  public readonly flowSelectorKnob = Subject.create(0);

  public readonly manCabinAltMode = Subject.create(false);

  private readonly cabinAltitude = Arinc429Register.empty();

  private readonly cabinAltitudeTarget = Arinc429Register.empty();

  /* 22 - AUTOFLIGHT */

  public readonly toConfigAndNoToSpeedsPulseNode = new NXLogicPulseNode();

  /** TO speeds not inserted RS */
  public toSpeedsNotInserted = false;

  public readonly toSpeedsNotInsertedWarning = Subject.create(false);

  /** TO CONF pressed in phase 2 or 3 SR */
  private toConfigCheckedInPhase2Or3 = false;

  public readonly toSpeedsTooLowWarning = Subject.create(false);

  public readonly toV2VRV2DisagreeWarning = Subject.create(false);

  public readonly fmcAFault = Subject.create(false);

  public readonly fmcBFault = Subject.create(false);

  public readonly fmcCFault = Subject.create(false);

  public readonly fmcAHealthy = Subject.create(false);

  public readonly fmcBHealthy = Subject.create(false);

  public readonly fmcCHealthy = Subject.create(false);

  public readonly fms1Fault = Subject.create(false);

  public readonly fms2Fault = Subject.create(false);

  /** If multiple AP discs are triggered between FWS cycles, memorize the amount */
  public autoPilotInstinctiveDiscCountSinceLastFwsCycle = 0;

  public readonly autoPilotDisengagedInstantPulse = new NXLogicPulseNode(false);

  /** 1.8s according to references, but was raised to 1.9s to allow for triple click to finish */
  public readonly autoPilotInstinctiveDiscPressedInLast1p9Sec = new NXLogicTriggeredMonostableNode(1.9, true);

  /** 1.8s according to references, but was raised to 1.9s to allow for triple click to finish */
  public readonly autoPilotInstinctiveDiscPressedTwiceInLast1p9Sec = new NXLogicTriggeredMonostableNode(1.9, true);

  /** Prohibits that CRC can be cancelled before even hearing it */
  public readonly autoPilotFirstCavalryStillWithinFirst0p3s = new NXLogicTriggeredMonostableNode(0.3, true);

  public readonly autoPilotInstinctiveDiscPressedPulse = new NXLogicPulseNode(true);

  /** Stay in first warning stage for 1.8s. Raised to 1.9s to allow for triple click to finish */
  public readonly autoPilotOffVoluntaryEndAfter1p9s = new NXLogicTriggeredMonostableNode(1.9, true);

  public readonly autoPilotOffVoluntaryFirstCavalryChargeActive = new NXLogicTriggeredMonostableNode(0.9, true);

  public readonly autoPilotOffVoluntaryFirstCavalryChargeActivePulse = new NXLogicPulseNode(false);

  public readonly autoPilotOffVoluntaryDiscPulse = new NXLogicPulseNode(true);

  public readonly autoPilotOffVoluntaryMemory = new NXLogicMemoryNode(true);

  public readonly autoPilotOffInvoluntaryMemory = new NXLogicMemoryNode(false);

  public readonly autoPilotOffInvoluntary = Subject.create(false);

  public readonly autoPilotOffUnacknowledged = new NXLogicMemoryNode(false);

  public readonly autoPilotOffShowMemo = Subject.create(false);

  public readonly approachCapability = Subject.create(0);

  public readonly approachCapabilityDowngradeDebounce = new NXLogicTriggeredMonostableNode(1, true);

  public readonly approachCapabilityDowngradeSuppress = new NXLogicTriggeredMonostableNode(3, true);

  public readonly approachCapabilityDowngradeDebouncePulse = new NXLogicPulseNode(false);

  public readonly modeReversionTripleClickSimvar = RegisteredSimVar.create<boolean>(
    'L:A32NX_FMA_TRIPLE_CLICK_MODE_REVERSION',
    SimVarValueType.Bool,
  );
  public readonly modeReversionTripleClickPulse = new NXLogicPulseNode(true);

  public readonly autoThrustEngaged = Subject.create(false);

  public readonly autoThrustDisengagedInstantPulse = new NXLogicPulseNode(false);

  public readonly autoThrustInstinctiveDiscPressed = new NXLogicTriggeredMonostableNode(1.5, true); // Save event for 1.5 sec

  public readonly autoThrustOffVoluntaryMemoNode = new NXLogicTriggeredMonostableNode(9, false); // Emit memo for max. 9 sec

  public readonly autoThrustOffVoluntaryCautionNode = new NXLogicTriggeredMonostableNode(3, false); // Emit master caution for max. 3 sec

  public readonly autoThrustOffInvoluntaryNode = new NXLogicMemoryNode(false);

  public autoThrustInhibitCaution = false; // Inhibit for 10 sec

  public readonly autoThrustOffVoluntary = Subject.create(false);

  public readonly autoThrustOffInvoluntary = Subject.create(false);

  public autoThrustOffVoluntaryMemoInhibited = false;

  public readonly fmsSwitchingKnob = Subject.create(0);

  public readonly fmsSwitchingNotNorm = this.fmsSwitchingKnob.map((v) => v !== 1);

  public readonly fmsDestEfob = ConsumerSubject.create(this.sub.on('destEfobBelowMin'), false);

  /* 23 - COMMUNICATION */
  public readonly rmp1Fault = Subject.create(false);

  public readonly rmp2Fault = Subject.create(false);

  public readonly rmp3Fault = Subject.create(false);

  public readonly allRmpFault = MappedSubject.create(
    SubscribableMapFunctions.and(),
    this.rmp1Fault,
    this.rmp2Fault,
    this.rmp3Fault,
  );

  public readonly rmp1Off = Subject.create(false);

  public readonly rmp2Off = Subject.create(false);

  public readonly rmp3Off = Subject.create(false);

  public readonly rmp3ActiveMode = ConsumerSubject.create(this.vhfSub.on(`vhf_com_active_mode_3`), FrequencyMode.Data);

  /* 24 - ELECTRICAL */

  public readonly ac1BusPowered = Subject.create(false);

  public readonly ac2BusPowered = Subject.create(false);

  public readonly ac3BusPowered = Subject.create(false);

  public readonly ac4BusPowered = Subject.create(false);

  public readonly acESSBusPowered = Subject.create(false);

  public readonly dcESSBusPowered = Subject.create(false);

  public readonly dc1BusPowered = Subject.create(false);

  public readonly dc2BusPowered = Subject.create(false);

  private readonly dc108PhBusPowered = Subject.create(false);

  public readonly extPwrConnected = Subject.create(false);

  public readonly engine1Running = Subject.create(false);

  public readonly engine2Running = Subject.create(false);

  public readonly engine3Running = Subject.create(false);

  public readonly engine4Running = Subject.create(false);

  public readonly allBatteriesOff = Subject.create(false);
  /* 26 - FIRE */

  public readonly fduDiscreteWord = Arinc429Register.empty();

  public readonly apuFireDetected = Subject.create(false);

  public readonly eng1FireDetected = Subject.create(false);

  public readonly eng2FireDetected = Subject.create(false);

  public readonly eng3FireDetected = Subject.create(false);

  public readonly eng4FireDetected = Subject.create(false);

  public readonly apuFireDetectedAural = Subject.create(false);

  public readonly eng1FireDetectedAural = Subject.create(false);

  public readonly eng2FireDetectedAural = Subject.create(false);

  public readonly eng3FireDetectedAural = Subject.create(false);

  public readonly eng4FireDetectedAural = Subject.create(false);

  public readonly mlgFireDetected = Subject.create(false);

  public readonly apuAgentDischarged = Subject.create(false);

  private readonly fireEng1Agent1InFlight10SecondsDischClock = Subject.create(false);
  public readonly fireEng1Agent1Discharge10sTimeStamp = this.fireEng1Agent1InFlight10SecondsDischClock.map((v) =>
    v ? Date.now() : null,
  );
  private readonly eng1FireInFlightFire30SecondsDischClock = Subject.create(false);
  public readonly fireEng1Agent2Discharge30sTimeStamp = this.eng1FireInFlightFire30SecondsDischClock.map((v) =>
    v ? Date.now() : null,
  );
  public readonly eng1Agent1Discharged = Subject.create(false);
  public readonly eng1Agent2Discharged = Subject.create(false);

  private readonly fireEng2Agent1InFlight10SecondsDischClock = Subject.create(false);
  public readonly fireEng2Agent1Discharge10sTimeStamp = this.fireEng2Agent1InFlight10SecondsDischClock.map((v) =>
    v ? Date.now() : null,
  );
  private readonly eng2FireInFlightFire30SecondsDischClock = Subject.create(false);
  public readonly fireEng2Agent2Discharge30sTimeStamp = this.eng2FireInFlightFire30SecondsDischClock.map((v) =>
    v ? Date.now() : null,
  );
  public readonly eng2Agent1Discharged = Subject.create(false);
  public readonly eng2Agent2Discharged = Subject.create(false);

  private readonly fireEng3Agent1InFlight10SecondsDischClock = Subject.create(false);
  public readonly fireEng3Agent1Discharge10sTimeStamp = this.fireEng3Agent1InFlight10SecondsDischClock.map((v) =>
    v ? Date.now() : null,
  );
  private readonly eng3FireInFlightFire30SecondsDischClock = Subject.create(false);
  public readonly fireEng3Agent2Discharge30sTimeStamp = this.eng3FireInFlightFire30SecondsDischClock.map((v) =>
    v ? Date.now() : null,
  );
  public readonly eng3Agent1Discharged = Subject.create(false);
  public readonly eng3Agent2Discharged = Subject.create(false);

  private readonly fireEng4Agent1InFlight10SecondsDischClock = Subject.create(false);
  public readonly fireEng4Agent1Discharge10sTimeStamp = this.fireEng4Agent1InFlight10SecondsDischClock.map((v) =>
    v ? Date.now() : null,
  );
  private readonly eng4FireInFlightFire30SecondsDischClock = Subject.create(false);
  public readonly fireEng4Agent2Discharge30sTimeStamp = this.eng4FireInFlightFire30SecondsDischClock.map((v) =>
    v ? Date.now() : null,
  );
  public readonly eng4Agent1Discharged = Subject.create(false);
  public readonly eng4Agent2Discharged = Subject.create(false);

  public readonly apuLoopAFault = Subject.create(false);

  public readonly apuLoopBFault = Subject.create(false);

  public readonly apuFireDetConfNode = new NXLogicConfirmNode(5);
  public readonly apuFireDetFault = Subject.create(false);

  public readonly eng1LoopAFault = Subject.create(false);

  public readonly eng1LoopBFault = Subject.create(false);

  public readonly eng1FireDetConfNode = new NXLogicConfirmNode(5);
  public readonly eng1FireDetFault = Subject.create(false);

  public readonly eng2LoopAFault = Subject.create(false);

  public readonly eng2LoopBFault = Subject.create(false);

  public readonly eng2FireDetConfNode = new NXLogicConfirmNode(5);
  public readonly eng2FireDetFault = Subject.create(false);

  public readonly eng3LoopAFault = Subject.create(false);

  public readonly eng3LoopBFault = Subject.create(false);

  public readonly eng3FireDetConfNode = new NXLogicConfirmNode(5);
  public readonly eng3FireDetFault = Subject.create(false);

  public readonly eng4LoopAFault = Subject.create(false);

  public readonly eng4LoopBFault = Subject.create(false);

  public readonly eng4FireDetConfNode = new NXLogicConfirmNode(5);
  public readonly eng4FireDetFault = Subject.create(false);

  public readonly mlgLoopAFault = Subject.create(false);

  public readonly mlgLoopBFault = Subject.create(false);

  public readonly mlgFireDetConfNode = new NXLogicConfirmNode(5);
  public readonly mlgFireDetFault = Subject.create(false);

  public readonly evacCommand = Subject.create(false);

  public readonly cargoFireAgentDisch = Subject.create(false);

  public readonly cargoFireTest = Subject.create(false);

  public readonly fireButtonEng1 = Subject.create(false);

  public readonly fireButtonEng2 = Subject.create(false);

  public readonly fireButtonEng3 = Subject.create(false);

  public readonly fireButtonEng4 = Subject.create(false);

  public readonly fireButtonAPU = Subject.create(false);

  public readonly allFireButtons = Subject.create(false);

  public readonly fireTestPb = Subject.create(false);

  public readonly apuFireAgent1Discharge10SecondsClockActive = Subject.create(false);

  public readonly apuFireAgent1Discharge10SecondsTimestamp = this.apuFireAgent1Discharge10SecondsClockActive.map((v) =>
    v ? Date.now() : null,
  );

  /* 27 - FLIGHT CONTROLS */

  public readonly altn1LawConfirmNode = new NXLogicConfirmNode(0.3, true);

  public readonly altn1LawConfirmNodeOutput = Subject.create(false);

  public readonly altn2LawConfirmNode = new NXLogicConfirmNode(0.3, true);

  public readonly altn2LawConfirmNodeOutput = Subject.create(false);

  public readonly altnLawCondition = Subject.create(false);
  public readonly altn1ALawCondition = Subject.create(false);

  public readonly directLawCondition = Subject.create(false);

  public readonly fcdc1FaultCondition = Subject.create(false);

  public readonly fcdc12FaultCondition = Subject.create(false);

  public readonly fcdc2FaultCondition = Subject.create(false);

  public readonly flapsAngle = Subject.create(0);

  public readonly flapsHandle = Subject.create(0);

  public readonly lrElevFaultCondition = Subject.create(false);

  public readonly sec1Healthy = Subject.create(false);
  public readonly sec2Healthy = Subject.create(false);
  public readonly sec3Healthy = Subject.create(false);

  public readonly sec1PbOff = Subject.create(false);
  public readonly sec1FaultCondition = Subject.create(false);
  public readonly sec1OffThenOnPulseNode = new NXLogicPulseNode(true);
  public readonly sec1OffThenOnMemoryNode = new NXLogicMemoryNode();

  public readonly sec2PbOff = Subject.create(false);
  public readonly sec2FaultCondition = Subject.create(false);
  public readonly sec2OffThenOnPulseNode = new NXLogicPulseNode(true);
  public readonly sec2OffThenOnMemoryNode = new NXLogicMemoryNode();

  public readonly sec3PbOff = Subject.create(false);
  public readonly sec3FaultCondition = Subject.create(false);
  public readonly sec3OffThenOnPulseNode = new NXLogicPulseNode(true);
  public readonly sec3OffThenOnMemoryNode = new NXLogicMemoryNode();

  public readonly allSecFaultCondition = MappedSubject.create(
    (secs) => secs.every((sec) => sec === true),
    this.sec1FaultCondition,
    this.sec2FaultCondition,
    this.sec3FaultCondition,
  );

  public readonly prim1Healthy = Subject.create(false);
  public readonly prim2Healthy = Subject.create(false);
  public readonly prim3Healthy = Subject.create(false);

  public readonly prim1PbOff = Subject.create(false);
  public readonly prim1FaultCondition = Subject.create(false);
  public readonly prim1OffThenOnPulseNode = new NXLogicPulseNode(true);
  public readonly prim1OffThenOnMemoryNode = new NXLogicMemoryNode();

  public readonly prim2PbOff = Subject.create(false);
  public readonly prim2FaultCondition = Subject.create(false);
  public readonly prim2OffThenOnPulseNode = new NXLogicPulseNode(true);
  public readonly prim2OffThenOnMemoryNode = new NXLogicMemoryNode();

  public readonly prim3PbOff = Subject.create(false);
  public readonly prim3FaultCondition = Subject.create(false);
  public readonly prim3OffThenOnPulseNode = new NXLogicPulseNode(true);
  public readonly prim3OffThenOnMemoryNode = new NXLogicMemoryNode();

  public readonly twoPrimsFailed = Subject.create(false);

  public readonly primTwoAndThreeFailed = MappedSubject.create(
    ([prim2, prim3]) => !prim2 && !prim3,
    this.prim2Healthy,
    this.prim3Healthy,
  );

  public readonly prim2FailedBeforeTakeoff = new NXLogicMemoryNode();

  public readonly dcEhaPowered = Subject.create(false);

  public readonly allPrimFailed = MappedSubject.create(
    ([prim1, prim2, prim3]) => !prim1 && !prim2 && !prim3,
    this.prim1Healthy,
    this.prim2Healthy,
    this.prim3Healthy,
  );

  public readonly allPrimAndSecFailed = Subject.create(false);

  public readonly showLandingInhibit = Subject.create(false);

  public readonly showTakeoffInhibit = Subject.create(false);

  public readonly slatsAngle = Subject.create(0);

  public readonly speedBrakeCommand = Subject.create(false);

  public readonly spoilersArmed = Subject.create(false);

  public slatFlapSelectionS0F0 = false;

  public slatFlapSelectionS18F10 = false;

  public slatFlapSelectionS22F15 = false;

  public slatFlapSelectionS22F20 = false;

  public readonly flapsInferiorTo8Deg = Subject.create(false);

  public readonly flapsSuperiorTo8Deg = Subject.create(false);

  public readonly flapsSuperiorTo17Deg = Subject.create(false);

  public readonly flapsSuperiorTo26Deg = Subject.create(false);

  public readonly slatsInferiorTo20Deg = Subject.create(false);

  public readonly flapsInConf3OrFull = Subject.create(false);

  public readonly flapsNotTo = Subject.create(false);

  public readonly flapsNotToMemo = Subject.create(false);

  public readonly flapConfigSr = new NXLogicMemoryNode(true);

  public readonly flapConfigAural = Subject.create(false);

  public readonly flapConfigWarning = Subject.create(false);

  public readonly slatsNotTo = Subject.create(false);

  public readonly slatConfigSr = new NXLogicMemoryNode(true);

  public readonly slatConfigAural = Subject.create(false);

  public readonly slatConfigWarning = Subject.create(false);

  public readonly speedbrakesNotTo = Subject.create(false);

  public readonly speedbrakesConfigSr = new NXLogicMemoryNode(true);

  public readonly speedbrakesConfigAural = Subject.create(false);

  public readonly speedbrakesConfigWarning = Subject.create(false);

  public readonly flapsMcduDisagree = Subject.create(false);

  public readonly flapsAndPitchMcduDisagreeEnable = Subject.create(false);

  public readonly pitchConfigInPhase3or4or5Sr = new NXLogicMemoryNode(true);

  public readonly pitchTrimNotTo = Subject.create(false);

  public readonly pitchTrimNotToAudio = Subject.create(false);

  public readonly pitchTrimNotToWarning = Subject.create(false);

  public readonly pitchTrimMcduCgDisagree = Subject.create(false);

  public readonly trimDisagreeMcduStabConf = new NXLogicConfirmNode(1, true);

  public readonly rudderTrimConfigInPhase3or4or5Sr = new NXLogicMemoryNode(true);

  public readonly rudderTrimNotTo = Subject.create(false);

  public readonly rudderTrimNotToAudio = Subject.create(false);

  public readonly rudderTrimNotToWarning = Subject.create(false);

  public readonly rudderTrimPosition = Subject.create(0);

  public readonly lowerRudderFault = Subject.create(false);
  public readonly upperRudderFault = Subject.create(false);

  public readonly singleRudderFaultCondition = MappedSubject.create(
    SubscribableMapFunctions.or(),
    this.lowerRudderFault,
    this.upperRudderFault,
  );

  public readonly flapsLeverNotZero = Subject.create(false);

  public readonly flapsBaulkActiveWord = Arinc429Register.empty();

  // FIXME implement
  public readonly flapSys1Fault = Subject.create(false);
  public readonly flapSys2Fault = Subject.create(false);
  public readonly slatSys1Fault = Subject.create(false);
  public readonly slatSys2Fault = Subject.create(false);

  public readonly speedBrakeCommand5sConfirm = new NXLogicConfirmNode(5, true);

  public readonly speedBrakeCommand50sConfirm = new NXLogicConfirmNode(50, true);

  public readonly speedBrakeCaution1Confirm = new NXLogicConfirmNode(30, true);

  public readonly engAboveIdleWithSpeedBrakeConfirm = new NXLogicConfirmNode(10, false);

  public readonly apTcasRaNoseUpConfirm = new NXLogicConfirmNode(4, true);

  public readonly speedBrakeCaution3Confirm = new NXLogicConfirmNode(3, true);

  public readonly speedBrakeCaution3Monostable = new NXLogicTriggeredMonostableNode(1.5, true);

  public readonly speedBrakeCaution1Pulse = new NXLogicPulseNode(true);

  public readonly speedBrakeCaution2Pulse = new NXLogicPulseNode(true);

  public readonly speedBrakeStillOutWarning = Subject.create(false);

  public readonly amberSpeedBrake = Subject.create(false);

  public readonly phase104s5Trigger = new NXLogicTriggeredMonostableNode(4.5, false);

  public readonly groundSpoiler5sDelayed = new NXLogicConfirmNode(5, false);

  public readonly speedBrake5sDelayed = new NXLogicConfirmNode(5, false);

  public readonly groundSpoilerNotArmedWarning = Subject.create(false);

  /* FUEL */

  public readonly engine1ValueSwitch = ConsumerSubject.create(this.sub.on('fuel_valve_switch_1'), false);

  public readonly engine2ValueSwitch = ConsumerSubject.create(this.sub.on('fuel_valve_switch_2'), false);

  public readonly engine3ValueSwitch = ConsumerSubject.create(this.sub.on('fuel_valve_switch_3'), false);

  public readonly engine4ValueSwitch = ConsumerSubject.create(this.sub.on('fuel_valve_switch_4'), false);

  // Only check feed pumps for now, heavy enough
  public readonly feedTankPumps = Array.from(Array(8), (_, idx) =>
    ConsumerSubject.create(this.sub.on(`fuel_pump_active_${idx + 1}`), false),
  );

  public readonly allFuelPumpsOff = Subject.create(false);

  public readonly allFeedTankPumpsOff = MappedSubject.create(SubscribableMapFunctions.nor(), ...this.feedTankPumps);
  public readonly allFeedTankPumpsOn = MappedSubject.create(SubscribableMapFunctions.and(), ...this.feedTankPumps);

  public readonly feedTank1Low = Subject.create(false);

  public readonly feedTank1LowConfirm = new NXLogicConfirmNode(30, true);

  public readonly feedTank2Low = Subject.create(false);

  public readonly feedTank2LowConfirm = new NXLogicConfirmNode(30, true);

  public readonly feedTank3Low = Subject.create(false);

  public readonly feedTank3LowConfirm = new NXLogicConfirmNode(30, true);

  public readonly feedTank4Low = Subject.create(false);

  public readonly rightFuelLow = Subject.create(false);

  public readonly rightFuelLowConfirm = new NXLogicConfirmNode(30, true);

  public readonly feedTank4LowConfirm = new NXLogicConfirmNode(30, true);

  public readonly crossFeed1ValveOpen = Subject.create(false);
  public readonly crossFeed2ValveOpen = Subject.create(false);
  public readonly crossFeed3ValveOpen = Subject.create(false);
  public readonly crossFeed4ValveOpen = Subject.create(false);
  public readonly allCrossFeedValvesOpen = MappedSubject.create(
    SubscribableMapFunctions.and(),
    this.crossFeed1ValveOpen,
    this.crossFeed2ValveOpen,
    this.crossFeed3ValveOpen,
    this.crossFeed4ValveOpen,
  );

  public readonly crossFeedOpenMemo = MappedSubject.create(
    ([cf1, cf2, cf3, cf4]) => [cf1, cf2, cf3, cf4].filter((c) => c === true).length >= 2,
    this.crossFeed1ValveOpen,
    this.crossFeed2ValveOpen,
    this.crossFeed3ValveOpen,
    this.crossFeed4ValveOpen,
  );

  public readonly fmsZeroFuelWeight = Arinc429Register.empty();
  public readonly fmsZeroFuelWeightCg = Arinc429Register.empty();

  public readonly fmsZfwOrZfwCgNotSet = Subject.create(false);

  // TODO signals should come from FQMS
  private readonly fuelOnBoard = ConsumerSubject.create(this.sub.on('fuel_on_board').whenChangedBy(100), 0);

  private readonly refuelPanel = ConsumerSubject.create(this.sub.on('msfs_interactive_point_open_18'), 0);

  private readonly fuelingInitiated = ConsumerSubject.create(this.sub.on('fuel_refuel_started_by_user'), false);

  private readonly fuelingTarget = ConsumerSubject.create(this.sub.on('fuel_desired_by_user'), null);

  public readonly refuelPanelOpen = MappedSubject.create(
    ([refuelPanelOpen, fuelingInprogress]) => !!refuelPanelOpen || fuelingInprogress,
    this.refuelPanel,
    this.fuelingInitiated,
  );

  private readonly isRefuelFuelTarget = MappedSubject.create(
    ([fuelOnBoard, targetFuel]) => fuelOnBoard <= targetFuel,
    this.fuelOnBoard,
    this.fuelingTarget,
  );

  public readonly refuelInProgress = MappedSubject.create(
    SubscribableMapFunctions.and(),
    this.isRefuelFuelTarget,
    this.fuelingInitiated,
  );

  public readonly defuelInProgress = MappedSubject.create(
    ([fuelingInitiated, refuel]) => fuelingInitiated && !refuel,
    this.fuelingInitiated,
    this.isRefuelFuelTarget,
  );

  /* HYDRAULICS */

  public readonly ratDeployed = Subject.create(0);

  public readonly greenAPumpOn = Subject.create(false);

  public readonly greenBPumpOn = Subject.create(false);

  public readonly greenAPumpAuto = Subject.create(false);

  private readonly greenAPumpLoPressConfNode = new NXLogicConfirmNode(3);

  public readonly greenAPumpFault = Subject.create(false);

  private readonly greenBPumpLoPressConfNode = new NXLogicConfirmNode(3);

  public readonly greenBPumpFault = Subject.create(false);

  public readonly greenBPumpAuto = Subject.create(false);

  public readonly yellowAPumpOn = Subject.create(false);

  public readonly yellowBPumpOn = Subject.create(false);

  public readonly yellowAPumpAuto = Subject.create(false);

  public readonly yellowBPumpAuto = Subject.create(false);

  public readonly yellowAPumpFault = Subject.create(false);

  private readonly yellowAPumpLoPressConfNode = new NXLogicConfirmNode(3);

  public readonly yellowBPumpFault = Subject.create(false);

  private readonly yellowBPumpLoPressConfNode = new NXLogicConfirmNode(3);

  public readonly eng1APumpAuto = Subject.create(false);

  private readonly eng1APumpOffConfirmationNode = new NXLogicConfirmNode(10);

  public readonly eng1BPumpAuto = Subject.create(false);

  private readonly eng1BPumpOffConfirmationNode = new NXLogicConfirmNode(10);

  public readonly eng1APumpFault = Subject.create(false);

  public readonly eng1BPumpFault = Subject.create(false);

  public readonly eng1PumpDisc = Subject.create(false);

  public readonly eng2APumpAuto = Subject.create(false);

  private readonly eng2APumpOffConfirmationNode = new NXLogicConfirmNode(10);

  public readonly eng2BPumpAuto = Subject.create(false);

  private readonly eng2BPumpOffConfirmationNode = new NXLogicConfirmNode(10);

  public readonly eng2APumpFault = Subject.create(false);

  public readonly eng2BPumpFault = Subject.create(false);

  public readonly eng2PumpDisc = Subject.create(false);

  public readonly eng3APumpAuto = Subject.create(false);

  private readonly eng3APumpOffConfirmationNode = new NXLogicConfirmNode(10);

  public readonly eng3BPumpAuto = Subject.create(false);

  public readonly eng3APumpFault = Subject.create(false);

  public readonly eng3BPumpFault = Subject.create(false);

  private readonly eng3BPumpOffConfirmationNode = new NXLogicConfirmNode(10);

  public readonly eng3PumpDisc = Subject.create(false);

  public readonly eng4APumpAuto = Subject.create(false);

  private readonly eng4APumpOffConfirmationNode = new NXLogicConfirmNode(10);

  public readonly eng4BPumpAuto = Subject.create(false);

  private readonly eng4BPumpOffConfirmationNode = new NXLogicConfirmNode(10);

  public readonly eng4APumpFault = Subject.create(false);

  public readonly eng4BPumpFault = Subject.create(false);

  public readonly eng4PumpDisc = Subject.create(false);

  public readonly yellowAbnormLoPressure = Subject.create(false);

  public readonly yellowRsvLoAirPressure = Subject.create(false);

  public readonly yellowRsvOverheat = Subject.create(false);

  public readonly yellowRsvLoLevel = Subject.create(false);

  public readonly greenAbnormLoPressure = Subject.create(false);

  public readonly greenRsvLoAirPressure = Subject.create(false);

  public readonly greenRsvOverheat = Subject.create(false);

  public readonly greenRsvLoLevel = Subject.create(false);

  public readonly greenYellowAbnormLoPressure = Subject.create(false);

  private readonly eng1Or2RunningAndPhaseConfirmationNode = new NXLogicConfirmNode(1);

  private readonly eng3Or4RunningAndPhaseConfirmationNode = new NXLogicConfirmNode(1);

  public readonly threeYellowPumpsFailed = Subject.create(false);

  public readonly yellowElecAandBPumpOff = Subject.create(false);

  /* 31 - FWS */

  public readonly flightPhase = Subject.create<FwcFlightPhase | null>(null);

  public readonly flightPhase1Or2 = this.flightPhase.map((v) => v === 1 || v === 2);

  public readonly flightPhase128 = this.flightPhase.map((v) => v === 1 || v === 2 || v === 8);

  public readonly flightPhase23 = this.flightPhase.map((v) => v === 2 || v === 3);

  public readonly flightPhase345 = this.flightPhase.map((v) => v === 3 || v === 4 || v === 5);

  public readonly flightPhase34567 = this.flightPhase.map((v) => v === 3 || v === 4 || v === 5 || v === 6 || v === 7);

  public readonly flightPhase1211 = this.flightPhase.map((v) => v === 1 || v === 2 || v === 11);

  public readonly flightPhase89 = this.flightPhase.map((v) => v === 8 || v === 9);

  public readonly flightPhase910 = this.flightPhase.map((v) => v === 9 || v === 10);

  private readonly flightPhase112 = this.flightPhase.map((v) => v === 1 || v === 12);

  private readonly flightPhase6789 = this.flightPhase.map((v) => v === 6 || v === 7 || v === 8 || v === 9);

  private readonly flightPhase189 = this.flightPhase.map((v) => v === 1 || v === 8 || v === 9);

  private readonly flightPhase1112 = this.flightPhase.map((v) => v >= 11);

  private readonly flightPhase12Or1112 = MappedSubject.create(
    SubscribableMapFunctions.or(),
    this.flightPhase1Or2,
    this.flightPhase1112,
  );

  public readonly flightPhase1112MoreThanOneMin = Subject.create(false);

  public readonly flightPhase1112MoreThanOneMinConfNode = new NXLogicConfirmNode(60);

  public readonly ldgInhibitTimer = new NXLogicConfirmNode(3);

  public readonly toInhibitTimer = new NXLogicConfirmNode(3);

  /** TO CONFIG TEST raw button input */
  private toConfigTestRaw = false;

  /** TO CONFIG TEST pulse with 0.5s monostable trigger */
  private toConfigTest = false;

  public readonly toConfigPulseNode = new NXLogicPulseNode();

  public readonly toConfigTriggerNode = new NXLogicTriggeredMonostableNode(0.5, true);

  public readonly toConfigTestHeldMin1s5PulseNode = new NXLogicTriggeredMonostableNode(1.5, true);

  /** this will be true whenever the TO CONFIG TEST button is pressed, and stays on for a minimum of 1.5s */
  public readonly toConfigTestHeldMin1s5Pulse = Subject.create(false);

  private toConfigNormalConf = new NXLogicConfirmNode(0.3, false);

  public readonly clrPulseNode = new NXLogicPulseNode();

  public readonly rclUpPulseNode = new NXLogicPulseNode();

  public readonly clPulseNode = new NXLogicPulseNode();

  public readonly clCheckPulseNode = new NXLogicPulseNode();

  public readonly clUpPulseNode = new NXLogicPulseNode();

  public readonly clDownPulseNode = new NXLogicPulseNode();

  public readonly abnProcPulseNode = new NXLogicPulseNode();

  public readonly flightPhase3PulseNode = new NXLogicPulseNode();

  public readonly flightPhaseEndedPulseNode = new NXLogicPulseNode();

  public readonly flightPhaseInhibitOverrideNode = new NXLogicMemoryNode(false);

  public readonly manualCheckListReset = Subject.create(false);

  private readonly phase12ShutdownMemoryNode = new NXLogicMemoryNode();

  private readonly shutDownFor50MinutesClResetConfNode = new NXLogicConfirmNode(3000);

  public readonly shutDownFor50MinutesCheckListReset = Subject.create(false);

  /** If one of the ADR's CAS is above V1 - 4kts, confirm for 0.3s */
  public readonly v1SpeedConfirmNode = new NXLogicConfirmNode(0.3);

  /* LANDING GEAR AND LIGHTS */

  public readonly aircraftOnGround = Subject.create(false);

  public readonly antiSkidSwitchOff = Subject.create(false);

  public readonly brakesHot = Subject.create(false);

  public readonly phase815MinConfNode = new NXLogicConfirmNode(900);

  public readonly phase112 = this.flightPhase.map((v) => v === 1 || v === 12);

  public readonly lgciu1Fault = Subject.create(false);

  public readonly lgciu2Fault = Subject.create(false);

  public readonly lgciu1DiscreteWord1 = Arinc429Register.empty();

  public readonly lgciu2DiscreteWord1 = Arinc429Register.empty();

  public readonly lgciu1DiscreteWord2 = Arinc429Register.empty();

  public readonly lgciu2DiscreteWord2 = Arinc429Register.empty();

  public isAllGearDownlocked = false;

  public readonly nwSteeringDisc = Subject.create(false);

  public readonly parkBrakeSet = Subject.create(false);

  private readonly parkBrake2sConfNode = new NXLogicConfirmNode(2);

  public readonly lgParkBrkOn = Subject.create(false);

  private readonly confingParkBrakeOnMemoryNode = new NXLogicMemoryNode();

  public readonly configParkBrakeOn = Subject.create(false);

  public readonly lgNotDown = Subject.create(false);

  public readonly lgNotDownNoCancel = Subject.create(false);

  public readonly lgLeverRedArrow = Subject.create(false);

  public readonly lgNotDownPulse1 = new NXLogicPulseNode();

  public readonly lgNotDownPulse2 = new NXLogicPulseNode();

  public readonly lgciu1OnGroundDisagreeConf = new NXLogicConfirmNode(1, true);

  public readonly lgciu1OnGroundAgreeConf = new NXLogicConfirmNode(0.5, true);

  public readonly lgciu1OnGroundDisagreeMem = new NXLogicMemoryNode(true);

  public readonly lgciu2OnGroundDisagreeConf = new NXLogicConfirmNode(1, true);

  public readonly lgciu2OnGroundAgreeConf = new NXLogicConfirmNode(0.5, true);

  public readonly lgciu2OnGroundDisagreeMem = new NXLogicMemoryNode(true);

  public readonly ra1OnGroundMem = new NXLogicMemoryNode(true);

  public readonly ra2OnGroundMem = new NXLogicMemoryNode(true);

  public readonly ra3OnGroundMem = new NXLogicMemoryNode(true);

  public readonly ignoreRaOnGroundTrigger = new NXLogicTriggeredMonostableNode(10, true);

  public readonly onGroundConf = new NXLogicConfirmNode(1, true);

  private onGroundImmediate = false;

  public readonly gearLeverPos = Subject.create(false);

  public readonly autoBrakeDeactivatedNode = new NXLogicTriggeredMonostableNode(9, false); // When ABRK deactivated, emit this for 9 sec

  public readonly autoBrakeOffAuralConfirmNode = new NXLogicConfirmNode(1, true);

  public readonly autoBrakeOff = Subject.create(false);

  public autoBrakeOffAuralTriggered = false;

  public autoBrakeOffMemoInhibited = false;

  public btvExitMissedPulseNode = new NXLogicPulseNode();

  public readonly btvLost = Subject.create(false); // FIXME add

  public readonly rowRopLost = Subject.create(false); // FIXME add

  /* NAVIGATION */

  public readonly adirsRemainingAlignTime = Subject.create(0);

  public readonly ir1Align = Subject.create(false);
  public readonly adiru1ModeSelector = Subject.create(0);

  public readonly ir2Align = Subject.create(false);
  public readonly adiru2ModeSelector = Subject.create(0);

  public readonly ir3Align = Subject.create(false);
  public readonly adiru3ModeSelector = Subject.create(0);

  public readonly adr1Cas = Arinc429RegisterSubject.createEmpty();
  public readonly adr2Cas = Arinc429RegisterSubject.createEmpty();
  public readonly adr3Cas = Arinc429RegisterSubject.createEmpty();

  public readonly adr1Mach = Arinc429RegisterSubject.createEmpty();
  public readonly adr2Mach = Arinc429RegisterSubject.createEmpty();
  public readonly adr3Mach = Arinc429RegisterSubject.createEmpty();

  public readonly adr1Faulty = Subject.create(false);
  public readonly adr2Faulty = Subject.create(false);
  public readonly adr3Faulty = Subject.create(false);

  private readonly adr3UsedLeft = Subject.create(false);
  private readonly adr3UsedRight = Subject.create(false);

  public readonly computedAirSpeedToNearest2 = MappedSubject.create(
    ([cas1, cas2, cas3, sideOn3]) =>
      Math.round((sideOn3 ? cas3.value : this.fwsNumber === 2 ? cas2.value : cas1.value) / 2) * 2,
    this.adr1Cas,
    this.adr2Cas,
    this.adr3Cas,
    this.fwsNumber === 2 ? this.airDataFoOn3 : this.airDataCaptOn3,
  );

  public readonly machSelectedFromAdr = MappedSubject.create(
    ([mach1, mach2, mach3, sideOn3]) => (sideOn3 ? mach3.value : this.fwsNumber === 2 ? mach2.value : mach1.value),
    this.adr1Mach,
    this.adr2Mach,
    this.adr3Mach,
    this.fwsNumber === 2 ? this.airDataFoOn3 : this.airDataCaptOn3,
  );

  public readonly adrPressureAltitude = Subject.create(0);

  public readonly ir1MaintWord = Arinc429Register.empty();
  public readonly ir2MaintWord = Arinc429Register.empty();
  public readonly ir3MaintWord = Arinc429Register.empty();

  public readonly ir1Pitch = Arinc429Register.empty();
  public readonly ir2Pitch = Arinc429Register.empty();
  public readonly ir3Pitch = Arinc429Register.empty();

  public readonly ir1Fault = Subject.create(false);
  public readonly ir2Fault = Subject.create(false);
  public readonly ir3Fault = Subject.create(false);

  private readonly ir3UsedLeft = Subject.create(false);
  private readonly ir3UsedRight = Subject.create(false);

  public readonly twoIrFault = MappedSubject.create(
    (irf) => irf.filter((v) => v === true).length >= 2,
    this.ir1Fault,
    this.ir2Fault,
    this.ir3Fault,
  );

  public readonly irExcessMotion = Subject.create(false);

  public readonly extremeLatitudeAlert = Subject.create(false);

  public readonly fmaLateralMode = ConsumerSubject.create(this.sub.on('fg.fma.lateralMode'), LateralMode.NONE);

  public readonly height1Failed = Subject.create(false);

  public readonly height2Failed = Subject.create(false);

  public readonly height3Failed = Subject.create(false);

  // FIXME All these LAND X INOPs should maybe come from the PRIMs in the future,
  // at least the fail-op/fail-passive status
  public readonly land3Inop = MappedSubject.create(
    ([ra1, ra2, ra3, latMode, fp]) =>
      [ra1, ra2, ra3].filter((ra) => ra).length >= 2 && !(latMode !== LateralMode.NAV && fp === 1),
    this.height1Failed,
    this.height2Failed,
    this.height3Failed,
    this.fmaLateralMode,
    this.flightPhase,
  );

  public readonly land3DualInop = this.height2Failed;

  public readonly land2Inop = MappedSubject.create(
    SubscribableMapFunctions.or(),
    this.altnLawCondition,
    this.directLawCondition,
    this.allSecFaultCondition,
    this.singleRudderFaultCondition,
    this.audioFunctionLost,
    this.twoIrFault,
  );

  public readonly land3SingleOnly = MappedSubject.create(
    ([fp, land3DualInop, land3Inop, land2Inop]) => fp !== 1 && fp !== 10 && land3DualInop && !land3Inop && !land2Inop,
    this.flightPhase,
    this.land3DualInop,
    this.land3Inop,
    this.land2Inop,
  );

  // FIXME add !FADEC_OFF
  public readonly land2Only = MappedSubject.create(
    ([fp, land3Inop, land2Inop]) => fp !== 1 && fp !== 10 && !land2Inop && land3Inop,
    this.flightPhase,
    this.land3Inop,
    this.land2Inop,
    this.adr1Faulty,
    this.adr2Faulty,
    this.adr3Faulty,
  );

  // Missing: ILS1+2 INOP, LS1+2 INOP,
  public readonly appr1Only = MappedSubject.create(
    ([land2Inop, fp, a1f, a2f, a3f, latMode]) =>
      land2Inop && fp !== 10 && a1f && a2f && a3f && !(latMode !== LateralMode.NAV && fp === 1),
    this.land2Inop,
    this.flightPhase,
    this.adr1Faulty,
    this.adr2Faulty,
    this.adr3Faulty,
    this.fmaLateralMode,
  );

  private adr3OverspeedWarning = new NXLogicMemoryNode(false, false);

  public readonly overspeedVmo = Subject.create(false);

  public readonly overspeedVle = Subject.create(false);

  public readonly overspeedVfeConf1 = Subject.create(false);

  public readonly overspeedVfeConf1F = Subject.create(false);

  public readonly overspeedVfeConf2 = Subject.create(false);

  public readonly overspeedVfeConf3 = Subject.create(false);

  public readonly overspeedVfeConfFull = Subject.create(false);

  public readonly flapsIndex = Subject.create(0);

  private stallWarningRaw = ConsumerValue.create(this.sub.on('stall_warning_on'), false);

  public readonly trueNorthRef = Subject.create(false);

  /* SURVEILLANCE */

  public readonly tawsFlapModeOff = Subject.create(false);

  public readonly tawsGpwsOff = Subject.create(false);

  public readonly tawsGsOff = Subject.create(false);

  public readonly tawsTerrOff = Subject.create(false);

  public readonly gpws1Failed = Subject.create(false);
  public readonly gpws2Failed = Subject.create(false);
  public readonly allGpwsFailed = Subject.create(false);

  public readonly xpdrAltReportingRequest = ConsumerSubject.create(this.sub.on('mfd_xpdr_set_alt_reporting'), true); // fixme signal should come from XPDR?

  public readonly xpdrStby = Subject.create(false);

  public readonly xpdrAltReporting = Subject.create(false);

  public readonly tcasInop = Subject.create(false);

  public readonly tcas1Fault = Subject.create(false);

  private readonly tcas1FaultCond = Subject.create(false);

  private readonly tcas1AdrInopOrIrConfNode = new NXLogicConfirmNode(3, false);

  private readonly tcas1FaultAndNoAdiruInop = new NXLogicConfirmNode(3);

  public readonly tcas2Fault = Subject.create(false);

  private readonly tcas2FaultCond = Subject.create(false);

  private readonly tcas2AdrInopOrIrConfNode = new NXLogicConfirmNode(3, false);

  private readonly tcas2FaultAndNoAdiruInop = new NXLogicConfirmNode(3);

  public readonly tcas1And2Fault = Subject.create(false);

  private readonly tcasStandby3sConfNode = new NXLogicConfirmNode(3);

  public readonly tcasStandby = Subject.create(false);

  private readonly tcasStandbyMemo3sConfNode = new NXLogicConfirmNode(3);

  public readonly tcasStandbyMemo = Subject.create(false);

  public readonly tcasTaOnly = Subject.create(false);

  public readonly terrSys1FaultCond = Subject.create(false);

  public readonly terrSys2FaultCond = Subject.create(false);

  public readonly terrSys1Failed = Subject.create(false);
  public readonly terrSys2Failed = Subject.create(false);

  public readonly taws1FaultCond = Subject.create(false);

  public readonly taws2FaultCond = Subject.create(false);

  public readonly taws1Failed = Subject.create(false);
  public readonly taws2Failed = Subject.create(false);

  public readonly tawsWxrSelected = Subject.create(0);

  /** 35 OXYGEN */
  public readonly paxOxyMasksDeployed = Subject.create(false);

  /** ENGINE AND THROTTLE */

  public readonly oneEngineRunning = Subject.create(false);

  public readonly engine1Master = ConsumerSubject.create(this.sub.on('engine_master_1'), false);
  public readonly engine2Master = ConsumerSubject.create(this.sub.on('engine_master_2'), false);
  public readonly engine3Master = ConsumerSubject.create(this.sub.on('engine_master_3'), false);
  public readonly engine4Master = ConsumerSubject.create(this.sub.on('engine_master_4'), false);

  private readonly engine1masterOnPulseNode = new NXLogicPulseNode();
  private readonly engine2masterOnPulseNode = new NXLogicPulseNode();
  private readonly engine3masterOnPulseNode = new NXLogicPulseNode();
  private readonly engine4masterOnPulseNode = new NXLogicPulseNode();

  public readonly engine1State = Subject.create(0);
  public readonly engine2State = Subject.create(0);
  public readonly engine3State = Subject.create(0);
  public readonly engine4State = Subject.create(0);

  public readonly N1Eng1 = Subject.create(0);
  public readonly N1Eng2 = Subject.create(0);
  public readonly N1Eng3 = Subject.create(0);
  public readonly N1Eng4 = Subject.create(0);

  public readonly HPNEng1 = Subject.create(0);
  public readonly HPNEng2 = Subject.create(0);
  public readonly HPNEng3 = Subject.create(0);
  public readonly HPNEng4 = Subject.create(0);
  public readonly N1IdleEng = Subject.create(0);

  public readonly engine1DischargeTimer = new NXLogicClockNode(10, 0);

  // FIXME ECU should provide this in a discrete word
  public readonly engine1AboveIdle = MappedSubject.create(
    ([n1, idleN1]) => n1 > idleN1 + 2,
    this.N1Eng1,
    this.N1IdleEng,
  );

  public readonly engine2AboveIdle = MappedSubject.create(
    ([n1, idleN1]) => n1 > idleN1 + 2,
    this.N1Eng2,
    this.N1IdleEng,
  );

  // FIXME ECU should provide this in a discrete word, and calculate based on f(OAT)
  // this is absolute min at low temperatures
  public readonly engine1CoreAtOrAboveMinIdle = MappedSubject.create(
    ([n2]) => n2 >= (100 * 10630) / 16645,
    this.HPNEng1,
  );

  public readonly engine2CoreAtOrAboveMinIdle = MappedSubject.create(
    ([n2]) => n2 >= (100 * 10630) / 16645,
    this.HPNEng2,
  );

  public readonly engine3CoreAtOrAboveMinIdle = MappedSubject.create(
    ([n2]) => n2 >= (100 * 10630) / 16645,
    this.HPNEng3,
  );

  public readonly engine4CoreAtOrAboveMinIdle = MappedSubject.create(
    ([n2]) => n2 >= (100 * 10630) / 16645,
    this.HPNEng4,
  );

  public readonly allEnginesFailure = Subject.create(false);

  public readonly eng1Fail = Subject.create(false);
  private readonly eng1NotStartingConfNode = new NXLogicConfirmNode(5, false);
  private readonly eng1WasRunningMemoryNode = new NXLogicMemoryNode();
  private readonly eng1FailMemoryNode = new NXLogicMemoryNode();

  public readonly eng2Fail = Subject.create(false);
  private readonly eng2FailMemoryNode = new NXLogicMemoryNode();
  private readonly eng2NotStartingConfNode = new NXLogicConfirmNode(5, false);
  private readonly eng2WasRunningMemoryNode = new NXLogicMemoryNode();

  public readonly eng3Fail = Subject.create(false);
  private readonly eng3FailMemoryNode = new NXLogicMemoryNode();
  private readonly eng3NotStartingConfNode = new NXLogicConfirmNode(5, false);
  private readonly eng3WasRunningMemoryNode = new NXLogicMemoryNode();

  public readonly eng4Fail = Subject.create(false);
  private readonly eng4FailMemoryNode = new NXLogicMemoryNode();
  private readonly eng4NotStartingConfNode = new NXLogicConfirmNode(5, false);
  private readonly eng4WasRunningMemoryNode = new NXLogicMemoryNode();

  private readonly eng1ShutDown = Subject.create(false);
  private readonly eng2ShutDown = Subject.create(false);
  private readonly eng3ShutDown = Subject.create(false);
  private readonly eng4ShutDown = Subject.create(false);

  public readonly eng1ShutdownAbnormalSensed = MappedSubject.create(
    ([eng1ShutDown, allEngFailure]) => eng1ShutDown && !allEngFailure,
    this.eng1ShutDown,
    this.allEnginesFailure,
  );

  public readonly eng2ShutdownAbnormalSensed = MappedSubject.create(
    ([eng2ShutDown, allEngFailure]) => eng2ShutDown && !allEngFailure,
    this.eng2ShutDown,
    this.allEnginesFailure,
  );

  public readonly eng3ShutdownAbnormalSensed = MappedSubject.create(
    ([eng3ShutDown, allEngFailure]) => eng3ShutDown && !allEngFailure,
    this.eng3ShutDown,
    this.allEnginesFailure,
  );

  public readonly eng4ShutdownAbnormalSensed = MappedSubject.create(
    ([eng4ShutDown, allEngFailure]) => eng4ShutDown && !allEngFailure,
    this.eng4ShutDown,
    this.allEnginesFailure,
  );

  public readonly eng1Out = Subject.create(false);
  public readonly eng2Out = Subject.create(false);
  public readonly eng3Out = Subject.create(false);
  public readonly eng4Out = Subject.create(false);
  public readonly phase12561112Inhibition = [1, 2, 5, 6, 11, 12];

  public readonly phase56Inhibition = [5, 6];

  public readonly fwdCargoTempRegulatorOff = Subject.create(false);

  public readonly fuelOnBoardBetween55And95T = this.fuelOnBoard.map((v) => v >= 55000 && v <= 95000);

  public readonly eng1StartOrCrank = Subject.create(false);
  public readonly eng1PrimaryAbnormalParams = Subject.create(false);
  public readonly eng2StartOrCrank = Subject.create(false);
  public readonly eng2PrimaryAbnormalParams = Subject.create(false);
  public readonly eng3StartOrCrank = Subject.create(false);
  public readonly eng3PrimaryAbnormalParams = Subject.create(false);
  public readonly eng4StartOrCrank = Subject.create(false);
  public readonly eng4PrimaryAbnormalParams = Subject.create(false);

  private readonly attentionGetterNormalCollection = MappedSubject.create(
    ([eng1, eng2, eng3, eng4]) => Array.of(eng1, eng2, eng3, eng4),
    this.eng1StartOrCrank,
    this.eng2StartOrCrank,
    this.eng3StartOrCrank,
    this.eng4StartOrCrank,
  );

  private readonly attentionGetterAbnormalPrimaryParams = MappedSubject.create(
    ([eng1, eng2, eng3, eng4]) => Array.of(eng1, eng2, eng3, eng4),
    this.eng1PrimaryAbnormalParams,
    this.eng2PrimaryAbnormalParams,
    this.eng3PrimaryAbnormalParams,
    this.eng4PrimaryAbnormalParams,
  );

  public readonly engine1Generator = Subject.create(false);

  public readonly engine2Generator = Subject.create(false);

  public readonly emergencyElectricGeneratorPotential = Subject.create(0);

  public readonly emergencyGeneratorOn = this.emergencyElectricGeneratorPotential.map((it) => it > 0);

  public readonly apuMasterSwitch = Subject.create(0);

  public readonly apuAvail = Subject.create(false);

  public readonly radioHeight1 = Arinc429Register.empty();

  public readonly radioHeight2 = Arinc429Register.empty();

  public readonly radioHeight3 = Arinc429Register.empty();

  public readonly fac1Failed = Subject.create(0);

  public readonly toMemo = Subject.create(0);

  public readonly ldgMemo = Subject.create(0);

  public readonly autoBrake = Subject.create(0);

  public readonly engSelectorPosition = Subject.create(0);

  public readonly eng1AntiIce = Subject.create(false);

  public readonly eng2AntiIce = Subject.create(false);

  public readonly eng3AntiIce = Subject.create(false);

  public readonly eng4AntiIce = Subject.create(false);

  public readonly throttle1Position = Subject.create(0);

  public readonly throttle2Position = Subject.create(0);

  public readonly throttle3Position = Subject.create(0);

  public readonly throttle4Position = Subject.create(0);

  public readonly allThrottleIdle = Subject.create(false);

  public readonly allEngineSwitchOff = Subject.create(false);

  public readonly autoThrustStatus = Subject.create(0);

  public readonly autoThrustMode = Subject.create(0);

  public readonly autothrustLeverWarningFlex = Subject.create(false);

  public readonly autothrustLeverWarningToga = Subject.create(false);

  public readonly thrustLeverNotSet = Subject.create(false);

  public readonly eng1Or2TakeoffPowerConfirm = new NXLogicConfirmNode(60, false);

  public readonly eng1Or2TakeoffPower = Subject.create(false);

  public readonly eng3Or4TakeoffPowerConfirm = new NXLogicConfirmNode(60, false);

  public readonly eng3Or4TakeoffPower = Subject.create(false);

  /** 42 AVIONICS NETWORK */
  public readonly cpiomC1Available = Subject.create(false);
  public readonly cpiomC2Available = Subject.create(false);

  /* ICE */

  public readonly iceDetectedTimer1 = new NXLogicConfirmNode(40, false);

  public readonly iceDetectedTimer2 = new NXLogicConfirmNode(5);

  public readonly iceDetectedTimer2Status = Subject.create(false);

  public readonly iceNotDetTimer1 = new NXLogicConfirmNode(60);

  public readonly iceNotDetTimer2 = new NXLogicConfirmNode(130);

  public readonly iceNotDetTimer2Status = Subject.create(false);

  public readonly iceSevereDetectedTimer = new NXLogicConfirmNode(40, false);

  public readonly iceSevereDetectedTimerStatus = Subject.create(false);

<<<<<<< HEAD
  /* DOOR */

  public readonly cockpitWindowOpen = Subject.create(false);

  public readonly main1LOpen = Subject.create(false);
  public readonly main1ROpen = Subject.create(false);
  public readonly main2LOpen = Subject.create(false);
  public readonly main2ROpen = Subject.create(false);
  public readonly main3LOpen = Subject.create(false);
  public readonly main3ROpen = Subject.create(false);
  public readonly main4LOpen = Subject.create(false);
  public readonly main4ROpen = Subject.create(false);
  public readonly main5LOpen = Subject.create(false);
  public readonly main5ROpen = Subject.create(false);
=======
  public readonly fmsPredUnreliablePreCondition = this.aircraftOnGround.map(SubscribableMapFunctions.not());

  public readonly fuelConsumptIncreasePreCondition = MappedSubject.create(
    ([onGround, engRunning]) => !onGround && engRunning,
    this.aircraftOnGround,
    this.oneEngineRunning,
  );

  /** Secondary Failures */

  public readonly elecAcSecondaryFailure = MappedSubject.create(
    SubscribableMapFunctions.or(),
    this.eng1ShutDown,
    this.eng2ShutDown,
    this.eng3ShutDown,
    this.eng4ShutDown,
  );

  public readonly bleedSecondaryFailure = MappedSubject.create(
    SubscribableMapFunctions.or(),
    this.eng1ShutDown,
    this.eng2ShutDown,
    this.eng3ShutDown,
    this.eng4ShutDown,
  );

  /** Inop SYS */

  // GENERATORS // TODO add generator contractor open, idg disconnect & fault conditions
  public readonly gen1Inop = MappedSubject.create(
    ([phase121112, eng1Running]) => !phase121112 && !eng1Running,
    this.flightPhase12Or1112,
    this.engine1Running,
  );

  public readonly gen2Inop = MappedSubject.create(
    ([phase121112, eng2Running]) => !phase121112 && !eng2Running,
    this.flightPhase12Or1112,
    this.engine2Running,
  );

  public readonly gen3Inop = MappedSubject.create(
    ([phase121112, eng3Running]) => !phase121112 && !eng3Running,
    this.flightPhase12Or1112,
    this.engine3Running,
  );

  public readonly gen4Inop = MappedSubject.create(
    ([phase121112, eng4Running]) => !phase121112 && !eng4Running,
    this.flightPhase12Or1112,
    this.engine4Running,
  );

  public readonly reverser2Inop = this.eng2Out; // TODO add power loss conditions, hydraulic loss

  public readonly reverser3Inop = this.eng3Out; // TODO add power loss conditions, hydraulic loss

  public readonly eng1BleedInop = this.eng1Out; // TODO add bleed inop conditions

  public readonly eng2BleedInop = this.eng2Out; // TODO add bleed inop conditions

  public readonly eng3BleedInop = this.eng3Out; // TODO add bleed inop conditions

  public readonly eng4BleedInop = this.gen4Inop; // TODO add bleed inop conditions

  // TODO disable when abnormal hydralic pressure
  public readonly eng1HydraulicInop = this.gen1Inop;

  public readonly eng2HydraulicInop = this.gen2Inop;

  public readonly eng3HydraulicInop = this.gen3Inop;

  public readonly eng4HydraulicInop = this.gen4Inop;
>>>>>>> 6d9c78dd

  private static pushKeyUnique(val: (state?: boolean[]) => string[] | undefined, pushTo: string[], state?: boolean[]) {
    if (val) {
      // Push only unique keys
      for (const key of val(state)) {
        if (key && !pushTo.includes(key)) {
          pushTo.push(key);
        }
      }
    }
  }

  public readonly memos = new FwsMemos(this);
  public readonly normalChecklists = new FwsNormalChecklists(this);
  public readonly abnormalNonSensed = new FwsAbnormalNonSensed(this);
  public readonly abnormalSensed = new FwsAbnormalSensed(this);
  public readonly inopSys = new FwsInopSys(this);
  public readonly information = new FwsInformation(this);
  public readonly limitations = new FwsLimitations(this);
  public readonly systemDisplayLogic = new FwsSystemDisplayLogic(this);
  public ewdAbnormal: EwdAbnormalDict;
  public allSuppressableItems: FwsSuppressableItemDict;

  constructor(
    public readonly fwsNumber: 1 | 2,
    public readonly bus: EventBus,
    private readonly failuresConsumer: FailuresConsumer,
    public readonly fws1Failed: Subscribable<boolean>,
    public readonly fws2Failed: Subscribable<boolean>,
  ) {
    this.ewdAbnormal = Object.assign(
      {},
      this.abnormalSensed.ewdAbnormalSensed,
      this.abnormalNonSensed.ewdAbnormalNonSensed,
    );
    this.allSuppressableItems = Object.assign(
      {},
      this.abnormalSensed.ewdAbnormalSensed,
      this.abnormalNonSensed.ewdAbnormalNonSensed,
      this.inopSys.inopSys,
      this.information.info,
      this.limitations.limitations,
    );

    if (this.fwsNumber === 1) {
      this.subs.push(this.dcESSBusPowered.sub((v) => this.handlePowerChange(v), true));
    } else {
      this.subs.push(this.dc2BusPowered.sub((v) => this.handlePowerChange(v), true));
    }

    this.subs.push(
      this.startupCompleted.sub((v) => {
        if (v) {
          this.init();

          this.fwcOut126.setSsm(Arinc429SignStatusMatrix.NormalOperation);

          this.normalChecklists.reset(null);
          this.abnormalNonSensed.reset();
          this.activeDeferredProceduresList.clear();
          this.abnormalSensed.reset();
          this.presentedAbnormalProceduresList.clear();
          this.clearedAbnormalProceduresList.clear();
          this.allCurrentFailures.length = 0;
          this.presentedFailures.length = 0;
          this.recallFailures.length = 0;
        } else {
          FwsCore.sendFailureWarning(this.bus);
        }
      }, true),
    );

    // Not a lot of references on which parts of the FWS to reset when
    this.subs.push(
      this.shutDownFor50MinutesCheckListReset.sub((v) => {
        if (v) {
          if (!this.manualCheckListReset.get()) {
            this.normalChecklists.reset(null);
          }
          this.abnormalNonSensed.reset();
          this.abnormalSensed.reset();
          this.presentedAbnormalProceduresList.clear();
          this.clearedAbnormalProceduresList.clear();
          this.activeDeferredProceduresList.clear();
          this.allCurrentFailures.length = 0;
          this.presentedFailures.length = 0;
          this.recallFailures.length = 0;
        }
      }),
    );

    const ecamMemoKeys = Object.keys(EcamMemos);
    Object.keys(this.memos.ewdToLdgMemos).forEach((key) => {
      this.memos.ewdToLdgMemos[key].codesToReturn.forEach((code) => {
        const found = ecamMemoKeys.find((it) => it === code);
        if (!found) {
          console.log(
            `ECAM message from PseudoFWC not found in EcamMemos: ${key}.\nIf MEMO, delete from PseudoFWC. If ECAM alert / ABN proc, move to ABN procs in the future.`,
          );
        }
      });
    });

    for (const s of this.feedTankPumps) {
      this.subs.push(s);
    }

    this.subs.push(
      this.statusNormal,
      this.masterCautionOutput,
      this.masterWarningOutput,
      this.fuelOnBoard,
      this.fuelingInitiated,
      this.fuelingTarget,
      this.refuelPanelOpen,
      this.allFeedTankPumpsOff,
      this.allFeedTankPumpsOn,
      this.allCrossFeedValvesOpen,
      this.crossFeedOpenMemo,
      this.refuelPanelOpen,
      this.isRefuelFuelTarget,
      this.defuelInProgress,
      this.refuelInProgress,
      this.airDataCaptOn3,
      this.airDataFoOn3,
      this.rmp3ActiveMode,
      this.xpdrAltReportingRequest,
      this.flightPhase1Or2,
      this.flightPhase128,
      this.flightPhase23,
      this.flightPhase345,
      this.flightPhase34567,
      this.flightPhase1211,
      this.flightPhase89,
      this.flightPhase910,
      this.flightPhase112,
      this.flightPhase6789,
      this.flightPhase189,
      this.flightPhase1112,
      this.flightPhase12Or1112,
      this.stallWarningRaw,
      this.computedAirSpeedToNearest2,
      this.machSelectedFromAdr,
      this.engine1ValueSwitch,
      this.engine2ValueSwitch,
      this.engine3ValueSwitch,
      this.engine4ValueSwitch,
      this.engine1Master,
      this.engine2Master,
      this.engine3Master,
      this.engine4Master,
      this.engine1AboveIdle,
      this.engine2AboveIdle,
      this.engine1CoreAtOrAboveMinIdle,
      this.engine2CoreAtOrAboveMinIdle,
      this.fmsPredUnreliablePreCondition,
      this.fuelConsumptIncreasePreCondition,
      this.elecAcSecondaryFailure,
      this.bleedSecondaryFailure,
      this.fmsSwitchingNotNorm,
    );
  }

  /**
   * Called after startup
   */
  init(): void {
    Promise.all([
      KeyEventManager.getManager(this.bus),
      Wait.awaitSubscribable(GameStateProvider.get(), (state) => state === GameState.ingame, true),
    ]).then(([keyEventManager]) => {
      this.keyEventManager = keyEventManager;
      this.registerKeyEvents();
    });

    this.subs.push(
      this.sub.on('key_intercept').handle((keyData) => {
        switch (keyData.key) {
          case 'A32NX.AUTO_THROTTLE_DISCONNECT':
            this.autoThrottleInstinctiveDisconnect();
            break;
          case 'A32NX.FCU_AP_DISCONNECT_PUSH':
          case 'A32NX.AUTOPILOT_DISENGAGE':
          case 'AUTOPILOT_OFF':
            this.autoPilotInstinctiveDisconnect();
            break;
        }
      }),
    );

    this.subs.push(
      this.toConfigNormal.sub((normal) => SimVar.SetSimVarValue('L:A32NX_TO_CONFIG_NORMAL', 'bool', normal)),
    );
    this.subs.push(
      this.flightPhase.sub((fp) => {
        SimVar.SetSimVarValue('L:A32NX_FWC_FLIGHT_PHASE', 'Enum', fp || 0);
        if (fp !== null) {
          this.flightPhaseEndedPulseNode.write(true, 0);
        }
      }),
    );

    this.subs.push(
      this.attentionGetterNormalCollection.sub((v) => this.publisher.pub('fws_normal_attention_getter_eng', v, true)),
    );

    this.subs.push(
      this.attentionGetterAbnormalPrimaryParams.sub((v) =>
        this.publisher.pub('fws_abnormal_primary_engine_parameters_attention_getter', v, true),
      ),
    );

    this.subs.push(
      this.auralCrcActive.sub((crc) => this.soundManager.handleSoundCondition('continuousRepetitiveChime', crc), true),
    );

    this.subs.push(
      this.masterCautionOutput.sub((caution) => {
        // Inhibit master warning/cautions until FWC startup has been completed
        SimVar.SetSimVarValue('L:A32NX_MASTER_CAUTION', 'bool', caution);
      }, true),
    );

    this.subs.push(
      this.masterWarningOutput.sub((warning) => {
        // Inhibit master warning/cautions until FWC startup has been completed
        SimVar.SetSimVarValue('L:A32NX_MASTER_WARNING', 'bool', warning);
      }, true),
    );

    // L/G lever red arrow sinking outputs
    this.subs.push(
      this.lgLeverRedArrow.sub((on) => {
        // TODO FWCs need to be powered...
        SimVar.SetSimVarValue('L:A32NX_FWC_1_LG_RED_ARROW', SimVarValueType.Bool, on);
        SimVar.SetSimVarValue('L:A32NX_FWC_2_LG_RED_ARROW', SimVarValueType.Bool, on);
      }, true),
    );

    this.subs.push(
      this.stallWarning.sub((v) => {
        this.fwcOut126.setBitValue(17, v);
        // set the sound on/off
        this.soundManager.handleSoundCondition('stall', v);
      }, true),
    );
    this.subs.push(this.aircraftOnGround.sub((v) => this.fwcOut126.setBitValue(28, v)));

    this.subs.push(
      this.fwcOut126.sub((v) => {
        Arinc429Word.toSimVarValue('L:A32NX_FWC_1_DISCRETE_WORD_126', v.value, v.ssm);
        Arinc429Word.toSimVarValue('L:A32NX_FWC_2_DISCRETE_WORD_126', v.value, v.ssm);
      }, true),
    );

    this.ewdMessageLinesLeft.forEach((ls, i) =>
      this.subs.push(
        ls.sub((l) => {
          SimVar.SetSimVarValue(FwsCore.ewdMessageSimVarsLeft[i], 'string', l ?? '');
        }, true),
      ),
    );

    this.ewdMessageLinesRight.forEach((ls, i) =>
      this.subs.push(
        ls.sub((l) => {
          SimVar.SetSimVarValue(FwsCore.ewdMessageSimVarsRight[i], 'string', l ?? '');
        }, true),
      ),
    );

    this.pfdMemoLines.forEach((ls, i) =>
      this.subs.push(
        ls.sub((l) => {
          SimVar.SetSimVarValue(FwsCore.pfdMemoSimVars[i], 'string', l ?? '');
        }, true),
      ),
    );

    this.sdStatusInfoLines.forEach((ls, i) =>
      this.subs.push(
        ls.sub((l) => {
          SimVar.SetSimVarValue(FwsCore.sdStatusInfoSimVars[i], 'string', l ?? '');
        }, true),
      ),
    );

    this.sdStatusInopAllPhasesLines.forEach((ls, i) =>
      this.subs.push(
        ls.sub((l) => {
          SimVar.SetSimVarValue(FwsCore.sdStatusInopAllPhasesSimVars[i], 'string', l ?? '');
        }, true),
      ),
    );

    this.sdStatusInopApprLdgLines.forEach((ls, i) =>
      this.subs.push(
        ls.sub((l) => {
          SimVar.SetSimVarValue(FwsCore.sdStatusInopApprLdgSimVars[i], 'string', l ?? '');
        }, true),
      ),
    );

    this.pfdLimitationsLines.forEach((ls, i) =>
      this.subs.push(
        ls.sub((l) => {
          SimVar.SetSimVarValue(FwsCore.pfdLimitationsSimVars[i], 'string', l ?? '');
        }, true),
      ),
    );

    this.ewdLimitationsAllPhasesLines.forEach((ls, i) =>
      this.subs.push(
        ls.sub((l) => {
          SimVar.SetSimVarValue(FwsCore.ewdLimitationsAllPhasesSimVars[i], 'string', l ?? '');
        }, true),
      ),
    );

    this.ewdLimitationsApprLdgLines.forEach((ls, i) =>
      this.subs.push(
        ls.sub((l) => {
          SimVar.SetSimVarValue(FwsCore.ewdLimitationsApprLdgSimVars[i], 'string', l ?? '');
        }, true),
      ),
    );

    this.subs.push(this.statusNormal.sub((s) => SimVar.SetSimVarValue('L:A32NX_STATUS_NORMAL', 'boolean', s), true));

    this.subs.push(
      this.ecamEwdShowStsIndication.sub((s) => this.publisher.pub('fws_show_sts_indication', s, true), true),
    );

    this.subs.push(
      this.ecamEwdShowFailurePendingIndication.sub(
        (s) => this.publisher.pub('fws_show_failure_pending', s, true),
        true,
      ),
    );

    this.fwcOut126.setSsm(
      this.startupCompleted.get() ? Arinc429SignStatusMatrix.NormalOperation : Arinc429SignStatusMatrix.FailureWarning,
    );

    // Inhibit single chimes for the first two seconds after power-on
    this.auralSingleChimeInhibitTimer.schedule(
      () => (this.auralSingleChimePending = false),
      FwsCore.AURAL_SC_INHIBIT_TIME,
    );
  }

  private handlePowerChange(powered: boolean) {
    if (powered) {
      // Real time is 60 seconds, i.e. 60_000 ms; Real setting for DMC self test in EFB is 12 seconds.
      const coldAndDark = SimVar.GetSimVarValue('L:A32NX_COLD_AND_DARK_SPAWN', 'bool');
      const startupTime = coldAndDark ? parseInt(NXDataStore.get('CONFIG_SELF_TEST_TIME', '12')) * 5_000 : 0;

      this.startupTimer.schedule(() => {
        this.startupCompleted.set(true);
        console.log('PseudoFWC startup completed.');
      }, startupTime);
    } else {
      this.startupTimer.clear();
      this.startupCompleted.set(false);
      console.log('PseudoFWC shut down.');
    }
  }

  private registerKeyEvents() {
    this.keyEventManager.interceptKey('A32NX.AUTO_THROTTLE_DISCONNECT', true);
    this.keyEventManager.interceptKey('A32NX.FCU_AP_DISCONNECT_PUSH', true);
    this.keyEventManager.interceptKey('A32NX.AUTOPILOT_DISENGAGE', false); // internal event, for FWS only
    this.keyEventManager.interceptKey('AUTOPILOT_OFF', true);
    this.keyEventManager.interceptKey('AUTO_THROTTLE_ARM', true);
  }

  healthInjector(): void {
    SimVar.SetSimVarValue('L:A32NX_NO_SMOKING_MEMO', SimVarValueType.Bool, true);
    SimVar.SetSimVarValue('L:A32NX_CABIN_READY', SimVarValueType.Bool, true);
  }

  mapOrder(array, order): [] {
    array.sort((a, b) => {
      if (order.indexOf(a) > order.indexOf(b)) {
        return 1;
      }
      return -1;
    });
    return array;
  }

  public adirsMessage1(adirs, engineRunning) {
    let rowChoice = 0;

    switch (true) {
      case Math.ceil(adirs / 60) >= 7 && !engineRunning:
        rowChoice = 0;
        break;
      case Math.ceil(adirs / 60) >= 7 && engineRunning:
        rowChoice = 1;
        break;
      case Math.ceil(adirs / 60) === 6 && !engineRunning:
        rowChoice = 2;
        break;
      case Math.ceil(adirs / 60) === 6 && engineRunning:
        rowChoice = 3;
        break;
      case Math.ceil(adirs / 60) === 5 && !engineRunning:
        rowChoice = 4;
        break;
      case Math.ceil(adirs / 60) === 5 && engineRunning:
        rowChoice = 5;
        break;
      case Math.ceil(adirs / 60) === 4 && !engineRunning:
        rowChoice = 6;
        break;
      case Math.ceil(adirs / 60) === 4 && engineRunning:
        rowChoice = 7;
        break;
      default:
        break;
    }

    return rowChoice;
  }

  public adirsMessage2(adirs, engineRunning) {
    let rowChoice = 0;

    switch (true) {
      case Math.ceil(adirs / 60) === 3 && !engineRunning:
        rowChoice = 0;
        break;
      case Math.ceil(adirs / 60) === 3 && engineRunning:
        rowChoice = 1;
        break;
      case Math.ceil(adirs / 60) === 2 && !engineRunning:
        rowChoice = 2;
        break;
      case Math.ceil(adirs / 60) === 2 && engineRunning:
        rowChoice = 3;
        break;
      case Math.ceil(adirs / 60) === 1 && !engineRunning:
        rowChoice = 4;
        break;
      case Math.ceil(adirs / 60) === 1 && engineRunning:
        rowChoice = 5;
        break;
      default:
        break;
    }

    return rowChoice;
  }

  /**
   * Periodic update
   */
  update(_deltaTime: number) {
    const deltaTime = this.fwsUpdateThrottler.canUpdate(_deltaTime);

    const ecpNotReachable =
      !SimVar.GetSimVarValue('L:A32NX_AFDX_3_3_REACHABLE', SimVarValueType.Bool) &&
      !SimVar.GetSimVarValue('L:A32NX_AFDX_13_13_REACHABLE', SimVarValueType.Bool) &&
      !SimVar.GetSimVarValue('L:A32NX_AFDX_4_4_REACHABLE', SimVarValueType.Bool) &&
      !SimVar.GetSimVarValue('L:A32NX_AFDX_14_14_REACHABLE', SimVarValueType.Bool);
    this.fwsEcpFailed.set(this.failuresConsumer.isActive(A380Failure.FwsEcp) || ecpNotReachable);

    // Acquire discrete inputs at a higher frequency, buffer them until the next FWS cycle.
    // T.O CONFIG button
    if (SimVar.GetSimVarValue('L:A32NX_BTN_TOCONFIG', 'bool') && !this.fwsEcpFailed.get()) {
      this.toConfigInputBuffer.write(true, false);
    }

    // CLR buttons
    const clearButtonLeft = SimVar.GetSimVarValue('L:A32NX_BTN_CLR', 'bool');
    const clearButtonRight = SimVar.GetSimVarValue('L:A32NX_BTN_CLR2', 'bool');
    if (clearButtonLeft || clearButtonRight) {
      this.clearButtonInputBuffer.write(true, false);
    }

    // RCL button
    const recallButton = SimVar.GetSimVarValue('L:A32NX_BTN_RCL', 'bool');
    if (recallButton && !this.fwsEcpFailed.get()) {
      this.recallButtonInputBuffer.write(true, false);
    }

    // C/L buttons
    if (SimVar.GetSimVarValue('L:A32NX_BTN_CL', 'bool')) {
      this.clInputBuffer.write(true, false);
    }

    if (
      SimVar.GetSimVarValue('L:A32NX_BTN_CHECK_LH', 'bool') ||
      SimVar.GetSimVarValue('L:A32NX_BTN_CHECK_RH', 'bool')
    ) {
      this.clCheckInputBuffer.write(true, false);
    }

    if (SimVar.GetSimVarValue('L:A32NX_BTN_UP', 'bool')) {
      this.clUpInputBuffer.write(true, false);
    }
    if (SimVar.GetSimVarValue('L:A32NX_BTN_DOWN', 'bool')) {
      this.clDownInputBuffer.write(true, false);
    }

    if (SimVar.GetSimVarValue('L:A32NX_BTN_ABNPROC', 'bool')) {
      this.abnProcInputBuffer.write(true, false);
    }

    // Enforce cycle time for the logic computation (otherwise pulse nodes would be broken)
    if (deltaTime === -1 || _deltaTime === 0) {
      return;
    }

    if (
      !this.fuelingInitiated.get() ||
      !this.eng1ShutDown.get() ||
      !this.eng2ShutDown.get() ||
      !this.eng3ShutDown.get() ||
      !this.eng4ShutDown.get()
    ) {
      this.fuelOnBoard.pause();
    } else {
      this.fuelOnBoard.resume();
    }

    if (!this.aircraftOnGround.get()) {
      this.fuelingTarget.pause();
      this.fuelingInitiated.pause();
    } else {
      this.fuelingTarget.resume();
      this.fuelingInitiated.resume();
    }

    // A380X hack: Inject healthy messages for some systems which are not yet implemented
    this.healthInjector();

    this.audioFunctionLost.set(
      this.failuresConsumer.isActive(A380Failure.Fws1AudioFunction) &&
        this.failuresConsumer.isActive(A380Failure.Fws2AudioFunction),
    );

    // Update flight phases
    this.flightPhases.update(deltaTime);

    // Play sounds
    this.soundManager.onUpdate(deltaTime);

    // Write pulse nodes for buffered inputs
    this.toConfigPulseNode.write(this.toConfigInputBuffer.read(), deltaTime);
    this.clrPulseNode.write(this.clearButtonInputBuffer.read(), deltaTime);
    this.rclUpPulseNode.write(this.recallButtonInputBuffer.read(), deltaTime);
    this.clPulseNode.write(this.clInputBuffer.read(), deltaTime);
    this.clCheckPulseNode.write(this.clCheckInputBuffer.read(), deltaTime);
    this.clUpPulseNode.write(this.clUpInputBuffer.read(), deltaTime);
    this.clDownPulseNode.write(this.clDownInputBuffer.read(), deltaTime);
    this.abnProcPulseNode.write(this.abnProcInputBuffer.read(), deltaTime);
    this.autoThrustInstinctiveDiscPressed.write(this.aThrDiscInputBuffer.read(), deltaTime);
    this.autoPilotInstinctiveDiscPressedPulse.write(this.apDiscInputBuffer.read(), deltaTime);

    // Inputs update
    this.flightPhaseEndedPulseNode.write(false, deltaTime);
    const phase3 = this.flightPhase.get() === 3;
    const phase6 = this.flightPhase.get() === 6;
    const flightPhase8 = this.flightPhase.get() === 8;
    this.flightPhase3PulseNode.write(phase3, deltaTime);

    // flight phase convinence vars
    const flightPhase6789 = this.flightPhase6789.get();
    const flightPhase112 = this.flightPhase112.get();
    const flightPhase189 = this.flightPhase189.get();

    this.phase815MinConfNode.write(this.flightPhase.get() === 8, deltaTime);

    this.flightPhase1112MoreThanOneMinConfNode.write(this.flightPhase1112.get(), deltaTime);
    this.flightPhase1112MoreThanOneMin.set(this.flightPhase1112MoreThanOneMinConfNode.read());

    this.phase12ShutdownMemoryNode.write(this.flightPhase.get() === 12, !this.phase112.get());

    this.shutDownFor50MinutesCheckListReset.set(
      this.shutDownFor50MinutesClResetConfNode.write(this.phase12ShutdownMemoryNode.read(), deltaTime),
    );

    // TO CONFIG button
    this.toConfigTestRaw = SimVar.GetSimVarValue('L:A32NX_BTN_TOCONFIG', 'bool') > 0 && !this.fwsEcpFailed.get();
    this.toConfigPulseNode.write(this.toConfigTestRaw, _deltaTime);
    const toConfigTest = this.toConfigTriggerNode.write(this.toConfigPulseNode.read(), deltaTime);
    if (toConfigTest !== this.toConfigTest) {
      // temporary var for the old FWC stuff
      SimVar.SetSimVarValue('L:A32NX_FWS_TO_CONFIG_TEST', 'boolean', toConfigTest);
      this.toConfigTest = toConfigTest;
    }
    this.toConfigTestHeldMin1s5Pulse.set(
      this.toConfigTestHeldMin1s5PulseNode.write(this.toConfigTestRaw, deltaTime) || this.toConfigTestRaw,
    );

    this.flightPhaseInhibitOverrideNode.write(this.rclUpPulseNode.read(), this.flightPhaseEndedPulseNode.read());

    this.showTakeoffInhibit.set(
      this.toInhibitTimer.write(this.flightPhase34567.get() && !this.flightPhaseInhibitOverrideNode.read(), deltaTime),
    );
    this.showLandingInhibit.set(
      this.ldgInhibitTimer.write(this.flightPhase910.get() && !this.flightPhaseInhibitOverrideNode.read(), deltaTime),
    );

    this.flapsIndex.set(SimVar.GetSimVarValue('L:A32NX_FLAPS_CONF_INDEX', 'number'));

    this.adr1Cas.setWord(SimVar.GetSimVarValue('L:A32NX_ADIRS_ADR_1_COMPUTED_AIRSPEED', 'number'));
    this.adr2Cas.setWord(SimVar.GetSimVarValue('L:A32NX_ADIRS_ADR_2_COMPUTED_AIRSPEED', 'number'));
    this.adr3Cas.setWord(SimVar.GetSimVarValue('L:A32NX_ADIRS_ADR_3_COMPUTED_AIRSPEED', 'number'));

    this.adr1Mach.setWord(SimVar.GetSimVarValue('L:A32NX_ADIRS_ADR_1_MACH', 'number'));
    this.adr2Mach.setWord(SimVar.GetSimVarValue('L:A32NX_ADIRS_ADR_2_MACH', 'number'));
    this.adr3Mach.setWord(SimVar.GetSimVarValue('L:A32NX_ADIRS_ADR_3_MACH', 'number'));

    this.ir1Pitch.setFromSimVar('L:A32NX_ADIRS_IR_1_PITCH');
    this.ir2Pitch.setFromSimVar('L:A32NX_ADIRS_IR_2_PITCH');
    this.ir3Pitch.setFromSimVar('L:A32NX_ADIRS_IR_3_PITCH');

    this.ir1MaintWord.setFromSimVar('L:A32NX_ADIRS_IR_1_MAINT_WORD');
    this.ir2MaintWord.setFromSimVar('L:A32NX_ADIRS_IR_2_MAINT_WORD');
    this.ir3MaintWord.setFromSimVar('L:A32NX_ADIRS_IR_3_MAINT_WORD');

    this.extremeLatitudeAlert.set(
      (this.ir1MaintWord.bitValueOr(15, false) ||
        this.ir2MaintWord.bitValueOr(15, false) ||
        this.ir3MaintWord.bitValueOr(15, false)) &&
        !SimVar.GetSimVarValue('L:A32NX_PUSH_TRUE_REF', 'bool'),
    );

    /* ELECTRICAL acquisition */
    this.dcESSBusPowered.set(SimVar.GetSimVarValue('L:A32NX_ELEC_DC_ESS_BUS_IS_POWERED', 'bool') > 0);
    this.dc1BusPowered.set(SimVar.GetSimVarValue('L:A32NX_ELEC_DC_1_BUS_IS_POWERED', 'bool') > 0);
    this.dc2BusPowered.set(SimVar.GetSimVarValue('L:A32NX_ELEC_DC_2_BUS_IS_POWERED', 'bool') > 0);
    this.ac1BusPowered.set(SimVar.GetSimVarValue('L:A32NX_ELEC_AC_1_BUS_IS_POWERED', 'bool') > 0);
    this.ac2BusPowered.set(SimVar.GetSimVarValue('L:A32NX_ELEC_AC_2_BUS_IS_POWERED', 'bool') > 0);
    this.ac3BusPowered.set(SimVar.GetSimVarValue('L:A32NX_ELEC_AC_3_BUS_IS_POWERED', 'bool') > 0);
    this.ac4BusPowered.set(SimVar.GetSimVarValue('L:A32NX_ELEC_AC_4_BUS_IS_POWERED', 'bool') > 0);
    this.acESSBusPowered.set(SimVar.GetSimVarValue('L:A32NX_ELEC_AC_ESS_BUS_IS_POWERED', 'bool') > 0);
    this.dc108PhBusPowered.set(SimVar.GetSimVarValue('L:A32NX_ELEC_108PH_BUS_IS_POWERED', 'Bool') > 0);
    this.dcEhaPowered.set(SimVar.GetSimVarValue('L:A32NX_ELEC_247PP_BUS_IS_POWERED', 'Bool') > 0);

    /* ENGINE AND THROTTLE acquisition */

    const engine1StatesimVar = SimVar.GetSimVarValue('L:A32NX_ENGINE_STATE:1', 'Enum');
    const engine2StateSimVar = SimVar.GetSimVarValue('L:A32NX_ENGINE_STATE:2', 'Enum');
    const engine3StateSiMVar = SimVar.GetSimVarValue('L:A32NX_ENGINE_STATE:3', 'Enum');
    const engine4StateSiMVar = SimVar.GetSimVarValue('L:A32NX_ENGINE_STATE:4', 'Enum');

    this.engine1State.set(engine1StatesimVar);
    this.engine2State.set(engine2StateSimVar);
    this.engine3State.set(engine3StateSiMVar);
    this.engine4State.set(engine4StateSiMVar);

    this.engine1Running.set(engine1StatesimVar === engineState.ON);
    this.engine2Running.set(engine2StateSimVar === engineState.ON);
    this.engine3Running.set(engine3StateSiMVar === engineState.ON);
    this.engine4Running.set(engine4StateSiMVar === engineState.ON);

    this.oneEngineRunning.set(
      this.engine1Running.get() || this.engine2Running.get() || this.engine3Running.get() || this.engine4Running.get(),
    );

    this.N1Eng1.set(SimVar.GetSimVarValue('L:A32NX_ENGINE_N1:1', 'number'));
    this.N1Eng2.set(SimVar.GetSimVarValue('L:A32NX_ENGINE_N1:2', 'number'));
    this.N1Eng3.set(SimVar.GetSimVarValue('L:A32NX_ENGINE_N1:3', 'number'));
    this.N1Eng4.set(SimVar.GetSimVarValue('L:A32NX_ENGINE_N1:4', 'number'));
    this.HPNEng1.set(SimVar.GetSimVarValue('L:A32NX_ENGINE_N3:1', 'number'));
    this.HPNEng2.set(SimVar.GetSimVarValue('L:A32NX_ENGINE_N3:2', 'number'));
    this.HPNEng3.set(SimVar.GetSimVarValue('L:A32NX_ENGINE_N3:3', 'number'));
    this.HPNEng4.set(SimVar.GetSimVarValue('L:A32NX_ENGINE_N3:4', 'number'));
    this.N1IdleEng.set(SimVar.GetSimVarValue('L:A32NX_ENGINE_IDLE_N1', 'number'));

    // Flaps
    this.flapsAngle.set(SimVar.GetSimVarValue('L:A32NX_FLAPS_IPPU_ANGLE', 'degrees'));
    this.flapsHandle.set(SimVar.GetSimVarValue('L:A32NX_FLAPS_HANDLE_INDEX', 'enum'));
    this.slatsAngle.set(SimVar.GetSimVarValue('L:A32NX_SLATS_IPPU_ANGLE', 'degrees'));
    // TODO: add switching between SFCC_1 and SFCC_2
    this.flapsBaulkActiveWord.setFromSimVar('L:A32NX_SFCC_1_SLAT_FLAP_SYSTEM_STATUS_WORD');

    // FIXME move out of acquisition to logic below
    const oneEngineAboveMinPower = this.engine1AboveIdle.get() || this.engine2AboveIdle.get();

    this.engine1Generator.set(SimVar.GetSimVarValue('L:A32NX_ELEC_ENG_GEN_1_POTENTIAL_NORMAL', 'bool'));
    this.engine2Generator.set(SimVar.GetSimVarValue('L:A32NX_ELEC_ENG_GEN_2_POTENTIAL_NORMAL', 'bool'));
    this.emergencyElectricGeneratorPotential.set(SimVar.GetSimVarValue('L:A32NX_ELEC_EMER_GEN_POTENTIAL', 'number'));

    this.apuMasterSwitch.set(SimVar.GetSimVarValue('L:A32NX_OVHD_APU_MASTER_SW_PB_IS_ON', 'bool'));

    this.apuAvail.set(SimVar.GetSimVarValue('L:A32NX_OVHD_APU_START_PB_IS_AVAILABLE', 'bool') > 0);
    this.apuBleedValveOpen.set(SimVar.GetSimVarValue('L:A32NX_APU_BLEED_AIR_VALVE_OPEN', 'bool') > 0);

    this.apuBleedPbOn.set(SimVar.GetSimVarValue('L:A32NX_OVHD_PNEU_APU_BLEED_PB_IS_ON', SimVarValueType.Bool));
    const machBelow56 = this.machSelectedFromAdr.get() < 0.56;
    const apuWithinEnvelope = this.adrPressureAltitude.get() < 22_500 && (machBelow56 || this.allEnginesFailure.get());
    this.apuBleedPbOnOver22500ft.set(this.apuBleedPbOn.get() && !apuWithinEnvelope);

    this.eng1BleedAbnormalOff.set(
      this.engine1Running.get() &&
        !SimVar.GetSimVarValue('L:A32NX_OVHD_PNEU_ENG_1_BLEED_PB_IS_AUTO', SimVarValueType.Bool),
    );
    this.eng2BleedAbnormalOff.set(
      this.engine2Running.get() &&
        !SimVar.GetSimVarValue('L:A32NX_OVHD_PNEU_ENG_2_BLEED_PB_IS_AUTO', SimVarValueType.Bool),
    );
    this.eng3BleedAbnormalOff.set(
      this.engine3Running.get() &&
        !SimVar.GetSimVarValue('L:A32NX_OVHD_PNEU_ENG_3_BLEED_PB_IS_AUTO', SimVarValueType.Bool),
    );
    this.eng4BleedAbnormalOff.set(
      this.engine4Running.get() &&
        !SimVar.GetSimVarValue('L:A32NX_OVHD_PNEU_ENG_4_BLEED_PB_IS_AUTO', SimVarValueType.Bool),
    );

    this.fac1Failed.set(SimVar.GetSimVarValue('L:A32NX_FBW_FAC_FAILED:1', 'boost psi'));

    this.toMemo.set(SimVar.GetSimVarValue('L:A32NX_FWC_TOMEMO', 'bool'));

    this.autoBrake.set(SimVar.GetSimVarValue('L:A32NX_AUTOBRAKES_ARMED_MODE', 'enum'));

    this.ldgMemo.set(SimVar.GetSimVarValue('L:A32NX_FWC_LDGMEMO', 'bool'));

    this.engSelectorPosition.set(SimVar.GetSimVarValue('L:XMLVAR_ENG_MODE_SEL', 'Enum'));
    this.eng1AntiIce.set(!!SimVar.GetSimVarValue('A:ENG ANTI ICE:1', 'bool'));
    this.eng2AntiIce.set(!!SimVar.GetSimVarValue('A:ENG ANTI ICE:2', 'bool'));
    this.eng3AntiIce.set(!!SimVar.GetSimVarValue('A:ENG ANTI ICE:3', 'bool'));
    this.eng4AntiIce.set(!!SimVar.GetSimVarValue('A:ENG ANTI ICE:4', 'bool'));
    this.wingAntiIce.set(!!SimVar.GetSimVarValue('A:STRUCTURAL DEICE SWITCH', 'bool'));
    this.throttle1Position.set(SimVar.GetSimVarValue('L:A32NX_AUTOTHRUST_TLA:1', 'number'));
    this.throttle2Position.set(SimVar.GetSimVarValue('L:A32NX_AUTOTHRUST_TLA:2', 'number'));
    this.throttle3Position.set(SimVar.GetSimVarValue('L:A32NX_AUTOTHRUST_TLA:3', 'number'));
    this.throttle4Position.set(SimVar.GetSimVarValue('L:A32NX_AUTOTHRUST_TLA:4', 'number'));
    this.autoThrustStatus.set(SimVar.GetSimVarValue('L:A32NX_AUTOTHRUST_STATUS', 'enum'));
    this.autoThrustMode.set(SimVar.GetSimVarValue('L:A32NX_AUTOTHRUST_MODE', 'enum'));
    this.autothrustLeverWarningFlex.set(SimVar.GetSimVarValue('L:A32NX_AUTOTHRUST_THRUST_LEVER_WARNING_FLEX', 'bool'));
    this.autothrustLeverWarningToga.set(SimVar.GetSimVarValue('L:A32NX_AUTOTHRUST_THRUST_LEVER_WARNING_TOGA', 'bool'));
    this.allThrottleIdle.set(
      this.throttle1Position.get() < 1 &&
        this.throttle2Position.get() < 1 &&
        this.throttle3Position.get() < 1 &&
        this.throttle4Position.get() < 1,
    );

    const masterCautionButtonLeft = SimVar.GetSimVarValue('L:PUSH_AUTOPILOT_MASTERCAUT_L', 'bool');
    const masterCautionButtonRight = SimVar.GetSimVarValue('L:PUSH_AUTOPILOT_MASTERCAUT_R', 'bool');
    const masterWarningButtonLeft = SimVar.GetSimVarValue('L:PUSH_AUTOPILOT_MASTERAWARN_L', 'bool');
    const masterWarningButtonRight = SimVar.GetSimVarValue('L:PUSH_AUTOPILOT_MASTERAWARN_R', 'bool');

    /* HYDRAULICS acquisition */

    const greenSysPressurised = SimVar.GetSimVarValue('L:A32NX_HYD_GREEN_SYSTEM_1_SECTION_PRESSURE_SWITCH', 'bool');
    const yellowSysPressurised = SimVar.GetSimVarValue('L:A32NX_HYD_YELLOW_SYSTEM_1_SECTION_PRESSURE_SWITCH', 'bool');

    const gLoPressure = !greenSysPressurised;
    const yLoPressure = !yellowSysPressurised;

    this.eng1Or2RunningAndPhaseConfirmationNode.write(
      this.engine1Running.get() || this.engine2Running.get() || !this.flightPhase12Or1112.get(),
      deltaTime,
    );

    this.eng3Or4RunningAndPhaseConfirmationNode.write(
      this.engine3Running.get() || this.engine4Running.get() || !this.flightPhase12Or1112.get(),
      deltaTime,
    );

    const greenAbnormLoPressure = gLoPressure && this.eng1Or2RunningAndPhaseConfirmationNode.read();
    const yellowAbnormLoPressure = yLoPressure && this.eng3Or4RunningAndPhaseConfirmationNode.read();

    this.greenAbnormLoPressure.set(greenAbnormLoPressure);
    this.yellowAbnormLoPressure.set(yellowAbnormLoPressure);
    this.greenYellowAbnormLoPressure.set(greenAbnormLoPressure && yellowAbnormLoPressure);

    // fixme OVHT signal should come from HSMU
    this.yellowRsvOverheat.set(SimVar.GetSimVarValue('L:A32NX_HYD_YELLOW_RESERVOIR_OVHT', 'bool'));
    const yellowHydralicRsvLoAirPressure = SimVar.GetSimVarValue(
      'L:A32NX_HYD_YELLOW_RESERVOIR_AIR_PRESSURE_IS_LOW',
      'bool',
    );
    this.yellowRsvLoAirPressure.set(yellowHydralicRsvLoAirPressure && !this.greenYellowAbnormLoPressure.get());
    this.yellowRsvLoLevel.set(SimVar.GetSimVarValue('L:A32NX_HYD_YELLOW_RESERVOIR_LEVEL_IS_LOW', 'bool'));
    this.greenRsvLoLevel.set(SimVar.GetSimVarValue('L:A32NX_HYD_GREEN_RESERVOIR_LEVEL_IS_LOW', 'bool'));

    this.greenRsvOverheat.set(SimVar.GetSimVarValue('L:A32NX_HYD_GREEN_RESERVOIR_OVHT', 'bool'));
    this.greenRsvLoAirPressure.set(
      SimVar.GetSimVarValue('L:A32NX_HYD_GREEN_RESERVOIR_AIR_PRESSURE_IS_LOW', 'bool') &&
        !this.greenYellowAbnormLoPressure.get(),
    );

    this.greenAPumpOn.set(SimVar.GetSimVarValue('L:A32NX_HYD_GA_EPUMP_ACTIVE', 'bool'));
    this.greenBPumpOn.set(SimVar.GetSimVarValue('L:A32NX_HYD_GB_EPUMP_ACTIVE', 'bool'));

    this.greenAPumpAuto.set(SimVar.GetSimVarValue('L:A32NX_OVHD_HYD_EPUMPGA_OFF_PB_IS_AUTO', 'bool'));
    this.greenBPumpAuto.set(SimVar.GetSimVarValue('L:A32NX_OVHD_HYD_EPUMPGB_OFF_PB_IS_AUTO', 'bool'));

    const yellowAPumpAuto = SimVar.GetSimVarValue('L:A32NX_OVHD_HYD_EPUMPYA_OFF_PB_IS_AUTO', 'bool');
    const yellowBPumpAuto = SimVar.GetSimVarValue('L:A32NX_OVHD_HYD_EPUMPYB_OFF_PB_IS_AUTO', 'bool');
    this.yellowAPumpAuto.set(yellowAPumpAuto);
    this.yellowBPumpAuto.set(yellowBPumpAuto);

    // fixme add fault signal condition of elec pump fault when implemented
    const greenAPumpLoPress = SimVar.GetSimVarValue('L:A32NX_HYD_GA_EPUMP_LOW_PRESS', 'bool');
    const greenAPumpOverheat = SimVar.GetSimVarValue('L:A32NX_HYD_GA_EPUMP_OVHT', 'bool');
    this.greenAPumpLoPressConfNode.write(greenAPumpLoPress, deltaTime);
    this.greenAPumpFault.set(this.ac1BusPowered.get() && (this.greenAPumpLoPressConfNode.read() || greenAPumpOverheat));

    const greenBPumpLoPress = SimVar.GetSimVarValue('L:A32NX_HYD_GB_EPUMP_LOW_PRESS', 'bool');
    const greenBPumpOverheat = SimVar.GetSimVarValue('L:A32NX_HYD_GB_EPUMP_OVHT', 'bool');
    this.greenBPumpLoPressConfNode.write(greenBPumpLoPress, deltaTime);
    this.greenBPumpFault.set(this.ac2BusPowered.get() && (this.greenBPumpLoPressConfNode.read() || greenBPumpOverheat));

    const yellowAPumpLoPress = SimVar.GetSimVarValue('L:A32NX_HYD_YA_EPUMP_LOW_PRESS', 'bool');
    const yellowAPumpOverheat = SimVar.GetSimVarValue('L:A32NX_HYD_YA_EPUMP_OVHT', 'bool');
    this.yellowAPumpLoPressConfNode.write(yellowAPumpLoPress, deltaTime);
    this.yellowAPumpFault.set(
      this.ac3BusPowered.get() && (this.yellowAPumpLoPressConfNode.read() || yellowAPumpOverheat),
    );

    const yellowBPumpLoPress = SimVar.GetSimVarValue('L:A32NX_HYD_YB_EPUMP_LOW_PRESS', 'bool');
    const yellowBPumpOverheat = SimVar.GetSimVarValue('L:A32NX_HYD_YB_EPUMP_OVHT', 'bool');
    this.yellowBPumpLoPressConfNode.write(yellowBPumpLoPress, deltaTime);
    this.yellowBPumpFault.set(
      this.ac4BusPowered.get() && (this.yellowBPumpLoPressConfNode.read() || yellowBPumpOverheat),
    );

    this.yellowElecAandBPumpOff.set(
      !yellowAPumpAuto &&
        !yellowBPumpAuto &&
        !yellowHydralicRsvLoAirPressure &&
        (!this.yellowAPumpFault.get() || !this.yellowBPumpFault.get()),
    );

    this.yellowAPumpOn.set(SimVar.GetSimVarValue('L:A32NX_HYD_YA_EPUMP_ACTIVE', 'bool'));
    this.yellowBPumpOn.set(SimVar.GetSimVarValue('L:A32NX_HYD_YB_EPUMP_ACTIVE', 'bool'));

    this.eng1APumpAuto.set(SimVar.GetSimVarValue('L:A32NX_OVHD_HYD_ENG_1A_PUMP_PB_IS_AUTO', 'bool'));
    this.eng1BPumpAuto.set(SimVar.GetSimVarValue('L:A32NX_OVHD_HYD_ENG_1B_PUMP_PB_IS_AUTO', 'bool'));
    this.eng1PumpDisc.set(SimVar.GetSimVarValue('L:A32NX_HYD_ENG_1AB_PUMP_DISC', 'bool'));

    this.eng1APumpOffConfirmationNode.write(
      !this.greenRsvLoAirPressure.get() &&
        !this.greenRsvOverheat.get() &&
        !this.greenAbnormLoPressure.get() &&
        this.flightPhase.get() === 2 &&
        !this.eng1APumpAuto.get(),
      deltaTime,
    );
    const eng1APumpBelow2900 = !SimVar.GetSimVarValue('L:A32NX_HYD_GREEN_PUMP_1_SECTION_PRESSURE_SWITCH', 'bool');
    this.eng1APumpFault.set(
      this.eng1APumpOffConfirmationNode.read() ||
        (this.engine1Running.get() &&
          eng1APumpBelow2900 &&
          !this.greenYellowAbnormLoPressure.get() &&
          !this.greenRsvOverheat.get()),
    );

    this.eng1BPumpOffConfirmationNode.write(
      !this.greenRsvLoAirPressure.get() &&
        !this.greenRsvOverheat.get() &&
        !this.greenAbnormLoPressure.get() &&
        this.flightPhase.get() === 2 &&
        !this.eng1BPumpAuto.get(),
      deltaTime,
    );
    const eng1BPumpBelow2900 = !SimVar.GetSimVarValue('L:A32NX_HYD_GREEN_PUMP_2_SECTION_PRESSURE_SWITCH', 'bool');
    this.eng1BPumpFault.set(
      this.eng1BPumpOffConfirmationNode.read() ||
        (this.engine1Running.get() &&
          eng1BPumpBelow2900 &&
          !this.greenYellowAbnormLoPressure.get() &&
          !this.greenRsvOverheat.get()),
    );

    this.eng2APumpAuto.set(SimVar.GetSimVarValue('L:A32NX_OVHD_HYD_ENG_2A_PUMP_PB_IS_AUTO', 'bool'));
    this.eng2BPumpAuto.set(SimVar.GetSimVarValue('L:A32NX_OVHD_HYD_ENG_2B_PUMP_PB_IS_AUTO', 'bool'));
    this.eng2PumpDisc.set(SimVar.GetSimVarValue('L:A32NX_HYD_ENG_2AB_PUMP_DISC', 'bool'));

    this.eng2APumpOffConfirmationNode.write(
      !this.greenRsvLoAirPressure.get() &&
        !this.greenRsvOverheat.get() &&
        !this.greenAbnormLoPressure.get() &&
        this.flightPhase.get() === 2 &&
        !this.eng2APumpAuto.get(),
      deltaTime,
    );

    const eng2APumpBelow2900 = !SimVar.GetSimVarValue('L:A32NX_HYD_GREEN_PUMP_3_SECTION_PRESSURE_SWITCH', 'bool');
    this.eng2APumpFault.set(
      this.eng2APumpOffConfirmationNode.read() ||
        (this.engine2Running.get() &&
          eng2APumpBelow2900 &&
          !this.greenYellowAbnormLoPressure.get() &&
          !this.greenRsvOverheat.get()),
    );

    this.eng2BPumpOffConfirmationNode.write(
      !this.greenRsvLoAirPressure.get() &&
        !this.greenRsvOverheat.get() &&
        !this.greenAbnormLoPressure.get() &&
        this.flightPhase.get() === 2 &&
        !this.eng2BPumpAuto.get(),
      deltaTime,
    );

    const eng2BPumpBelow2900 = !SimVar.GetSimVarValue('L:A32NX_HYD_GREEN_PUMP_4_SECTION_PRESSURE_SWITCH', 'bool');
    this.eng2BPumpFault.set(
      this.eng2BPumpOffConfirmationNode.read() ||
        (this.engine2Running.get() &&
          eng2BPumpBelow2900 &&
          !this.greenYellowAbnormLoPressure.get() &&
          !this.greenRsvOverheat.get()),
    );

    this.eng3APumpAuto.set(SimVar.GetSimVarValue('L:A32NX_OVHD_HYD_ENG_3A_PUMP_PB_IS_AUTO', 'bool'));

    this.eng3APumpOffConfirmationNode.write(
      !this.yellowRsvLoAirPressure.get() &&
        !this.yellowRsvOverheat.get() &&
        !this.yellowAbnormLoPressure.get() &&
        this.flightPhase.get() === 2 &&
        !this.eng3APumpAuto.get(),
      deltaTime,
    );

    this.eng3BPumpAuto.set(SimVar.GetSimVarValue('L:A32NX_OVHD_HYD_ENG_3B_PUMP_PB_IS_AUTO', 'bool'));
    this.eng3PumpDisc.set(SimVar.GetSimVarValue('L:A32NX_HYD_ENG_3AB_PUMP_DISC', 'bool'));

    const eng3APumpBelow2900 = !SimVar.GetSimVarValue('L:A32NX_HYD_YELLOW_PUMP_1_SECTION_PRESSURE_SWITCH', 'bool');
    this.eng3APumpFault.set(
      this.eng3APumpOffConfirmationNode.read() ||
        (this.engine3Running.get() &&
          eng3APumpBelow2900 &&
          !this.greenYellowAbnormLoPressure.get() &&
          !this.yellowRsvOverheat.get()),
    );

    this.eng3BPumpOffConfirmationNode.write(
      !this.yellowRsvLoAirPressure.get() &&
        !this.yellowRsvOverheat.get() &&
        !this.yellowAbnormLoPressure.get() &&
        this.flightPhase.get() === 2 &&
        !this.eng3BPumpAuto.get(),
      deltaTime,
    );

    const eng3BPumpBelow2900 = !SimVar.GetSimVarValue('L:A32NX_HYD_YELLOW_PUMP_2_SECTION_PRESSURE_SWITCH', 'bool');
    this.eng3BPumpFault.set(
      this.eng3BPumpOffConfirmationNode.read() ||
        (this.engine3Running.get() &&
          eng3BPumpBelow2900 &&
          !this.greenYellowAbnormLoPressure.get() &&
          !this.yellowRsvOverheat.get()),
    );

    this.eng4APumpAuto.set(SimVar.GetSimVarValue('L:A32NX_OVHD_HYD_ENG_4A_PUMP_PB_IS_AUTO', 'bool'));
    this.eng4BPumpAuto.set(SimVar.GetSimVarValue('L:A32NX_OVHD_HYD_ENG_4B_PUMP_PB_IS_AUTO', 'bool'));
    this.eng4PumpDisc.set(SimVar.GetSimVarValue('L:A32NX_HYD_ENG_4AB_PUMP_DISC', 'bool'));

    this.eng4APumpOffConfirmationNode.write(
      !this.yellowRsvLoAirPressure.get() &&
        !this.yellowRsvOverheat.get() &&
        !this.yellowAbnormLoPressure.get() &&
        this.flightPhase.get() === 2 &&
        !this.eng4APumpAuto,
      deltaTime,
    );

    const eng4APumpBelow2900 = !SimVar.GetSimVarValue('L:A32NX_HYD_YELLOW_PUMP_3_SECTION_PRESSURE_SWITCH', 'bool');

    this.eng4APumpFault.set(
      this.eng4APumpOffConfirmationNode.read() ||
        (this.engine4Running &&
          eng4APumpBelow2900 &&
          !this.greenYellowAbnormLoPressure &&
          !this.yellowRsvOverheat.get()),
    );

    this.eng4BPumpOffConfirmationNode.write(
      !this.yellowRsvLoAirPressure.get() &&
        !this.yellowRsvOverheat.get() &&
        !this.yellowAbnormLoPressure.get() &&
        this.flightPhase.get() === 2 &&
        !this.eng4BPumpAuto.get(),
      deltaTime,
    );

    const eng4BPumpBelow2900 = !SimVar.GetSimVarValue('L:A32NX_HYD_YELLOW_PUMP_4_SECTION_PRESSURE_SWITCH', 'bool');
    this.eng4BPumpFault.set(
      this.eng4BPumpOffConfirmationNode.read() ||
        (this.engine4Running.get() &&
          eng4BPumpBelow2900 &&
          !this.greenYellowAbnormLoPressure.get() &&
          !this.yellowRsvOverheat.get()),
    );

    this.threeYellowPumpsFailed.set(
      [eng3APumpBelow2900, eng3BPumpBelow2900, eng4APumpBelow2900, eng4BPumpBelow2900].filter((v) => v).length > 3,
    );

    this.ratDeployed.set(SimVar.GetSimVarValue('L:A32NX_RAT_STOW_POSITION', 'percent over 100'));

    /* ADIRS acquisition */
    /* NAVIGATION */

    const adr1Discrete1 = Arinc429Word.fromSimVarValue('L:A32NX_ADIRS_ADR_1_DISCRETE_WORD_1');
    const adr2Discrete1 = Arinc429Word.fromSimVarValue('L:A32NX_ADIRS_ADR_2_DISCRETE_WORD_1');
    const adr3Discrete1 = Arinc429Word.fromSimVarValue('L:A32NX_ADIRS_ADR_3_DISCRETE_WORD_1');
    const adr1Fault = adr1Discrete1.isFailureWarning() || adr1Discrete1.bitValueOr(3, false);
    const adr2Fault = adr2Discrete1.isFailureWarning() || adr2Discrete1.bitValueOr(3, false);
    const adr3Fault = adr3Discrete1.isFailureWarning() || adr3Discrete1.bitValueOr(3, false);

    this.ir1Fault.set(!flightPhase112 && (this.ir1Pitch.isFailureWarning() || this.ir1MaintWord.bitValueOr(9, true)));
    this.ir2Fault.set(!flightPhase112 && (this.ir2Pitch.isFailureWarning() || this.ir2MaintWord.bitValueOr(9, true)));
    this.ir3Fault.set(!flightPhase112 && (this.ir3Pitch.isFailureWarning() || this.ir3MaintWord.bitValueOr(9, true)));

    const adr1PressureAltitude = Arinc429Word.fromSimVarValue('L:A32NX_ADIRS_ADR_1_ALTITUDE');
    const adr2PressureAltitude = Arinc429Word.fromSimVarValue('L:A32NX_ADIRS_ADR_2_ALTITUDE');
    const adr3PressureAltitude = Arinc429Word.fromSimVarValue('L:A32NX_ADIRS_ADR_3_ALTITUDE');

    this.irExcessMotion.set(
      this.ir1MaintWord.bitValueOr(13, false) ||
        this.ir2MaintWord.bitValueOr(13, false) ||
        this.ir3MaintWord.bitValueOr(13, false),
    );

    this.adr1Faulty.set(!(!this.acESSBusPowered.get() || flightPhase112) && adr1Fault);
    this.adr2Faulty.set(!(!this.ac4BusPowered.get() || flightPhase112) && adr2Fault);
    this.adr3Faulty.set(!(!this.ac2BusPowered.get() || flightPhase112) && adr3Fault);

    this.adirsRemainingAlignTime.set(SimVar.GetSimVarValue('L:A32NX_ADIRS_REMAINING_IR_ALIGNMENT_TIME', 'Seconds'));

    // TODO use GPS alt if ADRs not available
    this.adrPressureAltitude.set(
      adr1PressureAltitude.valueOr(null) ?? adr2PressureAltitude.valueOr(null) ?? adr3PressureAltitude.valueOr(null),
    );
    this.ir1Align.set(
      this.ir1MaintWord.bitValueOr(16, false) ||
        this.ir1MaintWord.bitValueOr(17, false) ||
        this.ir1MaintWord.bitValueOr(18, false),
    );
    this.ir2Align.set(
      this.ir2MaintWord.bitValueOr(16, false) ||
        this.ir2MaintWord.bitValueOr(17, false) ||
        this.ir2MaintWord.bitValueOr(18, false),
    );
    this.ir3Align.set(
      this.ir3MaintWord.bitValueOr(16, false) ||
        this.ir3MaintWord.bitValueOr(17, false) ||
        this.ir3MaintWord.bitValueOr(18, false),
    );
    this.adiru1ModeSelector.set(SimVar.GetSimVarValue('L:A32NX_OVHD_ADIRS_IR_1_MODE_SELECTOR_KNOB', 'enum'));
    this.adiru2ModeSelector.set(SimVar.GetSimVarValue('L:A32NX_OVHD_ADIRS_IR_2_MODE_SELECTOR_KNOB', 'enum'));
    this.adiru3ModeSelector.set(SimVar.GetSimVarValue('L:A32NX_OVHD_ADIRS_IR_3_MODE_SELECTOR_KNOB', 'enum'));
    // RA acquisition
    this.radioHeight1.setFromSimVar('L:A32NX_RA_1_RADIO_ALTITUDE');
    this.radioHeight2.setFromSimVar('L:A32NX_RA_2_RADIO_ALTITUDE');
    this.radioHeight3.setFromSimVar('L:A32NX_RA_3_RADIO_ALTITUDE');
    this.height1Failed.set(this.radioHeight1.isFailureWarning());
    this.height2Failed.set(this.radioHeight2.isFailureWarning());
    this.height3Failed.set(this.radioHeight3.isFailureWarning());
    // overspeed
    const adr3MaxCas = Arinc429Word.fromSimVarValue('L:A32NX_ADIRS_ADR_3_MAX_AIRSPEED');

    this.trueNorthRef.set(SimVar.GetSimVarValue('L:A32NX_PUSH_TRUE_REF', 'number'));

    /* V1 callout */
    const v1 = SimVar.GetSimVarValue('L:AIRLINER_V1_SPEED', SimVarValueType.Knots);
    const v1Threshold = v1 - 4;
    const v1ConfirmNodeStatus = this.v1SpeedConfirmNode.read();
    this.v1SpeedConfirmNode.write(
      v1 &&
        (this.adr1Cas.get().valueOr(0) > v1Threshold ||
          this.adr2Cas.get().valueOr(0) > v1Threshold ||
          this.adr3Cas.get().valueOr(0) > v1Threshold),
      deltaTime,
    );
    if (
      this.flightPhase.get() === 4 &&
      this.v1SpeedConfirmNode.read() &&
      !v1ConfirmNodeStatus &&
      this.v1SpeedConfirmNode.read()
    ) {
      this.soundManager.enqueueSound('v1');
    }

    /* LANDING GEAR AND LIGHTS acquisition */

    this.antiSkidSwitchOff.set(!SimVar.GetSimVarValue('ANTISKID BRAKES ACTIVE', 'bool'));

    const brakesHot = SimVar.GetSimVarValue('L:A32NX_BRAKES_HOT', 'bool');

    this.brakesHot.set(brakesHot && !this.phase815MinConfNode.read());

    this.lgciu1Fault.set(SimVar.GetSimVarValue('L:A32NX_LGCIU_1_FAULT', 'bool'));
    this.lgciu2Fault.set(SimVar.GetSimVarValue('L:A32NX_LGCIU_2_FAULT', 'bool'));
    this.lgciu1DiscreteWord1.setFromSimVar('L:A32NX_LGCIU_1_DISCRETE_WORD_1');
    this.lgciu2DiscreteWord1.setFromSimVar('L:A32NX_LGCIU_2_DISCRETE_WORD_1');
    this.lgciu1DiscreteWord2.setFromSimVar('L:A32NX_LGCIU_1_DISCRETE_WORD_2');
    this.lgciu2DiscreteWord2.setFromSimVar('L:A32NX_LGCIU_2_DISCRETE_WORD_2');
    const parkBrakeSet = SimVar.GetSimVarValue('L:A32NX_PARK_BRAKE_LEVER_POS', 'Number') === 1;
    this.parkBrakeSet.set(parkBrakeSet);
    this.lgParkBrkOn.set(this.parkBrake2sConfNode.write(parkBrakeSet, deltaTime));
    this.configParkBrakeOn.set(
      this.confingParkBrakeOnMemoryNode.write(phase3 && parkBrakeSet, !parkBrakeSet || phase6),
    );
    this.nwSteeringDisc.set(SimVar.GetSimVarValue('L:A32NX_HYD_NW_STRG_DISC_ECAM_MEMO', 'Bool'));
    const leftCompressedHardwireLgciu1 =
      this.dcESSBusPowered.get() && SimVar.GetSimVarValue('L:A32NX_LGCIU_1_LEFT_GEAR_COMPRESSED', 'bool') > 0;
    const leftCompressedHardwireLgciu2 =
      this.dc2BusPowered.get() && SimVar.GetSimVarValue('L:A32NX_LGCIU_2_LEFT_GEAR_COMPRESSED', 'bool') > 0;
    this.gearLeverPos.set(SimVar.GetSimVarValue('GEAR HANDLE POSITION', 'bool'));

    // General logic
    const mainGearDownlocked =
      (this.lgciu1DiscreteWord1.bitValueOr(23, false) || this.lgciu2DiscreteWord1.bitValueOr(23, false)) &&
      (this.lgciu1DiscreteWord1.bitValueOr(24, false) || this.lgciu2DiscreteWord1.bitValueOr(24, false));
    // eslint-disable-next-line @typescript-eslint/no-unused-vars
    this.isAllGearDownlocked =
      mainGearDownlocked &&
      (this.lgciu1DiscreteWord1.bitValueOr(25, false) || this.lgciu2DiscreteWord1.bitValueOr(25, false));

    // on ground logic
    const lgciu1Disagree = xor(leftCompressedHardwireLgciu1, this.lgciu1DiscreteWord2.bitValue(13));
    this.lgciu1OnGroundDisagreeConf.write(lgciu1Disagree, deltaTime);
    this.lgciu1OnGroundAgreeConf.write(!lgciu1Disagree, deltaTime);
    this.lgciu1OnGroundDisagreeMem.write(
      (!this.lgciu1DiscreteWord2.isNormalOperation() && !this.lgciu1DiscreteWord2.isFunctionalTest()) ||
        this.lgciu1OnGroundDisagreeConf.read(),
      this.lgciu1OnGroundAgreeConf.read(),
    );
    const lgciu2Disagree = xor(leftCompressedHardwireLgciu2, this.lgciu2DiscreteWord2.bitValue(13));
    this.lgciu2OnGroundDisagreeConf.write(lgciu2Disagree, deltaTime);
    this.lgciu2OnGroundAgreeConf.write(!lgciu2Disagree, deltaTime);
    this.lgciu2OnGroundDisagreeMem.write(
      (!this.lgciu2DiscreteWord2.isNormalOperation() && !this.lgciu2DiscreteWord2.isFunctionalTest()) ||
        this.lgciu2OnGroundDisagreeConf.read(),
      this.lgciu2OnGroundAgreeConf.read(),
    );
    const lgciuOnGroundDisagree = this.lgciu1OnGroundDisagreeMem.read() || this.lgciu2OnGroundDisagreeMem.read();
    const onGroundA =
      leftCompressedHardwireLgciu1 &&
      this.lgciu1DiscreteWord2.bitValue(13) &&
      leftCompressedHardwireLgciu2 &&
      this.lgciu2DiscreteWord2.bitValue(13);

    // TODO some renaming
    this.ignoreRaOnGroundTrigger.write(
      this.radioHeight1.isNoComputedData() &&
        this.radioHeight2.isNoComputedData() &&
        this.radioHeight3.isNoComputedData() &&
        !lgciuOnGroundDisagree,
      deltaTime,
    );
    this.ra1OnGroundMem.write(
      this.radioHeight1.value < 5,
      !leftCompressedHardwireLgciu1 || !leftCompressedHardwireLgciu2,
    );
    this.ra2OnGroundMem.write(
      this.radioHeight2.value < 5,
      !leftCompressedHardwireLgciu1 || !leftCompressedHardwireLgciu2,
    );
    this.ra3OnGroundMem.write(
      this.radioHeight3.value < 5,
      !leftCompressedHardwireLgciu1 || !leftCompressedHardwireLgciu2,
    );
    const ra1OnGround =
      (this.radioHeight1.isNormalOperation() || this.radioHeight1.isFunctionalTest()) &&
      (this.radioHeight1.value < 5 || this.ra1OnGroundMem.read());
    const ra2OnGround =
      (this.radioHeight2.isNormalOperation() || this.radioHeight2.isFunctionalTest()) &&
      (this.radioHeight2.value < 5 || this.ra2OnGroundMem.read());
    const ra3OnGround =
      (this.radioHeight3.isNormalOperation() || this.radioHeight3.isFunctionalTest()) &&
      (this.radioHeight3.value < 5 || this.ra3OnGroundMem.read());
    const onGroundCount = countTrue(
      leftCompressedHardwireLgciu1,
      leftCompressedHardwireLgciu2,
      ra1OnGround,
      ra2OnGround,
      ra3OnGround,
    );
    const raInvalid =
      this.radioHeight1.isFailureWarning() ||
      this.radioHeight2.isFailureWarning() ||
      this.radioHeight3.isFailureWarning();
    this.onGroundImmediate =
      (onGroundA && this.ignoreRaOnGroundTrigger.read()) ||
      (onGroundCount > 2 && !raInvalid) ||
      (onGroundCount > 1 && raInvalid);
    this.aircraftOnGround.set(this.onGroundConf.write(this.onGroundImmediate, deltaTime));

    // AP OFF
    const apEngaged = SimVar.GetSimVarValue('L:A32NX_AUTOPILOT_ACTIVE', 'Bool');
    this.autoPilotDisengagedInstantPulse.write(apEngaged, deltaTime);

    const apDiscPressedInLast1p8SecBeforeThisCycle = this.autoPilotInstinctiveDiscPressedInLast1p9Sec.read();
    this.autoPilotInstinctiveDiscPressedInLast1p9Sec.write(this.autoPilotInstinctiveDiscPressedPulse.read(), deltaTime);

    const voluntaryApDisc =
      this.autoPilotDisengagedInstantPulse.read() && this.autoPilotInstinctiveDiscPressedInLast1p9Sec.read();
    this.autoPilotOffVoluntaryEndAfter1p9s.write(voluntaryApDisc, deltaTime);
    this.autoPilotOffVoluntaryDiscPulse.write(voluntaryApDisc, deltaTime);

    this.autoPilotOffVoluntaryFirstCavalryChargeActive.write(this.autoPilotOffVoluntaryDiscPulse.read(), deltaTime);
    this.autoPilotOffVoluntaryFirstCavalryChargeActivePulse.write(
      this.autoPilotOffVoluntaryFirstCavalryChargeActive.read(),
      deltaTime,
    );

    this.autoPilotFirstCavalryStillWithinFirst0p3s.write(
      this.autoPilotOffVoluntaryFirstCavalryChargeActive.read(),
      deltaTime,
    );

    this.autoPilotInstinctiveDiscPressedTwiceInLast1p9Sec.write(
      this.autoPilotInstinctiveDiscPressedPulse.read() &&
        (this.autoPilotInstinctiveDiscCountSinceLastFwsCycle > 1 || apDiscPressedInLast1p8SecBeforeThisCycle),
      deltaTime,
    );

    this.autoPilotOffVoluntaryMemory.write(
      this.autoPilotOffVoluntaryDiscPulse.read(),
      apEngaged ||
        (this.autoPilotInstinctiveDiscPressedTwiceInLast1p9Sec.read() &&
          !this.autoPilotFirstCavalryStillWithinFirst0p3s.read()) ||
        !this.autoPilotOffVoluntaryEndAfter1p9s.read(),
    );

    const discPbPressedAfterDisconnection =
      !this.autoPilotDisengagedInstantPulse.read() &&
      (this.autoPilotInstinctiveDiscPressedPulse.read() || masterWarningButtonLeft || masterWarningButtonRight);

    this.autoPilotOffUnacknowledged.write(
      this.autoPilotDisengagedInstantPulse.read(),
      apEngaged || this.autoPilotInstinctiveDiscPressedTwiceInLast1p9Sec.read() || discPbPressedAfterDisconnection,
    );

    this.autoPilotOffInvoluntaryMemory.write(
      !apEngaged && !this.autoPilotOffVoluntaryMemory.read() && this.autoPilotOffUnacknowledged.read(),
      !this.autoPilotOffUnacknowledged.read(),
    );
    this.autoPilotOffInvoluntary.set(this.autoPilotOffInvoluntaryMemory.read());
    this.autoPilotOffShowMemo.set(this.autoPilotOffVoluntaryMemory.read() || this.autoPilotOffInvoluntaryMemory.read());

    if (this.autoPilotDisengagedInstantPulse.read()) {
      // Request quiet CRC one time
      this.requestMasterWarningFromApOff = true;
      this.soundManager.setVolume(FwsAuralVolume.Attenuated);
      this.soundManager.enqueueSound('cavalryChargeCont'); // On the A380, first cav charge can be cancelled early
    }
    if (this.autoPilotOffVoluntaryFirstCavalryChargeActivePulse.read()) {
      this.soundManager.dequeueSound('cavalryChargeCont');
      this.soundManager.setVolume(FwsAuralVolume.Full);
    }
    if (!this.autoPilotOffVoluntaryMemory.read() && !this.autoPilotOffInvoluntaryMemory.read()) {
      this.requestMasterWarningFromApOff = false;
      this.soundManager.dequeueSound('cavalryChargeCont');
      this.soundManager.setVolume(FwsAuralVolume.Full);
    }

    this.autoPilotInstinctiveDiscPressedPulse.write(false, deltaTime);

    // approach capability downgrade. Debounce first, then suppress for a certain amount of time
    // (to avoid multiple triple clicks, and a delay which is too long)
    const newCapability = SimVar.GetSimVarValue('L:A32NX_APPROACH_CAPABILITY', SimVarValueType.Number);
    const capabilityDowngrade = newCapability < this.approachCapability.get() && newCapability > 0;
    this.approachCapabilityDowngradeDebounce.write(
      capabilityDowngrade && flightPhase189 && !this.approachCapabilityDowngradeSuppress.read(),
      deltaTime,
    );
    this.approachCapabilityDowngradeDebouncePulse.write(this.approachCapabilityDowngradeDebounce.read(), deltaTime);
    this.approachCapabilityDowngradeSuppress.write(this.approachCapabilityDowngradeDebouncePulse.read(), deltaTime);
    // Capability downgrade after debounce --> triple click
    if (this.approachCapabilityDowngradeDebouncePulse.read()) {
      this.soundManager.enqueueSound('tripleClick');
    }
    this.approachCapability.set(newCapability);

    // FG mode reversion
    this.modeReversionTripleClickPulse.write(this.modeReversionTripleClickSimvar.get(), deltaTime);
    if (this.modeReversionTripleClickPulse.read()) {
      this.soundManager.enqueueSound('tripleClick');
    }

    // A/THR OFF
    const aThrEngaged = this.autoThrustStatus.get() === 2 || this.autoThrustMode.get() !== 0;
    this.autoThrustEngaged.set(aThrEngaged);
    this.autoThrustDisengagedInstantPulse.write(aThrEngaged, deltaTime);
    this.autoThrustInstinctiveDiscPressed.write(false, deltaTime);

    const below50ft =
      this.radioHeight1.valueOr(2500) < 50 &&
      this.radioHeight2.valueOr(2500) < 50 &&
      this.radioHeight3.valueOr(2500) < 50;

    if (below50ft && this.allThrottleIdle.get()) {
      this.autoThrustInhibitCaution = true;
    }

    const voluntaryAThrDisc =
      !this.aircraftOnGround.get() &&
      this.autoThrustDisengagedInstantPulse.read() &&
      (this.autoThrustInstinctiveDiscPressed.read() || this.allThrottleIdle.get()) &&
      !this.autoThrustInhibitCaution;

    // Voluntary A/THR disconnect
    this.autoThrustOffVoluntaryMemoNode.write(voluntaryAThrDisc && !aThrEngaged, deltaTime);
    this.autoThrustOffVoluntaryCautionNode.write(voluntaryAThrDisc && !aThrEngaged, deltaTime);

    if (!this.autoThrustOffVoluntaryMemoNode.read()) {
      this.autoThrustInhibitCaution = false;
    }

    if (
      this.autoThrustOffVoluntaryCautionNode.read() &&
      !this.autoThrustOffVoluntary.get() &&
      !this.autoThrustInhibitCaution
    ) {
      // First triggered in this cycle, request master caution
      this.requestMasterCautionFromAThrOff = true;
      this.requestSingleChimeFromAThrOff = true;
    } else if (!this.autoThrustOffVoluntaryCautionNode.read() || this.autoThrustInhibitCaution) {
      this.requestMasterCautionFromAThrOff = false;
      this.requestSingleChimeFromAThrOff = false;
    }
    this.autoThrustOffVoluntary.set(
      this.autoThrustOffVoluntaryMemoNode.read() && !this.autoThrustInhibitCaution && !aThrEngaged,
    );

    // Involuntary A/THR disconnect
    const involuntaryAThrDisc =
      !this.aircraftOnGround.get() &&
      this.autoThrustDisengagedInstantPulse.read() &&
      !(this.autoThrustInstinctiveDiscPressed.read() || (below50ft && this.allThrottleIdle.get()));

    this.autoThrustOffInvoluntaryNode.write(involuntaryAThrDisc, aThrEngaged || voluntaryAThrDisc);
    this.autoThrustOffInvoluntary.set(this.autoThrustOffInvoluntaryNode.read());

    // AUTO BRAKE OFF
    this.autoBrakeDeactivatedNode.write(!!SimVar.GetSimVarValue('L:A32NX_AUTOBRAKES_ACTIVE', 'boolean'), deltaTime);

    if (!this.autoBrakeDeactivatedNode.read()) {
      this.autoBrakeOffMemoInhibited = false;
      this.requestMasterCautionFromABrkOff = false;
      this.autoBrakeOffAuralTriggered = false;
    }

    this.autoBrakeOffAuralConfirmNode.write(
      this.autoBrakeDeactivatedNode.read() && !this.autoBrakeOffMemoInhibited,
      deltaTime,
    );

    const autoBrakeOffShouldTrigger =
      this.aircraftOnGround.get() &&
      this.computedAirSpeedToNearest2.get() > 33 &&
      this.autoBrakeDeactivatedNode.read() &&
      !this.autoBrakeOffMemoInhibited;

    if (autoBrakeOffShouldTrigger && !this.autoBrakeOff.get()) {
      // Triggered in this cycle -> request master caution
      this.requestMasterCautionFromABrkOff = true;
    }

    // FIXME double callout if ABRK fails
    this.autoBrakeOff.set(autoBrakeOffShouldTrigger);
    if (autoBrakeOffShouldTrigger && this.autoBrakeOffAuralConfirmNode.read() && !this.autoBrakeOffAuralTriggered) {
      this.soundManager.enqueueSound('autoBrakeOff');
      this.autoBrakeOffAuralTriggered = true;
    }

    this.btvExitMissedPulseNode.write(
      SimVar.GetSimVarValue('L:A32NX_BTV_EXIT_MISSED', SimVarValueType.Bool),
      deltaTime,
    );

    if (this.btvExitMissedPulseNode.read()) {
      this.soundManager.enqueueSound('tripleClick');
    }

    // Engine Logic
    this.thrustLeverNotSet.set(this.autothrustLeverWarningFlex.get() || this.autothrustLeverWarningToga.get());
    // FIXME ECU doesn't have the necessary output words so we go purely on TLA
    const flexThrustLimit = SimVar.GetSimVarValue('L:A32NX_AUTOTHRUST_THRUST_LIMIT_TYPE', 'number') === 3;
    const engOneOrTwoTakeoffPower =
      this.throttle1Position.get() >= 45 ||
      (this.throttle1Position.get() >= 35 && flexThrustLimit) ||
      this.throttle2Position.get() >= 45 ||
      (this.throttle2Position.get() >= 35 && flexThrustLimit);

    const engThreeOrFourTakeoffPower =
      this.throttle3Position.get() >= 45 ||
      (this.throttle3Position.get() >= 35 && flexThrustLimit) ||
      this.throttle4Position.get() >= 45 ||
      (this.throttle4Position.get() >= 35 && flexThrustLimit);

    this.eng1Or2TakeoffPowerConfirm.write(engOneOrTwoTakeoffPower, deltaTime);
    this.eng3Or4TakeoffPowerConfirm.write(engThreeOrFourTakeoffPower, deltaTime);
    const raAbove1500 =
      this.radioHeight1.valueOr(0) > 1500 || this.radioHeight2.valueOr(0) > 1500 || this.radioHeight3.valueOr(0) > 1500;
    this.eng1Or2TakeoffPower.set(engOneOrTwoTakeoffPower || (this.eng1Or2TakeoffPowerConfirm.read() && !raAbove1500));
    this.eng3Or4TakeoffPower.set(
      engThreeOrFourTakeoffPower || (this.eng3Or4TakeoffPowerConfirm.read() && !raAbove1500),
    );

    /* 22 - AUTOFLIGHT */
    const fm1DiscreteWord3 = Arinc429Word.fromSimVarValue('L:A32NX_FM1_DISCRETE_WORD_3');
    const fm2DiscreteWord3 = Arinc429Word.fromSimVarValue('L:A32NX_FM2_DISCRETE_WORD_3');

    if (!this.flightPhase23.get()) {
      this.toConfigCheckedInPhase2Or3 = false;
    } else if (this.toConfigTestRaw) {
      this.toConfigCheckedInPhase2Or3 = true;
    }

    let overspeedWarning = this.adr3OverspeedWarning.write(
      this.adr3Cas.get().isNormalOperation() &&
        adr3MaxCas.isNormalOperation() &&
        this.adr3Cas.get().value > adr3MaxCas.value + 8,
      this.aircraftOnGround.get() ||
        !(this.adr3Cas.get().isNormalOperation() && adr3MaxCas.isNormalOperation()) ||
        this.adr3Cas.get().value < adr3MaxCas.value + 4,
    );
    if (
      !(adr1Discrete1.isNormalOperation() || adr1Discrete1.isFunctionalTest()) ||
      !(adr2Discrete1.isNormalOperation() || adr2Discrete1.isFunctionalTest())
    ) {
      const adr3Discrete1 = Arinc429Word.fromSimVarValue('L:A32NX_ADIRS_ADR_3_DISCRETE_WORD_1');
      overspeedWarning ||= adr3Discrete1.bitValueOr(9, false);
    }
    overspeedWarning ||= adr1Discrete1.bitValueOr(9, false) || adr2Discrete1.bitValueOr(9, false);
    const isOverspeed = (limit: number) => this.computedAirSpeedToNearest2.get() > limit + 4;
    const isOverMach = (limit: number) => this.machSelectedFromAdr.get() > limit + 0.006;
    this.overspeedVmo.set(
      !this.isAllGearDownlocked && this.flapsIndex.get() === 0 && (isOverspeed(Vmo) || isOverMach(Mmo)),
    );
    this.overspeedVle.set(
      this.isAllGearDownlocked && this.flapsIndex.get() === 0 && (isOverspeed(Vle) || isOverMach(Mle)),
    );
    this.overspeedVfeConf1.set(this.flapsIndex.get() === 1 && isOverspeed(VfeF1));
    this.overspeedVfeConf1F.set(this.flapsIndex.get() === 2 && isOverspeed(VfeF1F));
    this.overspeedVfeConf2.set(this.flapsIndex.get() === 3 && isOverspeed(VfeF2));
    this.overspeedVfeConf3.set((this.flapsIndex.get() === 4 || this.flapsIndex.get() === 5) && isOverspeed(VfeF3));
    this.overspeedVfeConfFull.set(this.flapsIndex.get() === 6 && isOverspeed(VfeFF));

    // TO SPEEDS NOT INSERTED
    const fmToSpeedsNotInserted = fm1DiscreteWord3.bitValueOr(18, false) && fm2DiscreteWord3.bitValueOr(18, false);

    this.toConfigAndNoToSpeedsPulseNode.write(fmToSpeedsNotInserted && this.toConfigTestRaw, deltaTime);

    if (fmToSpeedsNotInserted && (this.toConfigTestRaw || phase3) && !this.toSpeedsNotInserted) {
      this.toSpeedsNotInserted = true;
    }
    if (!(this.flightPhase23.get() && fmToSpeedsNotInserted) && this.toSpeedsNotInserted) {
      this.toSpeedsNotInserted = false;
    }

    this.toSpeedsNotInsertedWarning.set(
      !this.toConfigAndNoToSpeedsPulseNode.read() && this.toSpeedsNotInserted && !this.flightPhase3PulseNode.read(),
    );

    // TO SPEEDS TOO LOW
    const toSpeedsTooLow = fm1DiscreteWord3.bitValueOr(17, false) && fm2DiscreteWord3.bitValueOr(17, false);
    this.toSpeedsTooLowWarning.set(
      (this.toConfigCheckedInPhase2Or3 || phase3) &&
        !this.toConfigPulseNode.read() &&
        !this.flightPhase3PulseNode.read() &&
        toSpeedsTooLow,
    );

    // TO V1/VR/V2 DISAGREE
    const toV2VRV2Disagree = fm1DiscreteWord3.bitValueOr(16, false) && fm2DiscreteWord3.bitValueOr(16, false);
    this.toV2VRV2DisagreeWarning.set(
      (this.toConfigCheckedInPhase2Or3 || phase3) &&
        !this.toConfigPulseNode.read() &&
        !this.flightPhase3PulseNode.read() &&
        toV2VRV2Disagree,
    );

    // FMS takeoff flap settings
    const fm1DiscreteWord2 = Arinc429Word.fromSimVarValue('L:A32NX_FM1_DISCRETE_WORD_2');
    const fm2DiscreteWord2 = Arinc429Word.fromSimVarValue('L:A32NX_FM2_DISCRETE_WORD_2');

    /** MCDU TO CONF 0 selected */
    const mcduToFlapPos0 = fm1DiscreteWord2.bitValueOr(13, false) || fm2DiscreteWord2.bitValueOr(13, false);
    /** MCDU TO CONF 1 selected */
    const mcduToFlapPos1 = fm1DiscreteWord2.bitValueOr(14, false) || fm2DiscreteWord2.bitValueOr(14, false);
    /** MCDU TO CONF 2 selected */
    const mcduToFlapPos2 = fm1DiscreteWord2.bitValueOr(15, false) || fm2DiscreteWord2.bitValueOr(15, false);
    /** MCDU TO CONF 3 selected */
    const mcduToFlapPos3 = fm1DiscreteWord2.bitValueOr(16, false) || fm2DiscreteWord2.bitValueOr(16, false);

    this.fmcAHealthy.set(SimVar.GetSimVarValue('L:A32NX_FMC_A_IS_HEALTHY', 'bool'));
    this.fmcBHealthy.set(SimVar.GetSimVarValue('L:A32NX_FMC_B_IS_HEALTHY', 'bool'));
    this.fmcCHealthy.set(SimVar.GetSimVarValue('L:A32NX_FMC_C_IS_HEALTHY', 'bool'));
    this.fmcAFault.set(!this.fmcAHealthy.get() && this.dcESSBusPowered.get());
    this.fmcBFault.set(!this.fmcBHealthy.get() && this.dc2BusPowered.get());
    this.fmcCFault.set(!this.fmcCHealthy.get() && this.dc1BusPowered.get());

    this.fms1Fault.set(this.fmcAFault.get() && this.fmcCFault.get());
    this.fms2Fault.set(this.fmcBFault.get() && this.fmcCFault.get());

    /* 21 - AIR CONDITIONING AND PRESSURIZATION */

    // TODO split by different FWS routing once multiple FWS are supported
    const cpiomB1NotReachable =
      !SimVar.GetSimVarValue('L:A32NX_AFDX_3_7_REACHABLE', SimVarValueType.Bool) &&
      !SimVar.GetSimVarValue('L:A32NX_AFDX_13_17_REACHABLE', SimVarValueType.Bool) &&
      !SimVar.GetSimVarValue('L:A32NX_AFDX_4_7_REACHABLE', SimVarValueType.Bool) &&
      !SimVar.GetSimVarValue('L:A32NX_AFDX_14_17_REACHABLE', SimVarValueType.Bool);

    const cpiomB2NotReachable =
      !SimVar.GetSimVarValue('L:A32NX_AFDX_3_5_REACHABLE', SimVarValueType.Bool) &&
      !SimVar.GetSimVarValue('L:A32NX_AFDX_13_15_REACHABLE', SimVarValueType.Bool) &&
      !SimVar.GetSimVarValue('L:A32NX_AFDX_4_5_REACHABLE', SimVarValueType.Bool) &&
      !SimVar.GetSimVarValue('L:A32NX_AFDX_14_15_REACHABLE', SimVarValueType.Bool);

    const cpiomB3NotReachable = cpiomB2NotReachable;

    const cpiomB4NotReachable =
      !SimVar.GetSimVarValue('L:A32NX_AFDX_3_6_REACHABLE', SimVarValueType.Bool) &&
      !SimVar.GetSimVarValue('L:A32NX_AFDX_13_16_REACHABLE', SimVarValueType.Bool) &&
      !SimVar.GetSimVarValue('L:A32NX_AFDX_4_6_REACHABLE', SimVarValueType.Bool) &&
      !SimVar.GetSimVarValue('L:A32NX_AFDX_14_16_REACHABLE', SimVarValueType.Bool);

    this.flightLevel.set(Math.round(this.adrPressureAltitude.get() / 100));

    this.phase8ConfirmationNode60.write(this.flightPhase.get() === 8, deltaTime);

    this.phase8ConfirmationNode180.write(this.flightPhase.get() === 8, deltaTime);

    this.fdac1Channel1Failure.set(SimVar.GetSimVarValue('L:A32NX_COND_FDAC_1_CHANNEL_1_FAILURE', 'bool'));

    this.pack1Ctl1Fault.set(this.fdac1Channel1Failure.get() && this.acESSBusPowered.get());

    this.fdac1Channel2Failure.set(SimVar.GetSimVarValue('L:A32NX_COND_FDAC_1_CHANNEL_2_FAILURE', 'bool'));

    this.pack1Ctl2Fault.set(this.ac2BusPowered.get() && this.fdac1Channel2Failure.get());

    this.fdac2Channel1Failure.set(SimVar.GetSimVarValue('L:A32NX_COND_FDAC_2_CHANNEL_1_FAILURE', 'bool'));

    this.pack2Ctl1Fault.set(this.acESSBusPowered.get() && this.fdac2Channel1Failure.get());

    this.fdac2Channel2Failure.set(SimVar.GetSimVarValue('L:A32NX_COND_FDAC_2_CHANNEL_2_FAILURE', 'bool'));

    this.pack2Ctl2Fault.set(this.ac4BusPowered.get() && this.fdac2Channel2Failure.get());

    this.populateCpiomBWords(
      this.cpiomBAgsAppDiscreteWord1,
      this.cpiomBVcsAppDiscreteWord1,
      this.cpiomBTcsAppDiscreteWord1,
      this.cpiomBCpcsAppDiscreteWord1,
      cpiomB1NotReachable,
      1,
    );
    this.populateCpiomBWords(
      this.cpiomBAgsAppDiscreteWord2,
      this.cpiomBVcsAppDiscreteWord2,
      this.cpiomBTcsAppDiscreteWord2,
      this.cpiomBCpcsAppDiscreteWord2,
      cpiomB2NotReachable,
      2,
    );
    this.populateCpiomBWords(
      this.cpiomBAgsAppDiscreteWord3,
      this.cpiomBVcsAppDiscreteWord3,
      this.cpiomBTcsAppDiscreteWord3,
      this.cpiomBCpcsAppDiscreteWord3,
      cpiomB3NotReachable,
      3,
    );
    this.populateCpiomBWords(
      this.cpiomBAgsAppDiscreteWord4,
      this.cpiomBVcsAppDiscreteWord4,
      this.cpiomBTcsAppDiscreteWord4,
      this.cpiomBCpcsAppDiscreteWord4,
      cpiomB4NotReachable,
      4,
    );

    let vcsDiscreteWordToUse: Arinc429Register;

    if (this.cpiomBVcsAppDiscreteWord1.isNormalOperation() || this.cpiomBVcsAppDiscreteWord1.isFunctionalTest()) {
      vcsDiscreteWordToUse = this.cpiomBVcsAppDiscreteWord1;
    } else if (
      this.cpiomBVcsAppDiscreteWord2.isNormalOperation() ||
      this.cpiomBVcsAppDiscreteWord2.isFunctionalTest()
    ) {
      vcsDiscreteWordToUse = this.cpiomBVcsAppDiscreteWord2;
    } else if (
      this.cpiomBVcsAppDiscreteWord3.isNormalOperation() ||
      this.cpiomBVcsAppDiscreteWord3.isFunctionalTest()
    ) {
      vcsDiscreteWordToUse = this.cpiomBVcsAppDiscreteWord3;
    } else {
      vcsDiscreteWordToUse = this.cpiomBVcsAppDiscreteWord4;
    }

    let tcsDiscreteWordToUse: Arinc429Register;

    if (this.cpiomBTcsAppDiscreteWord1.isNormalOperation() || this.cpiomBTcsAppDiscreteWord1.isFunctionalTest()) {
      tcsDiscreteWordToUse = this.cpiomBTcsAppDiscreteWord1;
    } else if (
      this.cpiomBTcsAppDiscreteWord2.isNormalOperation() ||
      this.cpiomBTcsAppDiscreteWord2.isFunctionalTest()
    ) {
      tcsDiscreteWordToUse = this.cpiomBTcsAppDiscreteWord2;
    } else if (
      this.cpiomBTcsAppDiscreteWord3.isNormalOperation() ||
      this.cpiomBTcsAppDiscreteWord3.isFunctionalTest()
    ) {
      tcsDiscreteWordToUse = this.cpiomBTcsAppDiscreteWord3;
    } else {
      tcsDiscreteWordToUse = this.cpiomBTcsAppDiscreteWord4;
    }

    let cpcsDiscreteWordToUse: Arinc429Register;
    let cpcsToUseId: number | null = null;

    if (this.cpiomBCpcsAppDiscreteWord1.isNormalOperation() || this.cpiomBCpcsAppDiscreteWord1.isFunctionalTest()) {
      cpcsDiscreteWordToUse = this.cpiomBCpcsAppDiscreteWord1;
      cpcsToUseId = 1;
    } else if (
      this.cpiomBCpcsAppDiscreteWord2.isNormalOperation() ||
      this.cpiomBCpcsAppDiscreteWord2.isFunctionalTest()
    ) {
      cpcsDiscreteWordToUse = this.cpiomBCpcsAppDiscreteWord2;
      cpcsToUseId = 2;
    } else if (
      this.cpiomBCpcsAppDiscreteWord3.isNormalOperation() ||
      this.cpiomBCpcsAppDiscreteWord3.isFunctionalTest()
    ) {
      cpcsDiscreteWordToUse = this.cpiomBCpcsAppDiscreteWord3;
      cpcsToUseId = 3;
    } else {
      cpcsDiscreteWordToUse = this.cpiomBCpcsAppDiscreteWord4;
      if (this.cpiomBCpcsAppDiscreteWord4.isNormalOperation() || this.cpiomBCpcsAppDiscreteWord4.isFunctionalTest()) {
        cpcsToUseId = 4;
      }
    }

    const cpiomB1TcsFailedAndPowered = this.cpiomBTcsAppDiscreteWord1.isFailureWarning() && this.dc1BusPowered.get();
    const cpiomB2TcsFailedAndPowered =
      this.cpiomBTcsAppDiscreteWord2.isFailureWarning() && this.dc108PhBusPowered.get();
    const cpiomB3TcsFailedAndPowered =
      this.cpiomBTcsAppDiscreteWord3.isFailureWarning() && this.dc108PhBusPowered.get();
    const cpiomB4TcsFailedAndPowered = this.cpiomBTcsAppDiscreteWord4.isFailureWarning() && this.dc2BusPowered.get();

    this.oneTcsAppFailed.set(
      !this.tempCtlFault.get() &&
        (cpiomB1TcsFailedAndPowered ||
          cpiomB2TcsFailedAndPowered ||
          cpiomB3TcsFailedAndPowered ||
          cpiomB4TcsFailedAndPowered),
    );

    this.tempCtrDegraded.set(
      !this.tempCtlFault.get() &&
        cpiomB1TcsFailedAndPowered &&
        cpiomB2TcsFailedAndPowered &&
        cpiomB3TcsFailedAndPowered &&
        cpiomB4TcsFailedAndPowered,
    );

    const cpiomB1AgsFailedAndPowered = this.cpiomBAgsAppDiscreteWord1.isFailureWarning() && this.dc1BusPowered.get();
    const cpiomB3AgsFailedAndPowered =
      this.cpiomBAgsAppDiscreteWord3.isFailureWarning() && this.dc108PhBusPowered.get();

    this.pack1Degraded.set(cpiomB1AgsFailedAndPowered && cpiomB3AgsFailedAndPowered);

    this.pack1RedundLost.set(cpiomB1AgsFailedAndPowered || cpiomB3AgsFailedAndPowered);

    const cpiomB2AgsFailedAndPowered =
      this.cpiomBAgsAppDiscreteWord2.isFailureWarning() && this.dc108PhBusPowered.get();
    const cpiomB4AgsFailedAndPowered = this.cpiomBAgsAppDiscreteWord4.isFailureWarning() && this.dc2BusPowered.get();

    this.pack2RedundLost.set(cpiomB2AgsFailedAndPowered || cpiomB4AgsFailedAndPowered);

    this.pack2Degraded.set(cpiomB2AgsFailedAndPowered && cpiomB4AgsFailedAndPowered);

    this.pack1On.set(SimVar.GetSimVarValue('L:A32NX_OVHD_COND_PACK_1_PB_IS_ON', 'bool'));
    this.pack2On.set(SimVar.GetSimVarValue('L:A32NX_OVHD_COND_PACK_2_PB_IS_ON', 'bool'));

    this.pack1OffConfirmTime.set(!this.pack1On.get() && this.phase8ConfirmationNode60.read());
    this.pack2OffConfirmTime.set(!this.pack2On.get() && this.phase8ConfirmationNode60.read());

    // TODO: Add fault when on ground, with one engine running and one door open
    // TODO: Add pack overheat
    this.pack1And2Fault.set(
      ((this.fdac1Channel1Failure.get() &&
        this.fdac1Channel2Failure.get() &&
        this.fdac2Channel1Failure.get() &&
        this.fdac2Channel2Failure.get()) ||
        (!this.pack1On.get() && !this.pack2On.get())) &&
        this.phase8ConfirmationNode180.read(),
    );

    this.ramAirOn.set(SimVar.GetSimVarValue('L:A32NX_OVHD_COND_RAM_AIR_PB_IS_ON', 'bool'));

    this.cabinAirExtractOn.set(SimVar.GetSimVarValue('L:A32NX_VENT_OVERPRESSURE_RELIEF_VALVE_IS_OPEN', 'bool'));

    const fan1Fault = vcsDiscreteWordToUse.bitValueOr(18, false);
    const fan2Fault = vcsDiscreteWordToUse.bitValueOr(19, false);
    const fan3Fault = vcsDiscreteWordToUse.bitValueOr(20, false);
    const fan4Fault = vcsDiscreteWordToUse.bitValueOr(21, false);

    // In case of individual cabin fan fault, the ecam is not trigerred if fan not powered as it is handled by the associated AC power loss ecam warning.
    const fan1FaultyAndpowered = fan1Fault && this.ac1BusPowered.get();
    const fan2FaultyAndPowered = fan2Fault && this.ac2BusPowered.get();
    const fan3FaultyAndPowered = fan3Fault && this.ac3BusPowered.get();
    const fan4FaultyAndPowered = fan4Fault && this.ac4BusPowered.get();

    this.onePrimaryCabinFanFault.set(
      fan1FaultyAndpowered || fan2FaultyAndPowered || fan3FaultyAndPowered || fan4FaultyAndPowered,
    );

    let numberOfFaultyFans = 0;
    if (fan1Fault) {
      numberOfFaultyFans++;
    }
    if (fan2Fault) {
      numberOfFaultyFans++;
    }
    if (fan3Fault) {
      numberOfFaultyFans++;
    }
    if (fan4Fault) {
      numberOfFaultyFans++;
    }

    this.twoPrimaryCabinFanFault.set(numberOfFaultyFans === 2);
    this.threePrimaryCabinFanFault.set(numberOfFaultyFans === 3);

    // Inhibited in total AC power loss (handled by ELEC EMER CONFIG)
    this.allCabinFansFault.set(
      fan1FaultyAndpowered && fan2FaultyAndPowered && fan3FaultyAndPowered && fan4FaultyAndPowered,
    );

    this.bulkCargoHeaterFault.set(this.ac4BusPowered.get() && vcsDiscreteWordToUse.bitValueOr(22, false));
    this.fwdIsolValveOpen.set(vcsDiscreteWordToUse.bitValueOr(14, false));
    this.fwdIsolValveFault.set(vcsDiscreteWordToUse.bitValueOr(23, false));
    this.bulkIsolValveOpen.set(vcsDiscreteWordToUse.bitValueOr(16, false));
    this.bulkIsolValveFault.set(vcsDiscreteWordToUse.bitValueOr(24, false));

    this.fwdIsolValvePbOn.set(SimVar.GetSimVarValue('L:A32NX_OVHD_CARGO_AIR_ISOL_VALVES_FWD_PB_IS_ON', 'bool'));
    this.bulkIsolValvePbOn.set(SimVar.GetSimVarValue('L:A32NX_OVHD_CARGO_AIR_ISOL_VALVES_BULK_PB_IS_ON', 'bool'));

    this.hotAir1Disagrees.set(tcsDiscreteWordToUse.bitValueOr(13, false));
    this.hotAir2Disagrees.set(tcsDiscreteWordToUse.bitValueOr(14, false));

    this.hotAir1Open.set(tcsDiscreteWordToUse.bitValueOr(15, false));
    this.hotAir2Open.set(tcsDiscreteWordToUse.bitValueOr(16, false));

    this.hotAir1PbOn.set(SimVar.GetSimVarValue('L:A32NX_OVHD_COND_HOT_AIR_1_PB_IS_ON', 'bool'));
    this.hotAir2PbOn.set(SimVar.GetSimVarValue('L:A32NX_OVHD_COND_HOT_AIR_2_PB_IS_ON', 'bool'));

    const taddChannel1Failure: boolean = SimVar.GetSimVarValue('L:A32NX_COND_TADD_CHANNEL_1_FAILURE', 'bool');
    const taddChannel2Failure: boolean = SimVar.GetSimVarValue('L:A32NX_COND_TADD_CHANNEL_2_FAILURE', 'bool');

    this.tempCtl1Fault.set(this.ac2BusPowered.get() && taddChannel1Failure);
    this.tempCtl2Fault.set(this.ac4BusPowered.get() && taddChannel2Failure);

    this.tempCtlFault.set(
      (taddChannel1Failure && taddChannel2Failure) ||
        (this.fdac1Channel1Failure.get() &&
          this.fdac1Channel2Failure.get() &&
          this.fdac2Channel1Failure.get() &&
          this.fdac2Channel2Failure.get()),
    );

    this.vcmFwdChannel1Failure.set(SimVar.GetSimVarValue('L:A32NX_VENT_FWD_VCM_CHANNEL_1_FAILURE', 'bool'));
    this.vcmFwdChannel2Failure.set(SimVar.GetSimVarValue('L:A32NX_VENT_FWD_VCM_CHANNEL_2_FAILURE', 'bool'));

    this.fwdVentCtl1Fault.set(this.vcmFwdChannel1Failure.get() && this.dc1BusPowered.get());
    this.fwdVentCtl2Fault.set(this.vcmFwdChannel2Failure.get() && this.dcESSBusPowered.get());

    this.vcmAftChannel1Failure.set(SimVar.GetSimVarValue('L:A32NX_VENT_AFT_VCM_CHANNEL_1_FAILURE', 'bool'));
    this.vcmAftChannel2Failure.set(SimVar.GetSimVarValue('L:A32NX_VENT_AFT_VCM_CHANNEL_2_FAILURE', 'bool'));

    this.aftVentCtl1Fault.set(this.vcmAftChannel1Failure.get() && this.dc2BusPowered.get());
    this.aftVentCtl2Fault.set(this.vcmAftChannel2Failure.get() && this.dcESSBusPowered.get());

    const cpiomB1VcsFailedAndPowered = this.cpiomBVcsAppDiscreteWord1.isFailureWarning() && this.dc1BusPowered.get();
    const cpiomB3VcsFailedAndPowered =
      this.cpiomBVcsAppDiscreteWord3.isFailureWarning() && this.dc108PhBusPowered.get();

    this.fwdVentCtrDegraded.set(cpiomB1VcsFailedAndPowered && cpiomB3VcsFailedAndPowered);

    this.fwdVentRedundLost.set(cpiomB1VcsFailedAndPowered || cpiomB3VcsFailedAndPowered);

    const cpiomB2VcsFailedAndPowered =
      this.cpiomBVcsAppDiscreteWord2.isFailureWarning() && this.dc108PhBusPowered.get();
    const cpiomB4VcsFailedAndPowered = this.cpiomBVcsAppDiscreteWord4.isFailureWarning() && this.dc2BusPowered.get();

    this.aftVentCtrDegraded.set(cpiomB2VcsFailedAndPowered && cpiomB4VcsFailedAndPowered);
    this.aftVentRedundLost.set(cpiomB2VcsFailedAndPowered || cpiomB4VcsFailedAndPowered);

    const engNotRunning =
      !this.engine1Running.get() &&
      !this.engine2Running.get() &&
      !this.engine3Running.get() &&
      !this.engine4Running.get();
    this.enginesOffAndOnGroundSignal.write(this.aircraftOnGround.get() && engNotRunning, deltaTime); // FIXME eng running should use core speed at above min idle

    const manExcessAltitude = SimVar.GetSimVarValue('L:A32NX_PRESS_MAN_EXCESSIVE_CABIN_ALTITUDE', 'bool');
    this.excessCabinAltitude.set(cpcsDiscreteWordToUse.bitValueOr(13, false) || manExcessAltitude);

    this.excessDiffPressure.set(cpcsDiscreteWordToUse.bitValueOr(14, false));

    if (cpcsToUseId !== null) {
      this.diffPressure.setFromSimVar(`L:A32NX_PRESS_CABIN_DELTA_PRESSURE_B${cpcsToUseId}`);
      this.outflowValve1OpenAmount.setFromSimVar(`L:A32NX_PRESS_OUTFLOW_VALVE_1_OPEN_PERCENTAGE_B${cpcsToUseId}`);
      this.outflowValve2OpenAmount.setFromSimVar(`L:A32NX_PRESS_OUTFLOW_VALVE_2_OPEN_PERCENTAGE_B${cpcsToUseId}`);
      this.outflowValve3OpenAmount.setFromSimVar(`L:A32NX_PRESS_OUTFLOW_VALVE_3_OPEN_PERCENTAGE_B${cpcsToUseId}`);
      this.outflowValve4OpenAmount.setFromSimVar(`L:A32NX_PRESS_OUTFLOW_VALVE_4_OPEN_PERCENTAGE_B${cpcsToUseId}`);
      if (this.flightPhase12Or1112.get()) {
        this.cabinAltitude.setFromSimVar(`L:A32NX_PRESS_CABIN_ALTITUDE_B${cpcsToUseId}`);
      }
      if (flightPhase8) {
        this.cabinAltitudeTarget.setFromSimVar(`L:A32NX_PRESS_CABIN_ALTITUDE_TARGET_B${cpcsToUseId}`);
      }
    } else {
      this.diffPressure.setSsm(Arinc429SignStatusMatrix.FailureWarning);
      this.outflowValve1OpenAmount.setSsm(Arinc429SignStatusMatrix.FailureWarning);
      this.outflowValve2OpenAmount.setSsm(Arinc429SignStatusMatrix.FailureWarning);
      this.outflowValve3OpenAmount.setSsm(Arinc429SignStatusMatrix.FailureWarning);
      this.outflowValve4OpenAmount.setSsm(Arinc429SignStatusMatrix.FailureWarning);
      this.cabinAltitude.setSsm(Arinc429SignStatusMatrix.FailureWarning);
      this.cabinAltitudeTarget.setSsm(Arinc429SignStatusMatrix.FailureWarning);
    }
    this.allOutflowValvesOpen.set(
      this.outflowValve1OpenAmount.valueOr(0) > 99 &&
        this.outflowValve2OpenAmount.valueOr(0) > 99 &&
        this.outflowValve3OpenAmount.valueOr(0) > 99 &&
        this.outflowValve4OpenAmount.valueOr(0) > 99,
    );

    this.ocsm1AutoFailure.set(SimVar.GetSimVarValue('L:A32NX_PRESS_OCSM_1_AUTO_PARTITION_FAILURE', 'bool'));
    this.ocsm2AutoFailure.set(SimVar.GetSimVarValue('L:A32NX_PRESS_OCSM_2_AUTO_PARTITION_FAILURE', 'bool'));
    this.ocsm3AutoFailure.set(SimVar.GetSimVarValue('L:A32NX_PRESS_OCSM_3_AUTO_PARTITION_FAILURE', 'bool'));
    this.ocsm4AutoFailure.set(SimVar.GetSimVarValue('L:A32NX_PRESS_OCSM_4_AUTO_PARTITION_FAILURE', 'bool'));

    // FIX ME Faults should be inhibited in case of all CPC words FW to handle unpowered states.
    // Currently these are set as FW if cpiom/cpc is unpowered or normally failed so it's not possible to distinugish between the two cases.
    this.ocsmAutoCtlFault.set(
      (this.cpiomBCpcsAppDiscreteWord1.isFailureWarning() &&
        this.cpiomBCpcsAppDiscreteWord2.isFailureWarning() &&
        this.cpiomBCpcsAppDiscreteWord3.isFailureWarning() &&
        this.cpiomBCpcsAppDiscreteWord4.isFailureWarning()) ||
        (this.ocsm1AutoFailure.get() &&
          this.ocsm2AutoFailure.get() &&
          this.ocsm3AutoFailure.get() &&
          this.ocsm4AutoFailure.get()),
    );

    const ocsm1Channel1Failure = SimVar.GetSimVarValue('L:A32NX_PRESS_OCSM_1_CHANNEL_1_FAILURE', 'bool');
    const ocsm1Channel2Failure = SimVar.GetSimVarValue('L:A32NX_PRESS_OCSM_1_CHANNEL_2_FAILURE', 'bool');
    const ocsm2Channel1Failure = SimVar.GetSimVarValue('L:A32NX_PRESS_OCSM_2_CHANNEL_1_FAILURE', 'bool');
    const ocsm2Channel2Failure = SimVar.GetSimVarValue('L:A32NX_PRESS_OCSM_2_CHANNEL_2_FAILURE', 'bool');
    const ocsm3Channel1Failure = SimVar.GetSimVarValue('L:A32NX_PRESS_OCSM_3_CHANNEL_1_FAILURE', 'bool');
    const ocsm3Channel2Failure = SimVar.GetSimVarValue('L:A32NX_PRESS_OCSM_3_CHANNEL_2_FAILURE', 'bool');
    const ocsm4Channel1Failure = SimVar.GetSimVarValue('L:A32NX_PRESS_OCSM_4_CHANNEL_1_FAILURE', 'bool');
    const ocsm4Channel2Failure = SimVar.GetSimVarValue('L:A32NX_PRESS_OCSM_4_CHANNEL_2_FAILURE', 'bool');

    this.ocsm1Failure.set(ocsm1Channel1Failure && ocsm1Channel2Failure);
    this.ocsm2Failure.set(ocsm2Channel1Failure && ocsm2Channel2Failure);
    this.ocsm3Failure.set(ocsm3Channel1Failure && ocsm3Channel2Failure);
    this.ocsm4Failure.set(ocsm4Channel1Failure && ocsm4Channel2Failure);

    let numberOfCpcsFaults = 0;
    if (this.cpiomBCpcsAppDiscreteWord1.isFailureWarning()) {
      numberOfCpcsFaults++;
    }

    if (this.cpiomBCpcsAppDiscreteWord2.isFailureWarning()) {
      numberOfCpcsFaults++;
    }

    if (this.cpiomBCpcsAppDiscreteWord3.isFailureWarning()) {
      numberOfCpcsFaults++;
    }

    if (this.cpiomBCpcsAppDiscreteWord4.isFailureWarning()) {
      numberOfCpcsFaults++;
    }

    this.pressRedundLost.set(numberOfCpcsFaults > 1);

    this.pressSysFault.set(
      this.ocsm1Failure.get() && this.ocsm2Failure.get() && this.ocsm3Failure.get() && this.ocsm4Failure.get(),
    );

    this.manCabinAltMode.set(!SimVar.GetSimVarValue('L:A32NX_OVHD_PRESS_MAN_ALTITUDE_PB_IS_AUTO', 'bool'));

    if (flightPhase8) {
      this.landingElevation.setFromSimVar('L:A32NX_FM1_LANDING_ELEVATION');
    }

    // Cabin altitude in phase 1,2 11 or 12
    this.highLandingFieldElevation.set(
      (this.flightPhase.get() === 8
        ? this.manCabinAltMode.get()
          ? this.cabinAltitudeTarget.valueOr(0)
          : this.landingElevation.valueOr(0)
        : this.cabinAltitude.valueOr(0)) >= 8550,
    );

    const mancabinVs = SimVar.GetSimVarValue('L:A32NX_PRESS_MAN_CABIN_VS', 'feet per minute');
    const cabinVsArinc = Arinc429Register.empty().setFromSimVar(`L:A32NX_PRESS_CABIN_VS_B${cpcsToUseId}`);
    const cabinVs = cabinVsArinc.isNormalOperation() ? cabinVsArinc.value : mancabinVs;

    const isAbnormalVs = (vs: number): boolean => vs > 1800 || vs < -6350;
    this.abnormalCabVerticalSpeed.set(isAbnormalVs(cabinVs));

    // 0: Man, 1: Low, 2: Norm, 3: High
    this.flowSelectorKnob.set(SimVar.GetSimVarValue('L:A32NX_KNOB_OVHD_AIRCOND_PACKFLOW_Position', 'number'));

    /* 23 - COMMUNICATION */
    const rmp1State = SimVar.GetSimVarValue('L:A380X_RMP_1_STATE', 'number');
    this.rmp1Fault.set(rmp1State === RmpState.OffFailed || rmp1State === RmpState.OnFailed);
    this.rmp1Off.set(rmp1State === RmpState.OffStandby || rmp1State === RmpState.OffFailed);

    const rmp2State = SimVar.GetSimVarValue('L:A380X_RMP_2_STATE', 'number');
    this.rmp2Fault.set(rmp2State === RmpState.OffFailed || rmp2State === RmpState.OnFailed);
    this.rmp2Off.set(rmp2State === RmpState.OffStandby || rmp2State === RmpState.OffFailed);

    const rmp3State = SimVar.GetSimVarValue('L:A380X_RMP_3_STATE', 'number');
    this.rmp3Fault.set(rmp3State === RmpState.OffFailed || rmp3State === RmpState.OnFailed);
    this.rmp3Off.set(rmp3State === RmpState.OffStandby || rmp3State === RmpState.OffFailed);

    /* 24 - Electrical */
    this.extPwrConnected.set(
      SimVar.GetSimVarValue('L:A32NX_ELEC_CONTACTOR_990XG1_IS_CLOSED', 'bool') ||
        SimVar.GetSimVarValue('L:A32NX_ELEC_CONTACTOR_990XG2_IS_CLOSED', 'bool') ||
        SimVar.GetSimVarValue('L:A32NX_ELEC_CONTACTOR_990XG3_IS_CLOSED', 'bool') ||
        SimVar.GetSimVarValue('L:A32NX_ELEC_CONTACTOR_990XG4_IS_CLOSED', 'bool'),
    );

    this.allBatteriesOff.set(
      !(
        SimVar.GetSimVarValue('L:A32NX_OVHD_ELEC_BAT_1_PB_IS_AUTO', 'bool') ||
        SimVar.GetSimVarValue('L:A32NX_OVHD_ELEC_BAT_2_PB_IS_AUTO', 'bool') ||
        SimVar.GetSimVarValue('L:A32NX_OVHD_ELEC_BAT_ESS_PB_IS_AUTO', 'bool') ||
        SimVar.GetSimVarValue('L:A32NX_OVHD_ELEC_BAT_APU_PB_IS_AUTO', 'bool')
      ),
    );

    /* OTHER STUFF */

    const adrKnob = SimVar.GetSimVarValue('L:A32NX_AIR_DATA_SWITCHING_KNOB', 'enum');
    this.airKnob.set(adrKnob);
    this.adr3UsedLeft.set(adrKnob === 0);
    this.adr3UsedRight.set(adrKnob === 2);
    const attKnob = SimVar.GetSimVarValue('L:A32NX_ATT_HDG_SWITCHING_KNOB', 'enum');
    this.attKnob.set(attKnob);
    this.ir3UsedLeft.set(attKnob === 0);
    this.ir3UsedRight.set(attKnob === 2);
    this.compMesgCount.set(SimVar.GetSimVarValue('L:A32NX_COMPANY_MSG_COUNT', 'number'));
    this.fmsSwitchingKnob.set(SimVar.GetSimVarValue('L:A32NX_FMS_SWITCHING_KNOB', 'enum'));
    this.seatBelt.set(SimVar.GetSimVarValue('A:CABIN SEATBELTS ALERT SWITCH', 'bool'));
    this.ndXfrKnob.set(SimVar.GetSimVarValue('L:A32NX_ECAM_ND_XFR_SWITCHING_KNOB', 'enum'));
    this.noMobileSwitchPosition.set(SimVar.GetSimVarValue('L:XMLVAR_SWITCH_OVHD_INTLT_NOSMOKING_Position', 'number'));
    this.strobeLightsOn.set(SimVar.GetSimVarValue('L:LIGHTING_STROBE_0', 'Bool'));

    this.voiceVhf3.set(this.rmp3ActiveMode.get() !== FrequencyMode.Data);

    /* FUEL */
    const feedTank1Low = SimVar.GetSimVarValue('FUELSYSTEM TANK WEIGHT:2', 'kilogram') < 1375;
    this.feedTank1Low.set(this.feedTank1LowConfirm.write(feedTank1Low, deltaTime));

    const feedTank2Low = SimVar.GetSimVarValue('FUELSYSTEM TANK WEIGHT:5', 'kilogram') < 1375;
    this.feedTank2Low.set(this.feedTank1LowConfirm.write(feedTank2Low, deltaTime));

    const feedTank3Low = SimVar.GetSimVarValue('FUELSYSTEM TANK WEIGHT:6', 'kilogram') < 1375;
    this.feedTank3Low.set(this.feedTank1LowConfirm.write(feedTank3Low, deltaTime));

    const feedTank4Low = SimVar.GetSimVarValue('FUELSYSTEM TANK WEIGHT:9', 'kilogram') < 1375;
    this.feedTank4Low.set(this.feedTank1LowConfirm.write(feedTank4Low, deltaTime));

    this.crossFeed1ValveOpen.set(SimVar.GetSimVarValue('FUELSYSTEM VALVE OPEN:46', 'kilogram') > 0.1);
    this.crossFeed2ValveOpen.set(SimVar.GetSimVarValue('FUELSYSTEM VALVE OPEN:47', 'kilogram') > 0.1);
    this.crossFeed3ValveOpen.set(SimVar.GetSimVarValue('FUELSYSTEM VALVE OPEN:48', 'kilogram') > 0.1);
    this.crossFeed4ValveOpen.set(SimVar.GetSimVarValue('FUELSYSTEM VALVE OPEN:49', 'kilogram') > 0.1);

    this.fmsZeroFuelWeight.setFromSimVar(`L:A32NX_FM${this.fwsNumber}_ZERO_FUEL_WEIGHT`);
    this.fmsZeroFuelWeightCg.setFromSimVar(`L:A32NX_FM${this.fwsNumber}_ZERO_FUEL_WEIGHT_CG`);

    this.fmsZfwOrZfwCgNotSet.set(
      this.fmsZeroFuelWeight.isNoComputedData() || this.fmsZeroFuelWeightCg.isNoComputedData(),
    );

    this.allEngineSwitchOff.set(
      !this.engine1ValueSwitch.get() &&
        !this.engine2ValueSwitch.get() &&
        !this.engine3ValueSwitch.get() &&
        !this.engine4ValueSwitch.get(),
    );
    this.allFuelPumpsOff.set(this.allFeedTankPumpsOff.get() && this.allEngineSwitchOff.get());

    /* F/CTL */
    const fcdc1DiscreteWord1 = Arinc429Word.fromSimVarValue('L:A32NX_FCDC_1_DISCRETE_WORD_1');
    const fcdc2DiscreteWord1 = Arinc429Word.fromSimVarValue('L:A32NX_FCDC_2_DISCRETE_WORD_1');
    const fcdc1DiscreteWord2 = Arinc429Word.fromSimVarValue('L:A32NX_FCDC_1_DISCRETE_WORD_2');
    const fcdc2DiscreteWord2 = Arinc429Word.fromSimVarValue('L:A32NX_FCDC_2_DISCRETE_WORD_2');
    const fcdc1DiscreteWord3 = Arinc429Word.fromSimVarValue('L:A32NX_FCDC_1_DISCRETE_WORD_3');
    const fcdc2DiscreteWord3 = Arinc429Word.fromSimVarValue('L:A32NX_FCDC_2_DISCRETE_WORD_3');
    const fcdc1DiscreteWord4 = Arinc429Word.fromSimVarValue('L:A32NX_FCDC_1_DISCRETE_WORD_4');
    const fcdc2DiscreteWord4 = Arinc429Word.fromSimVarValue('L:A32NX_FCDC_2_DISCRETE_WORD_4');
    const fcdc1DiscreteWord5 = Arinc429Word.fromSimVarValue('L:A32NX_FCDC_1_DISCRETE_WORD_5');
    const fcdc2DiscreteWord5 = Arinc429Word.fromSimVarValue('L:A32NX_FCDC_2_DISCRETE_WORD_5');

    this.prim1Healthy.set(SimVar.GetSimVarValue('L:A32NX_PRIM_1_HEALTHY', 'bool'));
    this.prim2Healthy.set(SimVar.GetSimVarValue('L:A32NX_PRIM_2_HEALTHY', 'bool'));
    this.prim3Healthy.set(SimVar.GetSimVarValue('L:A32NX_PRIM_3_HEALTHY', 'bool'));
    this.sec1Healthy.set(SimVar.GetSimVarValue('L:A32NX_SEC_1_HEALTHY', 'bool'));
    this.sec2Healthy.set(SimVar.GetSimVarValue('L:A32NX_SEC_2_HEALTHY', 'bool'));
    this.sec3Healthy.set(SimVar.GetSimVarValue('L:A32NX_SEC_3_HEALTHY', 'bool'));
    this.allPrimAndSecFailed.set(
      this.allPrimFailed.get() && !this.sec1Healthy.get() && !this.sec2Healthy.get() && !this.sec3Healthy.get(),
    );

    this.sec1PbOff.set(!SimVar.GetSimVarValue('L:A32NX_SEC_1_PUSHBUTTON_PRESSED', SimVarValueType.Bool));

    this.sec1FaultCondition.set(
      !(flightPhase112 && this.sec1PbOff.get()) && !this.sec1Healthy.get() && this.dc108PhBusPowered.get(),
    );
    this.sec1OffThenOnPulseNode.write(!this.sec1PbOff.get(), deltaTime);
    this.sec1OffThenOnMemoryNode.write(this.sec1OffThenOnPulseNode.read(), !this.sec1FaultCondition.get());

    this.sec2PbOff.set(!SimVar.GetSimVarValue('L:A32NX_SEC_2_PUSHBUTTON_PRESSED', SimVarValueType.Bool));
    this.sec2FaultCondition.set(
      !(flightPhase112 && this.sec2PbOff.get()) && !this.sec2Healthy.get() && this.dc2BusPowered.get(),
    );
    this.sec2OffThenOnPulseNode.write(!this.sec2PbOff.get(), deltaTime);
    this.sec2OffThenOnMemoryNode.write(this.sec2OffThenOnPulseNode.read(), !this.sec2FaultCondition.get());

    this.sec3PbOff.set(!SimVar.GetSimVarValue('L:A32NX_SEC_3_PUSHBUTTON_PRESSED', SimVarValueType.Bool));
    this.sec3FaultCondition.set(
      !(flightPhase112 && this.sec3PbOff.get()) && !this.sec3Healthy.get() && this.dc1BusPowered.get(),
    );
    this.sec3OffThenOnPulseNode.write(!this.sec3PbOff.get(), deltaTime);
    this.sec3OffThenOnMemoryNode.write(this.sec3OffThenOnPulseNode.read(), !this.sec3FaultCondition.get());

    this.prim1Healthy.set(SimVar.GetSimVarValue('L:A32NX_PRIM_1_HEALTHY', 'Bool'));
    this.prim2Healthy.set(SimVar.GetSimVarValue('L:A32NX_PRIM_2_HEALTHY', 'bool'));
    this.prim3Healthy.set(SimVar.GetSimVarValue('L:A32NX_PRIM_3_HEALTHY', 'bool'));

    this.prim1PbOff.set(!SimVar.GetSimVarValue('L:A32NX_PRIM_1_PUSHBUTTON_PRESSED', SimVarValueType.Bool));

    this.prim1FaultCondition.set(
      !(flightPhase112 && this.prim1PbOff.get()) && !this.prim1Healthy.get() && this.dc108PhBusPowered.get(),
    );
    this.prim1OffThenOnPulseNode.write(!this.prim1PbOff.get(), deltaTime);
    this.prim1OffThenOnMemoryNode.write(this.prim1OffThenOnPulseNode.read(), !this.prim1FaultCondition.get());

    this.prim2PbOff.set(!SimVar.GetSimVarValue('L:A32NX_PRIM_2_PUSHBUTTON_PRESSED', SimVarValueType.Bool));
    this.prim2FaultCondition.set(
      !(flightPhase112 && this.prim2PbOff.get()) && !this.prim2Healthy.get() && this.dc2BusPowered.get(),
    );
    this.prim2OffThenOnPulseNode.write(!this.prim2PbOff.get(), deltaTime);
    this.prim2OffThenOnMemoryNode.write(this.prim2OffThenOnPulseNode.read(), !this.prim2FaultCondition.get());

    this.prim3PbOff.set(!SimVar.GetSimVarValue('L:A32NX_PRIM_3_PUSHBUTTON_PRESSED', SimVarValueType.Bool));
    this.prim3FaultCondition.set(
      !(flightPhase112 && this.prim3PbOff.get()) && !this.prim3Healthy.get() && this.dc1BusPowered.get(),
    );
    this.prim3OffThenOnPulseNode.write(!this.prim3PbOff.get(), deltaTime);
    this.prim3OffThenOnMemoryNode.write(this.prim3OffThenOnPulseNode.read(), !this.prim3FaultCondition.get());

    this.prim2FailedBeforeTakeoff.write(
      !this.prim2Healthy.get() && this.flightPhase.get() <= 5,
      this.prim2Healthy.get() || this.flightPhase.get() === 12,
    );

    this.twoPrimsFailed.set(
      (!this.prim1Healthy.get() && !this.prim2Healthy.get()) ||
        (!this.prim1Healthy.get() && !this.prim3Healthy.get()) ||
        (!this.prim2Healthy.get() && !this.prim3Healthy.get()),
    );

    // FCDC 1+2 FAULT computation
    const SFCDC1FT =
      fcdc1DiscreteWord1.isFailureWarning() &&
      fcdc1DiscreteWord2.isFailureWarning() &&
      fcdc1DiscreteWord3.isFailureWarning();
    const SFCDC2FT =
      fcdc2DiscreteWord1.isFailureWarning() &&
      fcdc2DiscreteWord2.isFailureWarning() &&
      fcdc2DiscreteWord3.isFailureWarning();
    const SFCDC12FT = SFCDC1FT && SFCDC2FT;
    this.fcdc12FaultCondition.set(SFCDC12FT && this.dc2BusPowered.get());
    this.fcdc1FaultCondition.set(SFCDC1FT && !SFCDC12FT);
    this.fcdc2FaultCondition.set(SFCDC2FT && !(SFCDC12FT || !this.dc2BusPowered.get()));

    // ALTN LAW 2 computation
    const SPA2 = fcdc1DiscreteWord1.bitValueOr(13, false) || fcdc2DiscreteWord1.bitValueOr(13, false);
    this.altn2LawConfirmNodeOutput.set(this.altn2LawConfirmNode.write(SPA2 && !flightPhase112, deltaTime));

    // ALTN LAW 1 computation
    const SPA1 = fcdc1DiscreteWord1.bitValueOr(12, false) || fcdc2DiscreteWord1.bitValueOr(12, false);
    this.altn1LawConfirmNodeOutput.set(this.altn1LawConfirmNode.write(SPA1 && !flightPhase112, deltaTime));

    this.altnLawCondition.set((this.altn1LawConfirmNode.read() || this.altn2LawConfirmNode.read()) && !flightPhase112);
    this.altn1ALawCondition.set(
      (fcdc1DiscreteWord1.bitValueOr(14, false) || fcdc2DiscreteWord1.bitValueOr(14, false)) && !flightPhase112,
    );

    // DIRECT LAW computation
    const SPBUL =
      (false && SFCDC12FT) || fcdc1DiscreteWord1.bitValueOr(15, false) || fcdc2DiscreteWord1.bitValueOr(15, false);
    this.directLawCondition.set(SPBUL && !flightPhase112);

    // L+R ELEV FAULT computation
    const lhElevBlueFail =
      (fcdc1DiscreteWord3.isNormalOperation() && !fcdc1DiscreteWord3.bitValueOr(15, false)) ||
      (fcdc2DiscreteWord3.isNormalOperation() && !fcdc2DiscreteWord3.bitValueOr(15, false));
    const lhElevGreenFail =
      (fcdc1DiscreteWord3.isNormalOperation() && !fcdc1DiscreteWord3.bitValueOr(16, false)) ||
      (fcdc2DiscreteWord3.isNormalOperation() && !fcdc2DiscreteWord3.bitValueOr(16, false));
    const rhElevBlueFail =
      (fcdc1DiscreteWord3.isNormalOperation() && !fcdc1DiscreteWord3.bitValueOr(17, false)) ||
      (fcdc2DiscreteWord3.isNormalOperation() && !fcdc2DiscreteWord3.bitValueOr(17, false));
    const rhElevGreenFail =
      (fcdc1DiscreteWord3.isNormalOperation() && !fcdc1DiscreteWord3.bitValueOr(18, false)) ||
      (fcdc2DiscreteWord3.isNormalOperation() && !fcdc2DiscreteWord3.bitValueOr(18, false));
    this.lrElevFaultCondition.set(
      lhElevBlueFail && lhElevGreenFail && rhElevBlueFail && rhElevGreenFail && !flightPhase112,
    );

    // GND SPLRS FAULT status
    const sec1GroundSpoilerFault = fcdc1DiscreteWord5.bitValue(14) || fcdc2DiscreteWord5.bitValue(14);
    const sec2GroundSpoilerFault = fcdc1DiscreteWord5.bitValue(15) || fcdc2DiscreteWord5.bitValue(15);
    const sec3GroundSpoilerFault = fcdc1DiscreteWord5.bitValue(16) || fcdc2DiscreteWord5.bitValue(16);
    const sec1SpeedbrakeLeverFault = fcdc1DiscreteWord5.bitValue(11) || fcdc2DiscreteWord5.bitValue(11);
    const sec2SpeedbrakeLeverFault = fcdc1DiscreteWord5.bitValue(12) || fcdc2DiscreteWord5.bitValue(12);
    const sec3SpeedbrakeLeverFault = fcdc1DiscreteWord5.bitValue(13) || fcdc2DiscreteWord5.bitValue(13);
    const allGroundSpoilersInop =
      (sec1GroundSpoilerFault || sec1SpeedbrakeLeverFault) &&
      (sec2GroundSpoilerFault || sec2SpeedbrakeLeverFault) &&
      (sec3GroundSpoilerFault || sec3SpeedbrakeLeverFault);

    this.spoilersArmed.set(fcdc1DiscreteWord4.bitValueOr(27, false) || fcdc2DiscreteWord4.bitValueOr(27, false));
    this.speedBrakeCommand.set(fcdc1DiscreteWord4.bitValueOr(28, false) || fcdc2DiscreteWord4.bitValueOr(28, false));

    // TODO: add switching between SFCC_1 and SFCC_2
    const flapsPos = Arinc429Word.fromSimVarValue('L:A32NX_SFCC_1_FLAP_ACTUAL_POSITION_WORD');
    const slatsPos = Arinc429Word.fromSimVarValue('L:A32NX_SFCC_1_SLAT_ACTUAL_POSITION_WORD');

    // WARNING these vary for other variants... A320 CFM LEAP values here
    // flap/slat internal signals
    this.flapsInferiorTo8Deg.set(flapsPos.isNormalOperation() && flapsPos.value < 50);
    this.flapsSuperiorTo8Deg.set(flapsPos.isNormalOperation() && flapsPos.value > 120);
    this.flapsSuperiorTo17Deg.set(flapsPos.isNormalOperation() && flapsPos.value > 179);
    this.flapsSuperiorTo26Deg.set(flapsPos.isNormalOperation() && flapsPos.value > 203);
    this.slatsInferiorTo20Deg.set(slatsPos.isNormalOperation() && slatsPos.value < 240);
    this.flapsInConf3OrFull.set(
      this.flapsSuperiorTo17Deg.get() || (slatsPos.isNormalOperation() && slatsPos.value > 255),
    );

    // flap, slat and speedbrake config warning logic
    const flapsNotInToPos = this.flapsSuperiorTo26Deg.get() || this.flapsInferiorTo8Deg.get();
    this.flapConfigSr.write(
      this.flightPhase345.get() && flapsNotInToPos,
      !flapsNotInToPos || phase6 || this.flightPhase.get() === 7,
    );
    this.flapsNotTo.set(this.flightPhase1211.get() && flapsNotInToPos);
    this.flapsNotToMemo.set(this.flapConfigSr.read() || this.flapsNotTo.get());
    this.flapConfigAural.set(
      (this.toConfigTestHeldMin1s5Pulse.get() && this.flapsNotTo.get()) ||
        (this.flightPhase345.get() && flapsNotInToPos),
    );
    this.flapConfigWarning.set(
      (this.toConfigTestHeldMin1s5Pulse.get() && this.flapsNotTo.get()) || this.slatConfigSr.read(),
    );

    const slatsNotInToPos = this.slatsInferiorTo20Deg.get();
    this.slatConfigSr.write(
      this.flightPhase345.get() && slatsNotInToPos,
      !slatsNotInToPos || phase6 || this.flightPhase.get() === 7,
    );
    this.slatsNotTo.set(this.flightPhase1211.get() && slatsNotInToPos);
    this.slatConfigAural.set(
      (this.toConfigTestHeldMin1s5Pulse.get() && this.slatsNotTo.get()) ||
        (this.flightPhase345.get() && slatsNotInToPos),
    );
    this.slatConfigWarning.set(
      (this.toConfigTestHeldMin1s5Pulse.get() && this.slatsNotTo.get()) || this.slatConfigSr.read(),
    );

    const speedbrakesNotInToPos = fcdc1DiscreteWord4.bitValueOr(28, false) || fcdc2DiscreteWord4.bitValueOr(28, false);
    this.speedbrakesConfigSr.write(
      this.flightPhase345.get() && speedbrakesNotInToPos,
      !speedbrakesNotInToPos || phase6 || this.flightPhase.get() === 7,
    );
    this.speedbrakesNotTo.set(this.flightPhase1211.get() && speedbrakesNotInToPos);
    this.speedbrakesConfigAural.set(
      (this.toConfigTestHeldMin1s5Pulse.get() && this.speedbrakesNotTo.get()) ||
        (this.flightPhase345.get() && speedbrakesNotInToPos),
    );
    this.speedbrakesConfigWarning.set(
      (this.toConfigTestHeldMin1s5Pulse.get() && this.speedbrakesNotTo.get()) || this.speedbrakesConfigSr.read(),
    );

    // flap/slat MCDU disagree
    // FIXME should come from SDAC via ARINC429
    this.slatFlapSelectionS0F0 = this.flapsHandle.get() === 0;
    this.slatFlapSelectionS18F10 = this.flapsHandle.get() === 1; // FIXME assuming 1+F and not considering 1
    this.slatFlapSelectionS22F15 = this.flapsHandle.get() === 2;
    this.slatFlapSelectionS22F20 = this.flapsHandle.get() === 3;

    const flapsMcduPos1Disagree = xor(this.slatFlapSelectionS18F10, mcduToFlapPos1);
    const flapsMcduPos2Disagree = xor(this.slatFlapSelectionS22F15, mcduToFlapPos2);
    const flapsMcduPos3Disagree = xor(this.slatFlapSelectionS22F20, mcduToFlapPos3);

    this.flapsAndPitchMcduDisagreeEnable.set(
      !this.flightPhase3PulseNode.read() &&
        !this.toConfigPulseNode.read() &&
        (phase3 || this.toConfigCheckedInPhase2Or3),
    );

    this.flapsMcduDisagree.set(
      (flapsMcduPos1Disagree || flapsMcduPos2Disagree || flapsMcduPos3Disagree) &&
        (mcduToFlapPos0 || mcduToFlapPos1 || mcduToFlapPos2 || mcduToFlapPos3) &&
        this.flapsAndPitchMcduDisagreeEnable.get(),
    );

    // pitch trim not takeoff
    const stabPos = SimVar.GetSimVarValue('ELEVATOR TRIM POSITION', 'degree');
    const cgPercent = SimVar.GetSimVarValue('L:A32NX_AIRFRAME_GW_CG_PERCENT_MAC', 'number');

    // A320neo config
    const pitchConfig = !PitchTrimUtils.pitchTrimInGreenBand(stabPos);
    this.pitchTrimNotTo.set(this.flightPhase1211.get() && pitchConfig);
    const pitchConfigTestInPhase1211 =
      pitchConfig && this.toConfigTestHeldMin1s5Pulse.get() && this.flightPhase1211.get();
    const pitchConfigInPhase3or4or5 = this.flightPhase345.get() && pitchConfig;
    this.pitchConfigInPhase3or4or5Sr.write(
      pitchConfigInPhase3or4or5,
      phase6 || this.flightPhase.get() === 7 || !pitchConfig,
    );
    this.pitchTrimNotToAudio.set(pitchConfigTestInPhase1211 || pitchConfigInPhase3or4or5);
    this.pitchTrimNotToWarning.set(pitchConfigTestInPhase1211 || this.pitchConfigInPhase3or4or5Sr.read());

    // pitch trim/mcdu disagree
    // we don't check the trim calculated from CG as it's not available yet. Need FQMS implementation for that
    const fm1PitchTrim = Arinc429Word.fromSimVarValue('L:A32NX_FM1_TO_PITCH_TRIM');
    const fm2PitchTrim = Arinc429Word.fromSimVarValue('L:A32NX_FM2_TO_PITCH_TRIM');
    const fmPitchTrim =
      !fm1PitchTrim.isNormalOperation() && fm2PitchTrim.isNormalOperation() ? fm2PitchTrim : fm1PitchTrim;
    this.trimDisagreeMcduStabConf.write(
      fmPitchTrim.isNormalOperation() &&
        (!PitchTrimUtils.pitchTrimInCyanBand(cgPercent, stabPos) ||
          !(Math.abs(fmPitchTrim.valueOr(0) - cgPercent) < 1)),
      deltaTime,
    );
    this.pitchTrimMcduCgDisagree.set(
      !this.pitchTrimNotToWarning.get() &&
        this.trimDisagreeMcduStabConf.read() &&
        this.flapsAndPitchMcduDisagreeEnable.get(),
    );

    // rudder trim not takeoff
    const sec1RudderTrimActualPos = Arinc429Word.fromSimVarValue('L:A32NX_SEC_1_RUDDER_ACTUAL_POSITION');
    const sec3RudderTrimActualPos = Arinc429Word.fromSimVarValue('L:A32NX_SEC_3_RUDDER_ACTUAL_POSITION');
    const sec1Healthy = SimVar.GetSimVarValue('L:A32NX_SEC_1_HEALTHY', 'boolean') > 0;
    const sec3Healthy = SimVar.GetSimVarValue('L:A32NX_SEC_3_HEALTHY', 'boolean') > 0;

    const rudderTrimConfig =
      (sec1Healthy && Math.abs(sec1RudderTrimActualPos.valueOr(0)) > 3.6) ||
      (sec3Healthy && Math.abs(sec3RudderTrimActualPos.valueOr(0)) > 3.6);

    this.rudderTrimPosition.set(sec1Healthy ? sec1RudderTrimActualPos.valueOr(0) : sec3RudderTrimActualPos.valueOr(0));

    this.rudderTrimNotTo.set(this.flightPhase1211.get() && rudderTrimConfig);
    const rudderTrimConfigTestInPhase129 =
      this.toConfigTestHeldMin1s5Pulse.get() && this.flightPhase1211.get() && rudderTrimConfig;
    const rudderTrimConfigInPhase3or4or5 = this.flightPhase345.get() && rudderTrimConfig;
    this.rudderTrimConfigInPhase3or4or5Sr.write(rudderTrimConfigInPhase3or4or5, phase6 || !rudderTrimConfig);
    this.rudderTrimNotToAudio.set(rudderTrimConfigTestInPhase129 || rudderTrimConfigInPhase3or4or5);
    this.rudderTrimNotToWarning.set(rudderTrimConfigTestInPhase129 || this.rudderTrimConfigInPhase3or4or5Sr.read());

    // Rudder faults FIXME add
    // this.lowerRudderFault.set();
    // this.upperRudderFault.set();

    // flaps lvr not zero
    this.flapsLeverNotZero.set(
      (adr1PressureAltitude.valueOr(0) >= 22000 ||
        adr2PressureAltitude.valueOr(0) >= 22000 ||
        adr3PressureAltitude.valueOr(0) >= 22000 ||
        this.flapsBaulkActiveWord.bitValueOr(25, false)) &&
        this.flightPhase.get() === 8 &&
        !this.slatFlapSelectionS0F0,
    );

    // spd brk still out
    this.speedBrakeCommand5sConfirm.write(this.speedBrakeCommand.get(), deltaTime);
    this.speedBrakeCommand50sConfirm.write(this.speedBrakeCommand.get(), deltaTime);
    this.engAboveIdleWithSpeedBrakeConfirm.write(
      this.speedBrakeCommand50sConfirm.read() && !oneEngineAboveMinPower,
      deltaTime,
    );
    this.speedBrakeCaution1Confirm.write(
      this.flightPhase.get() === 8 &&
        this.speedBrakeCommand50sConfirm.read() &&
        !this.engAboveIdleWithSpeedBrakeConfirm.read(),
      deltaTime,
    );
    const speedBrakeCaution1 = this.speedBrakeCaution1Confirm.read();
    const speedBrakeCaution2 = this.flightPhase.get() === 9 && this.speedBrakeCommand5sConfirm.read();
    // FIXME FCU does not provide the bit, so we synthesize it
    const apVerticalMode = SimVar.GetSimVarValue('L:A32NX_FMA_VERTICAL_MODE', 'number');
    const apTcasRaNoseUp =
      apVerticalMode === VerticalMode.TCAS &&
      SimVar.GetSimVarValue('L:A32NX_TCAS_RA_CORRECTIVE', 'bool') > 0 &&
      SimVar.GetSimVarValue('L:A32NX_TCAS_VSPEED_GREEN:1', 'number') > 0;
    this.apTcasRaNoseUpConfirm.write(apTcasRaNoseUp, deltaTime);
    this.speedBrakeCaution3Confirm.write(
      this.speedBrakeCommand.get() &&
        this.flightPhase.get() === 8 &&
        oneEngineAboveMinPower &&
        this.apTcasRaNoseUpConfirm.read(),
      deltaTime,
    );
    this.speedBrakeCaution3Monostable.write(this.speedBrakeCaution3Confirm.read(), deltaTime);
    const speedBrakeCaution3 = this.speedBrakeCaution3Confirm.read() || this.speedBrakeCaution3Monostable.read();
    this.amberSpeedBrake.set(
      this.speedBrakeCaution1Confirm.previousInput ||
        speedBrakeCaution2 ||
        speedBrakeCaution3 ||
        !this.flightPhase89.get(),
    );
    const speedBrakeDoNotUse = fcdc1DiscreteWord5.bitValue(27) || fcdc2DiscreteWord5.bitValue(27);
    this.speedBrakeCaution1Pulse.write(speedBrakeCaution1, deltaTime);
    this.speedBrakeCaution2Pulse.write(speedBrakeCaution2, deltaTime);
    const speedBrakeCaution = speedBrakeCaution1 || speedBrakeCaution2 || speedBrakeCaution3;
    this.speedBrakeStillOutWarning.set(
      !this.speedBrakeCaution1Pulse.read() &&
        !this.speedBrakeCaution2Pulse.read() &&
        speedBrakeCaution &&
        !speedBrakeDoNotUse,
    );

    // gnd splr not armed
    const raBelow500 =
      this.radioHeight1.valueOr(Infinity) < 500 ||
      this.radioHeight2.valueOr(Infinity) < 500 ||
      this.radioHeight3.valueOr(Infinity) < 500;

    const lgDown =
      this.lgciu1DiscreteWord1.bitValueOr(29, false) ||
      (this.lgciu2DiscreteWord1.bitValueOr(29, false) && mainGearDownlocked);
    this.phase104s5Trigger.write(this.flightPhase.get() === 10, deltaTime);
    this.groundSpoiler5sDelayed.write(
      fcdc1DiscreteWord4.bitValueOr(27, false) || fcdc2DiscreteWord4.bitValueOr(27, false),
      deltaTime,
    );
    this.speedBrake5sDelayed.write(
      fcdc1DiscreteWord4.bitValueOr(28, false) || fcdc2DiscreteWord4.bitValueOr(28, false),
      deltaTime,
    );

    this.groundSpoilerNotArmedWarning.set(
      raBelow500 &&
        lgDown &&
        this.flightPhase89.get() &&
        !this.phase104s5Trigger.read() &&
        !this.eng1Or2TakeoffPower.get() &&
        !this.eng3Or4TakeoffPower.get() &&
        !allGroundSpoilersInop &&
        !(this.groundSpoiler5sDelayed.read() || this.speedBrake5sDelayed.read()) &&
        (fcdc1DiscreteWord4.isNormalOperation() || fcdc2DiscreteWord4.isNormalOperation()),
    );

    // l/g gear not down
    const fwcFlightPhase = this.flightPhase.get();
    const flightPhase4567 =
      fwcFlightPhase === 4 || fwcFlightPhase === 5 || fwcFlightPhase === 6 || fwcFlightPhase === 7;
    const below750Ra =
      Math.min(
        this.radioHeight1.valueOr(Infinity),
        this.radioHeight2.valueOr(Infinity),
        this.radioHeight3.valueOr(Infinity),
      ) < 750;
    const altInhibit =
      (this.adrPressureAltitude.get() ?? 0) > 18500 &&
      !this.radioHeight1.isNoComputedData() &&
      !this.radioHeight1.isNormalOperation() &&
      !this.radioHeight2.isNoComputedData() &&
      !this.radioHeight2.isNormalOperation() &&
      !this.radioHeight3.isNoComputedData() &&
      !this.radioHeight3.isNormalOperation();
    const gearNotDownlocked = !mainGearDownlocked && (!this.lgciu1Fault.get() || !this.lgciu2Fault.get());
    const below750Condition =
      this.flapsInConf3OrFull.get() &&
      !this.eng1Or2TakeoffPower.get() &&
      !this.eng3Or4TakeoffPower.get() &&
      below750Ra &&
      gearNotDownlocked;
    const allRaInvalid =
      this.radioHeight1.isFailureWarning() &&
      this.radioHeight2.isFailureWarning() &&
      this.radioHeight3.isFailureWarning();
    const allRaInvalidOrNcd =
      (this.radioHeight1.isNoComputedData || this.radioHeight1.isFailureWarning()) &&
      (this.radioHeight2.isNoComputedData() || this.radioHeight2.isFailureWarning()) &&
      (this.radioHeight3.isNoComputedData() || this.radioHeight3.isFailureWarning());
    const flapsApprCondition =
      ((this.flapsSuperiorTo8Deg.get() && !this.flapsSuperiorTo17Deg.get() && allRaInvalid) ||
        (this.flapsSuperiorTo17Deg.get() && allRaInvalidOrNcd)) &&
      flightPhase8 &&
      gearNotDownlocked;
    const lgNotDownResetPulse =
      this.lgNotDownPulse1.write(below750Condition, deltaTime) ||
      this.lgNotDownPulse2.write(flapsApprCondition, deltaTime);
    this.lgNotDownNoCancel.set((below750Condition || flapsApprCondition) && !lgNotDownResetPulse);
    const n1Eng1 = this.N1Eng1.get();
    const n1Eng2 = this.N1Eng2.get();
    const n1Eng3 = this.N1Eng3.get();
    const n1Eng4 = this.N1Eng4.get();
    const apprN1Eng1Or2 =
      (n1Eng1 < 75 && n1Eng2 < 75) ||
      (n1Eng1 < 97 && n1Eng2 < 97 && !this.engine1Master.get() && !this.engine2Master.get());

    const apprN1Eng3Or4 =
      (n1Eng3 < 75 && n1Eng4 < 75) ||
      (n1Eng3 < 97 && n1Eng4 < 97 && !this.engine3Master.get() && !this.engine4Master.get());

    this.lgNotDown.set(
      gearNotDownlocked &&
        !altInhibit &&
        !this.eng1Or2TakeoffPower.get() &&
        !this.eng3Or4TakeoffPower.get() &&
        apprN1Eng1Or2 &&
        apprN1Eng3Or4 &&
        below750Ra,
    );
    // goes to discrete out (RMP02B) and out word 126-11/25
    const redArrow =
      !((flightPhase8 && !allRaInvalid) || flightPhase4567) && (this.lgNotDownNoCancel.get() || this.lgNotDown.get());
    this.lgLeverRedArrow.set(redArrow);

    // 34 - Surveillance Logic
    this.tawsFlapModeOff.set(SimVar.GetSimVarValue('L:A32NX_GPWS_FLAPS_OFF', 'Bool'));
    this.tawsTerrOff.set(SimVar.GetSimVarValue('L:A32NX_GPWS_TERR_OFF', 'Bool'));
    this.tawsGsOff.set(SimVar.GetSimVarValue('L:A32NX_GPWS_GS_OFF', 'Bool'));
    this.tawsGpwsOff.set(SimVar.GetSimVarValue('L:A32NX_GPWS_SYS_OFF', 'Bool'));
    this.gpws1Failed.set(SimVar.GetSimVarValue('L:A32NX_GPWS_1_FAILED', 'Bool'));
    this.gpws2Failed.set(SimVar.GetSimVarValue('L:A32NX_GPWS_2_FAILED', 'Bool'));
    this.allGpwsFailed.set(this.gpws1Failed.get() && this.gpws2Failed.get());

    // fix me check for fault condition when implemented
    const transponder1State = SimVar.GetSimVarValue('TRANSPONDER STATE:1', 'Enum');
    this.xpdrStby.set(transponder1State === 1);
    this.xpdrAltReporting.set(
      this.aircraftOnGround.get()
        ? this.xpdrAltReportingRequest.get()
        : transponder1State === 5 || transponder1State === 4,
    ); // mode S or mode C

    this.tcasInop.set(SimVar.GetSimVarValue('L:A32NX_TCAS_FAULT', 'bool'));
    const tcasFaulty = SimVar.GetSimVarValue('L:A32NX_TCAS_FAULT', 'bool');
    const tcasMode = SimVar.GetSimVarValue('L:A32NX_TCAS_MODE', 'Enum');

    this.tcasTaOnly.set(tcasMode === 1);
    const tcasStandby = tcasMode === 0;

    // FIX ME Verify no XPDR fault once implemented
    this.tcasStandby3sConfNode.write(!tcasFaulty && tcasStandby, deltaTime);
    this.tcasStandbyMemo3sConfNode.write(tcasStandby, deltaTime);
    this.tcasStandby.set(this.tcasStandby3sConfNode.read() && flightPhase8);
    this.tcasStandbyMemo.set(this.tcasStandbyMemo3sConfNode.read());

    // TCAS fault SYS 1
    const oneUsedLeftAdrInop =
      (adr1Fault && !this.adr3UsedLeft.get()) ||
      (adr3Fault &&
        (adr3PressureAltitude.isFailureWarning() || adr3PressureAltitude.isNoComputedData()) &&
        this.adr3UsedLeft.get());
    const oneLeftUsedIrInop =
      (this.ir1Fault.get() && !this.ir3UsedLeft.get()) || (this.ir3Fault.get() && this.ir3UsedLeft.get());
    const leftIrFaultyOrInAlign = this.ir3UsedLeft.get()
      ? this.ir3Fault.get() || this.ir3Align.get()
      : this.ir1Fault.get() || this.ir1Align.get();

    this.tcas1AdrInopOrIrConfNode.write(oneUsedLeftAdrInop || oneLeftUsedIrInop || leftIrFaultyOrInAlign, deltaTime);
    this.tcas1FaultAndNoAdiruInop.write(
      tcasFaulty && !(flightPhase112 && this.tcas1AdrInopOrIrConfNode.read()),
      deltaTime,
    );
    this.tcas1FaultCond.set(!allRaInvalid && this.acESSBusPowered.get() && this.tcas1FaultAndNoAdiruInop.read());

    // TCAS FAULT SYS 2 FIXME: Replace with proper independent TCAS fault var once implemented as only one system exists currently
    const oneUsedRightAdrInop =
      (adr2Fault &&
        (adr2PressureAltitude.isFailureWarning() || adr2PressureAltitude.isNoComputedData()) &&
        !this.adr3UsedRight.get()) ||
      (adr3Fault &&
        (adr3PressureAltitude.isFailureWarning() || adr3PressureAltitude.isNoComputedData()) &&
        this.adr3UsedRight.get());
    const oneUsedRightIrInop =
      (this.ir2Fault.get() && !this.ir3UsedRight.get()) || (this.ir3Fault.get() && this.ir3UsedRight.get());
    const rightIrFaultyOrInAlign = this.ir3UsedRight.get()
      ? this.ir3Fault.get() || this.ir3Align.get()
      : this.ir2Fault.get() || this.ir2Align.get();

    this.tcas2AdrInopOrIrConfNode.write(oneUsedRightAdrInop || oneUsedRightIrInop || rightIrFaultyOrInAlign, deltaTime);
    this.tcas2FaultAndNoAdiruInop.write(
      tcasFaulty && !(flightPhase112 && this.tcas2AdrInopOrIrConfNode.read()),
      deltaTime,
    );
    this.tcas2FaultCond.set(!allRaInvalid && this.ac2BusPowered.get() && this.tcas2FaultAndNoAdiruInop.read());

    this.tcas1Fault.set(this.tcas1FaultCond.get() && !this.tcas2FaultCond.get());
    this.tcas2Fault.set(this.tcas2FaultCond.get() && !this.tcas1FaultCond.get());
    this.tcas1And2Fault.set(this.tcas1FaultCond.get() && this.tcas2FaultCond.get());
    const isNormalLaw = fcdc1DiscreteWord1.bitValue(11) || fcdc2DiscreteWord1.bitValue(11);
    // we need to check this since the MSFS SDK stall warning does not.
    const isCasAbove60 =
      this.adr1Cas.get().valueOr(0) > 60 || this.adr2Cas.get().valueOr(0) > 60 || this.adr3Cas.get().valueOr(0) > 60;
    this.stallWarning.set(
      !isNormalLaw &&
        isCasAbove60 &&
        this.stallWarningRaw.get() &&
        flightPhase6789 &&
        this.radioHeight1.valueOr(Infinity) > 1500 &&
        this.radioHeight2.valueOr(Infinity) > 1500 &&
        this.radioHeight3.valueOr(Infinity) > 1500,
    );

    // TAWS
    const taws1Powered = this.acESSBusPowered.get();
    const taws2Powered = this.ac4BusPowered.get();
    this.terrSys1Failed.set(!!SimVar.GetSimVarValue('L:A32NX_TERR_1_FAILED', SimVarValueType.Bool));
    this.terrSys1FaultCond.set(this.terrSys1Failed.get() && taws1Powered);
    this.terrSys2Failed.set(!!SimVar.GetSimVarValue('L:A32NX_TERR_2_FAILED', SimVarValueType.Bool));
    this.terrSys2FaultCond.set(this.terrSys1Failed.get() && taws2Powered);
    this.taws1Failed.set(!!SimVar.GetSimVarValue('L:A32NX_TAWS_1_FAILED', SimVarValueType.Bool));
    this.taws2Failed.set(!!SimVar.GetSimVarValue('L:A32NX_TAWS_2_FAILED', SimVarValueType.Bool));
    this.taws1FaultCond.set(this.taws1Failed.get() && taws1Powered);
    this.taws2FaultCond.set(this.taws2Failed.get() && taws2Powered);
    this.tawsWxrSelected.set(SimVar.GetSimVarValue('L:A32NX_WXR_TAWS_SYS_SELECTED', SimVarValueType.Number));

    /* 26 - FIRE */

    this.fduDiscreteWord.setFromSimVar('L:A32NX_FIRE_FDU_DISCRETE_WORD');

    this.apuFireDetected.set(this.fduDiscreteWord.bitValueOr(15, false));
    this.eng1FireDetected.set(this.fduDiscreteWord.bitValueOr(11, false));
    this.eng2FireDetected.set(this.fduDiscreteWord.bitValueOr(12, false));
    this.eng3FireDetected.set(this.fduDiscreteWord.bitValueOr(13, false));
    this.eng4FireDetected.set(this.fduDiscreteWord.bitValueOr(14, false));
    this.mlgFireDetected.set(this.fduDiscreteWord.bitValueOr(16, false));

    this.apuLoopAFault.set(this.fduDiscreteWord.bitValueOr(26, false));
    this.apuLoopBFault.set(this.fduDiscreteWord.bitValueOr(27, false));
    this.eng1LoopAFault.set(this.fduDiscreteWord.bitValueOr(18, false));
    this.eng1LoopBFault.set(this.fduDiscreteWord.bitValueOr(19, false));
    this.eng2LoopAFault.set(this.fduDiscreteWord.bitValueOr(20, false));
    this.eng2LoopBFault.set(this.fduDiscreteWord.bitValueOr(21, false));
    this.eng3LoopAFault.set(this.fduDiscreteWord.bitValueOr(22, false));
    this.eng3LoopBFault.set(this.fduDiscreteWord.bitValueOr(23, false));
    this.eng4LoopAFault.set(this.fduDiscreteWord.bitValueOr(24, false));
    this.eng4LoopBFault.set(this.fduDiscreteWord.bitValueOr(25, false));
    this.mlgLoopAFault.set(this.fduDiscreteWord.bitValueOr(28, false));
    this.mlgLoopBFault.set(this.fduDiscreteWord.bitValueOr(29, false));

    this.eng1FireDetConfNode.write(this.eng1LoopAFault.get() && this.eng1LoopBFault.get(), deltaTime);
    this.eng1FireDetFault.set(this.eng1FireDetConfNode.read());
    this.eng2FireDetConfNode.write(this.eng2LoopAFault.get() && this.eng2LoopBFault.get(), deltaTime);
    this.eng2FireDetFault.set(this.eng2FireDetConfNode.read());
    this.eng3FireDetConfNode.write(this.eng3LoopAFault.get() && this.eng3LoopBFault.get(), deltaTime);
    this.eng3FireDetFault.set(this.eng3FireDetConfNode.read());
    this.eng4FireDetConfNode.write(this.eng4LoopAFault.get() && this.eng4LoopBFault.get(), deltaTime);
    this.eng4FireDetFault.set(this.eng4FireDetConfNode.read());

    this.mlgFireDetConfNode.write(this.mlgLoopAFault.get() && this.mlgLoopBFault.get(), deltaTime);
    this.mlgFireDetFault.set(this.mlgFireDetConfNode.read());

    this.apuFireDetConfNode.write(this.apuLoopAFault.get() && this.apuLoopBFault.get(), deltaTime);
    this.apuFireDetFault.set(this.apuFireDetConfNode.read());

    this.apuAgentDischarged.set(SimVar.GetSimVarValue('L:A32NX_FIRE_SQUIB_1_APU_1_IS_DISCHARGED', 'bool'));
    this.eng1Agent1Discharged.set(SimVar.GetSimVarValue('L:A32NX_FIRE_SQUIB_1_ENG_1_IS_DISCHARGED', 'bool'));
    this.eng1Agent2Discharged.set(SimVar.GetSimVarValue('L:A32NX_FIRE_SQUIB_2_ENG_1_IS_DISCHARGED', 'bool'));
    this.eng2Agent1Discharged.set(SimVar.GetSimVarValue('L:A32NX_FIRE_SQUIB_1_ENG_2_IS_DISCHARGED', 'bool'));
    this.eng2Agent2Discharged.set(SimVar.GetSimVarValue('L:A32NX_FIRE_SQUIB_2_ENG_2_IS_DISCHARGED', 'bool'));
    this.eng3Agent1Discharged.set(SimVar.GetSimVarValue('L:A32NX_FIRE_SQUIB_1_ENG_3_IS_DISCHARGED', 'bool'));
    this.eng3Agent2Discharged.set(SimVar.GetSimVarValue('L:A32NX_FIRE_SQUIB_2_ENG_3_IS_DISCHARGED', 'bool'));
    this.eng4Agent1Discharged.set(SimVar.GetSimVarValue('L:A32NX_FIRE_SQUIB_1_ENG_4_IS_DISCHARGED', 'bool'));
    this.eng4Agent2Discharged.set(SimVar.GetSimVarValue('L:A32NX_FIRE_SQUIB_2_ENG_4_IS_DISCHARGED', 'bool'));

    this.fireButtonEng1.set(SimVar.GetSimVarValue('L:A32NX_FIRE_BUTTON_ENG1', 'bool'));
    this.fireButtonEng2.set(SimVar.GetSimVarValue('L:A32NX_FIRE_BUTTON_ENG2', 'bool'));
    this.fireButtonEng3.set(SimVar.GetSimVarValue('L:A32NX_FIRE_BUTTON_ENG3', 'bool'));
    this.fireButtonEng4.set(SimVar.GetSimVarValue('L:A32NX_FIRE_BUTTON_ENG4', 'bool'));
    this.fireButtonAPU.set(SimVar.GetSimVarValue('L:A32NX_FIRE_BUTTON_APU', 'bool'));
    this.allFireButtons.set(
      this.fireButtonEng1.get() &&
        this.fireButtonEng2.get() &&
        this.fireButtonEng3.get() &&
        this.fireButtonEng4.get() &&
        this.fireButtonAPU.get(),
    );
    this.apuFireDetectedAural.set(this.apuFireDetected.get() && !this.fireButtonAPU.get());
    this.eng1FireDetectedAural.set(this.eng1FireDetected.get() && !this.fireButtonEng1.get());
    this.eng2FireDetectedAural.set(this.eng2FireDetected.get() && !this.fireButtonEng2.get());
    this.eng3FireDetectedAural.set(this.eng3FireDetected.get() && !this.fireButtonEng3.get());
    this.eng4FireDetectedAural.set(this.eng4FireDetected.get() && !this.fireButtonEng4.get());

    // FIRE Timers
    this.apuFireAgent1Discharge10SecondsClockActive.set(this.apuFireDetected.get() && this.fireButtonAPU.get());
    this.fireEng1Agent1InFlight10SecondsDischClock.set(
      !this.aircraftOnGround.get() &&
        !this.engine1Master.get() &&
        this.eng1FireDetected.get() &&
        !this.eng1Agent1Discharged.get(),
    );
    this.eng1FireInFlightFire30SecondsDischClock.set(
      !this.aircraftOnGround.get() &&
        this.fireButtonEng1.get() &&
        this.eng1FireDetected.get() &&
        this.eng1Agent1Discharged.get(),
    );
    this.fireEng2Agent1InFlight10SecondsDischClock.set(
      !this.aircraftOnGround.get() &&
        !this.engine2Master.get() &&
        this.eng2FireDetected.get() &&
        !this.eng2Agent1Discharged.get(),
    );
    this.eng2FireInFlightFire30SecondsDischClock.set(
      !this.aircraftOnGround.get() &&
        this.fireButtonEng2.get() &&
        this.eng2FireDetected.get() &&
        this.eng2Agent1Discharged.get(),
    );
    this.fireEng3Agent1InFlight10SecondsDischClock.set(
      !this.aircraftOnGround.get() &&
        !this.engine3Master.get() &&
        this.eng3FireDetected.get() &&
        !this.eng3Agent1Discharged.get(),
    );
    this.eng3FireInFlightFire30SecondsDischClock.set(
      !this.aircraftOnGround.get() &&
        this.fireButtonEng3.get() &&
        this.eng3FireDetected.get() &&
        this.eng3Agent1Discharged.get(),
    );

    this.fireEng4Agent1InFlight10SecondsDischClock.set(
      !this.aircraftOnGround.get() &&
        !this.engine4Master.get() &&
        this.eng4FireDetected.get() &&
        !this.eng4Agent1Discharged.get(),
    );
    this.eng4FireInFlightFire30SecondsDischClock.set(
      !this.aircraftOnGround.get() &&
        this.fireButtonEng4.get() &&
        this.eng4FireDetected.get() &&
        this.eng4Agent1Discharged.get(),
    );

    this.evacCommand.set(SimVar.GetSimVarValue('L:A32NX_EVAC_COMMAND_TOGGLE', 'bool'));

    this.cargoFireTest.set(SimVar.GetSimVarValue('L:A32NX_FIRE_TEST_CARGO', 'bool'));
    this.cargoFireAgentDisch.set(SimVar.GetSimVarValue('L:A32NX_CARGOSMOKE_FWD_DISCHARGED', 'bool'));

    this.fireTestPb.set(SimVar.GetSimVarValue('L:A32NX_OVHD_FIRE_TEST_PB_IS_PRESSED', 'bool'));

    /* 42 AVIONICS NETWORK */
    this.cpiomC1Available.set(SimVar.GetSimVarValue('L:A32NX_CPIOM_C1_AVAIL', 'bool'));
    this.cpiomC2Available.set(SimVar.GetSimVarValue('L:A32NX_CPIOM_C2_AVAIL', 'bool'));

    /* ANTI ICE */

    const icePercentage = SimVar.GetSimVarValue('STRUCTURAL ICE PCT', 'percent over 100');
    const tat = SimVar.GetSimVarValue('TOTAL AIR TEMPERATURE', 'celsius');
    const inCloud = SimVar.GetSimVarValue('AMBIENT IN CLOUD', 'boolean');
    const iceDetected1 = this.iceDetectedTimer1.write(
      icePercentage >= 0.1 && tat < 10 && !this.aircraftOnGround.get(),
      deltaTime,
    );
    this.iceDetectedTimer2Status.set(
      this.iceDetectedTimer2.write(
        iceDetected1 &&
          !(this.eng1AntiIce.get() && this.eng2AntiIce.get() && this.eng3AntiIce.get() && this.eng4AntiIce.get()),
        deltaTime,
      ),
    );
    this.iceSevereDetectedTimerStatus.set(
      this.iceSevereDetectedTimer.write(icePercentage >= 0.5 && tat < 10 && !this.aircraftOnGround.get(), deltaTime),
    );
    const iceNotDetected1 = this.iceNotDetTimer1.write(
      this.eng1AntiIce.get() ||
        this.eng2AntiIce.get() ||
        this.eng3AntiIce.get() ||
        this.eng4AntiIce.get() ||
        this.wingAntiIce.get(),
      deltaTime,
    );
    this.iceNotDetTimer2Status.set(
      this.iceNotDetTimer2.write(iceNotDetected1 && !(icePercentage >= 0.1 || (tat < 10 && inCloud === 1)), deltaTime),
    );

    /* OXYGEN */
    this.paxOxyMasksDeployed.set(SimVar.GetSimVarValue('L:A32NX_OXYGEN_MASKS_DEPLOYED', 'Bool'));

    /* DOOR */
    this.cockpitWindowOpen.set(
      SimVar.GetSimVarValue('L:CPT_SLIDING_WINDOW', 'number') === 1 ||
        SimVar.GetSimVarValue('L:FO_SLIDING_WINDOW', 'number') === 1,
    );

    this.main1LOpen.set(SimVar.GetSimVarValue('INTERACTIVE POINT OPEN:0', 'percent') > 0);
    this.main1ROpen.set(SimVar.GetSimVarValue('INTERACTIVE POINT OPEN:1', 'percent') > 0);
    this.main2LOpen.set(SimVar.GetSimVarValue('INTERACTIVE POINT OPEN:2', 'percent') > 0);
    this.main2ROpen.set(SimVar.GetSimVarValue('INTERACTIVE POINT OPEN:3', 'percent') > 0);
    this.main3LOpen.set(SimVar.GetSimVarValue('INTERACTIVE POINT OPEN:4', 'percent') > 0);
    this.main3ROpen.set(SimVar.GetSimVarValue('INTERACTIVE POINT OPEN:5', 'percent') > 0);
    this.main4LOpen.set(SimVar.GetSimVarValue('INTERACTIVE POINT OPEN:6', 'percent') > 0);
    this.main4ROpen.set(SimVar.GetSimVarValue('INTERACTIVE POINT OPEN:7', 'percent') > 0);
    this.main5LOpen.set(SimVar.GetSimVarValue('INTERACTIVE POINT OPEN:8', 'percent') > 0);
    this.main5ROpen.set(SimVar.GetSimVarValue('INTERACTIVE POINT OPEN:9', 'percent') > 0);

    /* CABIN READY */

    const callPushAft = SimVar.GetSimVarValue('L:PUSH_OVHD_CALLS_AFT', 'bool');
    const callPushAll = SimVar.GetSimVarValue('L:PUSH_OVHD_CALLS_ALL', 'bool');
    const callPushFwd = SimVar.GetSimVarValue('L:PUSH_OVHD_CALLS_FWD', 'bool');
    if (callPushAft || callPushAll || callPushFwd) {
      SimVar.SetSimVarValue('L:A32NX_CABIN_READY', 'bool', 1);
    }

    /** ATA 70- Engines */

    // ENG FAIL

    // FIXME Workaround due to starting state only being set when ignitires kick in. Starting state signal from fadec should handle this
    this.eng1NotStartingConfNode.write(
      this.engine1State.get() !== engineState.STARTING && this.engine1Running.get(),
      deltaTime,
    );
    this.eng1WasRunningMemoryNode.write(
      this.eng1NotStartingConfNode.read(),
      this.engine1masterOnPulseNode.write(this.engine1Master.get(), deltaTime),
    );
    this.eng2NotStartingConfNode.write(
      this.engine2State.get() !== engineState.STARTING && this.engine2Running.get(),
      deltaTime,
    );
    this.eng2WasRunningMemoryNode.write(
      this.eng2NotStartingConfNode.read(),
      this.engine2masterOnPulseNode.write(this.engine2Master.get(), deltaTime),
    );
    this.eng3NotStartingConfNode.write(
      this.engine3Master.get() && this.engine3State.get() !== engineState.STARTING,
      deltaTime,
    );
    this.eng3WasRunningMemoryNode.write(
      this.eng3NotStartingConfNode.read(),
      this.engine3masterOnPulseNode.write(this.engine3Master.get(), deltaTime),
    );
    this.eng4NotStartingConfNode.write(
      this.engine4Master.get() && this.engine4State.get() !== engineState.STARTING,
      deltaTime,
    );
    this.eng4WasRunningMemoryNode.write(
      this.eng4NotStartingConfNode.read(),
      this.engine4masterOnPulseNode.write(this.engine4Master.get(), deltaTime),
    );

    this.eng1Fail.set(
      !this.allEnginesFailure.get() &&
        this.eng1FailMemoryNode.write(
          this.engine1Master.get() &&
            this.eng1WasRunningMemoryNode.read() &&
            !this.fireButtonEng1.get() &&
            this.HPNEng1.get() < 50,
          this.engine1State.get() === engineState.ON ||
            (this.HPNEng1.get() > 50 && this.engine1State.get() === engineState.STARTING),
        ),
    );

    this.eng2Fail.set(
      !this.allEnginesFailure.get() &&
        this.eng2FailMemoryNode.write(
          this.engine2Master.get() &&
            this.eng2WasRunningMemoryNode.read() &&
            !this.fireButtonEng2.get() &&
            this.HPNEng2.get() < 50,
          this.engine2State.get() === engineState.ON ||
            (this.HPNEng2.get() > 50 && this.engine2State.get() === engineState.STARTING),
        ),
    );

    this.eng3Fail.set(
      !this.allEnginesFailure.get() &&
        this.eng3FailMemoryNode.write(
          this.engine3Master.get() &&
            this.eng3WasRunningMemoryNode.read() &&
            !this.fireButtonEng3.get() &&
            this.HPNEng3.get() < 50,
          this.engine3State.get() === engineState.ON ||
            (this.HPNEng3.get() > 50 && this.engine3State.get() === engineState.STARTING),
        ),
    );
    this.eng4Fail.set(
      !this.allEnginesFailure.get() &&
        this.eng4FailMemoryNode.write(
          this.engine4Master.get() &&
            this.eng4WasRunningMemoryNode.read() &&
            !this.fireButtonEng4.get() &&
            this.HPNEng4.get() < 50,
          this.engine4State.get() === engineState.ON ||
            (this.HPNEng4.get() > 50 && this.engine4State.get() === engineState.STARTING),
        ),
    );

    // Attnetion getting box
    this.eng1StartOrCrank.set(
      this.N1Eng1.get() < this.N1IdleEng.get() - 1 && this.engine1State.get() === engineState.STARTING,
    );
    this.eng2StartOrCrank.set(
      this.N1Eng2.get() < this.N1IdleEng.get() - 1 && this.engine2State.get() === engineState.STARTING,
    );
    this.eng3StartOrCrank.set(
      this.N1Eng3.get() < this.N1IdleEng.get() - 1 && this.engine3State.get() === engineState.STARTING,
    );
    this.eng4StartOrCrank.set(
      this.N1Eng4.get() < this.N1IdleEng.get() - 1 && this.engine4State.get() === engineState.STARTING,
    );

    //TODO add more conditions
    this.eng1PrimaryAbnormalParams.set(!this.eng1StartOrCrank.get() && this.engine1Master.get() && this.eng1Fail.get());
    this.eng2PrimaryAbnormalParams.set(!this.eng2StartOrCrank.get() && this.engine2Master.get() && this.eng2Fail.get());
    this.eng3PrimaryAbnormalParams.set(!this.eng3StartOrCrank.get() && this.engine3Master.get() && this.eng3Fail.get());
    this.eng4PrimaryAbnormalParams.set(!this.eng4StartOrCrank.get() && this.engine4Master.get() && this.eng4Fail.get());

    const engineShutdownPreCondition = !this.flightPhase12Or1112.get();

    // ENG SHUTDOWN
    this.eng1ShutDown.set(engineShutdownPreCondition && (this.fireButtonEng1.get() || !this.engine1Master.get()));
    this.eng2ShutDown.set(engineShutdownPreCondition && (this.fireButtonEng2.get() || !this.engine2Master.get()));
    this.eng3ShutDown.set(engineShutdownPreCondition && (this.fireButtonEng3.get() || !this.engine3Master.get()));
    this.eng4ShutDown.set(engineShutdownPreCondition && (this.fireButtonEng4.get() || !this.engine4Master.get()));

    this.eng1Out.set(this.eng1ShutDown.get() || this.eng1FailMemoryNode.read());
    this.eng2Out.set(this.eng2ShutDown.get() || this.eng2FailMemoryNode.read());
    this.eng3Out.set(this.eng3ShutDown.get() || this.eng3FailMemoryNode.read());
    this.eng4Out.set(this.eng4ShutDown.get() || this.eng4FailMemoryNode.read());

    this.allEnginesFailure.set(
      !this.aircraftOnGround.get() &&
        !this.engine1Running.get() &&
        !this.engine2Running.get() &&
        !this.engine3Running.get() &&
        !this.engine4Running.get() &&
        this.eng1Out.get() &&
        this.eng2Out.get() &&
        this.eng3Out.get() &&
        this.eng4Out.get(),
    );

    /* MASTER CAUT/WARN BUTTONS */
    if (masterCautionButtonLeft || masterCautionButtonRight) {
      this.auralSingleChimePending = false;
      this.requestMasterCautionFromFaults = false;
      this.requestMasterCautionFromABrkOff = false;
      this.requestMasterCautionFromAThrOff = false;
      this.autoThrustInhibitCaution = true;
    }
    if (masterWarningButtonLeft || masterWarningButtonRight) {
      this.requestMasterWarningFromFaults = this.nonCancellableWarningCount > 0;
      this.requestMasterWarningFromApOff = false;
      this.auralCrcActive.set(this.nonCancellableWarningCount > 0);
    }

    /* T.O. CONFIG CHECK */

    if (this.toMemo.get() && this.toConfigTestRaw) {
      // TODO Note that fuel tank low pressure and gravity feed warnings are not included
      const systemStatus = this.engine1Generator.get() && this.engine2Generator.get();

      const cabin = SimVar.GetSimVarValue('INTERACTIVE POINT OPEN:0', 'percent');
      const catering = SimVar.GetSimVarValue('INTERACTIVE POINT OPEN:3', 'percent');
      const cargofwdLocked = SimVar.GetSimVarValue('L:A32NX_FWD_DOOR_CARGO_LOCKED', 'bool');
      const cargoaftLocked = SimVar.GetSimVarValue('L:A32NX_AFT_DOOR_CARGO_LOCKED', 'bool');
      const brakesHot = SimVar.GetSimVarValue('L:A32NX_BRAKES_HOT', 'bool');

      const speeds = !toSpeedsTooLow && !toV2VRV2Disagree && !fmToSpeedsNotInserted;
      const doors = !!(cabin === 0 && catering === 0 && cargoaftLocked && cargofwdLocked);
      const surfacesNotTo =
        flapsNotInToPos ||
        slatsNotInToPos ||
        this.speedbrakesNotTo.get() ||
        this.rudderTrimNotTo.get() ||
        this.pitchTrimNotTo.get();

      const toConfigNormal =
        systemStatus && speeds && !brakesHot && doors && !this.flapsMcduDisagree.get() && !surfacesNotTo;

      this.toConfigNormal.set(this.toConfigNormalConf.write(toConfigNormal, deltaTime));
    }

    /* CLEAR AND RECALL */
    if (this.clrPulseNode.read()) {
      if (this.abnormalSensed.abnormalShown.get()) {
        // delete the first failure
        this.abnormalSensed.clearActiveProcedure();
      } else if (this.normalChecklists.checklistShown.get()) {
        this.normalChecklists.navigateToParent();
      } else if (this.abnormalNonSensed.abnProcShown.get()) {
        this.abnormalNonSensed.navigateToParent();
      }
    }

    if (this.rclUpPulseNode.read()) {
      if (this.recallFailures.length > 0) {
        const recalledKey = this.recallFailures.shift();
        this.presentedFailures.push(recalledKey);

        this.presentedAbnormalProceduresList.setValue(
          recalledKey,
          this.clearedAbnormalProceduresList.getValue(recalledKey),
        );
        this.clearedAbnormalProceduresList.delete(recalledKey);
      }
    }

    // Output logic

    this.landAsap.set(
      !this.aircraftOnGround.get() &&
        (this.apuFireDetected.get() ||
          this.eng1FireDetected.get() ||
          this.eng2FireDetected.get() ||
          this.eng3FireDetected.get() ||
          this.eng4FireDetected.get() ||
          this.mlgFireDetected.get() ||
          this.smokeFumesActivated.get() ||
          this.allEnginesFailure.get()),
    );

    const flightPhase = this.flightPhase.get();
    let tempMemoArrayLeft: string[] = [];
    let tempMemoArrayRight: string[] = [];
    const allFailureKeys: string[] = [];
    const stsInfoKeys: string[] = [];
    const stsInopAllPhasesKeys: string[] = [];
    const stsInopApprLdgKeys: string[] = [];
    const ewdLimitationsAllPhasesKeys: string[] = [];
    const ewdLimitationsApprLdgKeys: string[] = [];
    const pfdLimitationsKeys: string[] = [];
    let failureKeys: string[] = this.presentedFailures;
    let recallFailureKeys: string[] = this.recallFailures;
    let failureSystemCount = 0;
    const auralCrcKeys: string[] = [];
    const auralScKeys: string[] = [];

    const itemIsActiveConsideringFaultSuppression = (item: FwsSuppressableItem) => {
      if (!item.simVarIsActive.get()) {
        // Return early if not even this item is active
        return false;
      }

      // Skip if other fault overrides this one
      const shouldBeSuppressed =
        item.notActiveWhenItemActive?.some((val) => {
          if (val && this.allSuppressableItems[val]) {
            const otherFault = this.allSuppressableItems[val] as FwsSuppressableItem;
            if (otherFault.simVarIsActive.get()) {
              return true;
            }
            return false;
          }
        }) ?? false;
      return !shouldBeSuppressed;
    };

    // Update memos and failures list in case failure has been resolved
    for (const [key, value] of Object.entries(this.ewdAbnormal)) {
      if (!itemIsActiveConsideringFaultSuppression(value)) {
        failureKeys = failureKeys.filter((e) => e !== key);
        recallFailureKeys = recallFailureKeys.filter((e) => e !== key);
      }
    }

    this.recallFailures.length = 0;
    this.recallFailures.push(...recallFailureKeys);
    this.nonCancellableWarningCount = 0;

    // Abnormal sensed procedures
    const ewdAbnormalEntries: [string, EwdAbnormalItem][] = Object.entries(this.ewdAbnormal);
    const ewdDeferredEntries = Object.entries(this.abnormalSensed.ewdDeferredProcs);
    this.abnormalUpdatedItems.clear();
    this.deferredUpdatedItems.clear();
    for (const [key, value] of ewdAbnormalEntries) {
      // new warning?
      const newWarning = !this.presentedFailures.includes(key) && !recallFailureKeys.includes(key);
      const proc = EcamAbnormalProcedures[key];

      if (proc === undefined) {
        console.warn(`Procedure of id${key} does not exist`);
        continue;
      }

      if (newWarning && value.flightPhaseInhib.some((e) => e === flightPhase)) {
        continue;
      }

      if (itemIsActiveConsideringFaultSuppression(value)) {
        const itemsChecked = value.whichItemsChecked().map((v, i) => (!proc.items[i]?.sensed ? false : !!v));
        const itemsToShow = value.whichItemsToShow ? value.whichItemsToShow() : Array(itemsChecked.length).fill(true);
        const itemsActive = value.whichItemsActive ? value.whichItemsActive() : Array(itemsChecked.length).fill(true);
        const itemsTimer = value.whichItemsTimer ? value.whichItemsTimer() : undefined;
        ProcedureLinesGenerator.conditionalActiveItems(proc, itemsChecked, itemsActive, itemsTimer);

        if (newWarning) {
          failureKeys.push(key);

          if (value.failure === 3) {
            this.requestMasterWarningFromFaults = true;
          }
          if (value.failure === 2) {
            this.requestMasterCautionFromFaults = true;
          }
        }

        if (!this.presentedAbnormalProceduresList.has(key) && !this.clearedAbnormalProceduresList.has(key)) {
          // Insert into internal map
          if (value.whichItemsActive) {
            if (proc.items.length !== value.whichItemsActive().length) {
              console.warn(
                proc.title,
                'ECAM alert definition error: whichItemsActive() not the same size as number of procedure items',
              );
            }
          }
          if (value.whichItemsToShow) {
            if (proc.items.length !== value.whichItemsToShow().length) {
              console.warn(
                proc.title,
                'ECAM alert definition error: whichItemsToShow() not the same size as number of procedure items',
              );
            }
          }
          if (proc.items.length !== value.whichItemsChecked().length) {
            console.warn(
              proc.title,
              'ECAM alert definition error: whichItemsChecked() not the same size as number of procedure items',
            );
          }
          this.presentedAbnormalProceduresList.setValue(key, {
            id: key,
            procedureActivated: true,
            procedureCompleted: false,
            itemsActive: itemsActive,
            itemsChecked: itemsChecked,
            itemsToShow: itemsToShow,
            itemsTimeStamp: itemsTimer,
          });

          for (const [deferredKey, deferredValue] of ewdDeferredEntries) {
            if (
              EcamDeferredProcedures[deferredKey].fromAbnormalProcs.includes(key) &&
              this.abnormalSensed.ewdDeferredProcs[deferredKey]
            ) {
              const deferredItemsActive = Array(deferredValue.whichItemsChecked().length).fill(false); // not activated, hence all false
              const deferredItemsChecked = deferredValue.whichItemsChecked
                ? deferredValue.whichItemsChecked()
                : Array(deferredValue.whichItemsChecked().length).fill(true);
              ProcedureLinesGenerator.conditionalActiveItems(
                EcamDeferredProcedures[deferredKey],
                deferredItemsChecked,
                deferredItemsActive,
              );
              this.activeDeferredProceduresList.setValue(deferredKey, {
                id: deferredKey,
                procedureCompleted: false,
                procedureActivated: false,
                itemsChecked: deferredItemsChecked,
                itemsActive: deferredItemsActive,
                itemsToShow: deferredValue.whichItemsToShow
                  ? deferredValue.whichItemsToShow()
                  : Array(deferredValue.whichItemsChecked().length).fill(true),
              });
            }
          }
        } else if (this.presentedAbnormalProceduresList.has(key)) {
          // Update internal map
          const prevEl = this.presentedAbnormalProceduresList.getValue(key);
          const fusedChecked = [...prevEl.itemsChecked].map((val, index) =>
            proc.items[index].sensed ? itemsChecked[index] : !!val,
          );
          ProcedureLinesGenerator.conditionalActiveItems(proc, fusedChecked, itemsActive, itemsTimer);
          this.abnormalUpdatedItems.set(key, []);
          proc.items.forEach((item, idx) => {
            if (
              prevEl.itemsToShow[idx] !== itemsToShow[idx] ||
              prevEl.itemsActive[idx] !== itemsActive[idx] ||
              (prevEl.itemsChecked[idx] !== fusedChecked[idx] && item.sensed) ||
              (isTimedItem(item) !== undefined &&
                itemsTimer !== undefined &&
                prevEl.itemsTimeStamp !== undefined &&
                prevEl.itemsTimeStamp[idx] !== itemsTimer[idx])
            ) {
              this.abnormalUpdatedItems.get(key).push(idx);
            }
          });

          if (this.abnormalUpdatedItems.has(key) && this.abnormalUpdatedItems.get(key).length > 0) {
            this.presentedAbnormalProceduresList.setValue(key, {
              id: key,
              procedureActivated: prevEl.procedureActivated,
              procedureCompleted: prevEl.procedureCompleted,
              itemsChecked: fusedChecked,
              itemsActive: [...prevEl.itemsActive].map((_, index) => itemsActive[index]),
              itemsToShow: [...prevEl.itemsToShow].map((_, index) => itemsToShow[index]),
              itemsTimeStamp: prevEl.itemsTimeStamp
                ? [...prevEl.itemsTimeStamp].map((_, index) => itemsTimer[index])
                : undefined,
            });
          }
        }

        if (value.cancel === false && value.failure === 3) {
          this.nonCancellableWarningCount++;
        }

        // if the warning is the same as the aural
        if (value.auralWarning === undefined && value.failure === 3) {
          if (newWarning) {
            this.auralCrcActive.set(true);
          }
          auralCrcKeys.push(key);
        }
        if (value.auralWarning === undefined && value.failure === 2) {
          if (newWarning) {
            this.auralSingleChimePending = true;
            console.log('single chime pending');
          }
          auralScKeys.push(key);
        }

        allFailureKeys.push(key);

        // Add keys for STS page
        const checkedState = this.presentedAbnormalProceduresList.has(key)
          ? this.presentedAbnormalProceduresList.getValue(key).itemsChecked
          : this.clearedAbnormalProceduresList.has(key)
            ? this.clearedAbnormalProceduresList.getValue(key).itemsChecked
            : undefined;
        FwsCore.pushKeyUnique(value.info, stsInfoKeys, checkedState);
        FwsCore.pushKeyUnique(value.inopSysAllPhases, stsInopAllPhasesKeys, checkedState);
        FwsCore.pushKeyUnique(value.inopSysApprLdg, stsInopApprLdgKeys, checkedState);
        FwsCore.pushKeyUnique(value.limitationsAllPhases, ewdLimitationsAllPhasesKeys, checkedState);
        FwsCore.pushKeyUnique(value.limitationsApprLdg, ewdLimitationsApprLdgKeys, checkedState);
        FwsCore.pushKeyUnique(value.limitationsPfd, pfdLimitationsKeys, checkedState);

        // Push LAND ASAP or LAND ANSA to limitations
        FwsCore.pushKeyUnique(() => {
          if (proc.recommendation && !this.aircraftOnGround.get()) {
            return proc.recommendation === 'LAND ANSA' ? ['2'] : ['1'];
          }
          return [];
        }, ewdLimitationsAllPhasesKeys);

        if (!recallFailureKeys.includes(key)) {
          if (value.sysPage > -1) {
            failureSystemCount++;
          }
        }
      }

      if (value.auralWarning?.get() === FwcAuralWarning.Crc) {
        if (!this.auralCrcKeys.includes(key)) {
          this.auralCrcActive.set(true);
        }
        auralCrcKeys.push(key);
      }

      if (value.auralWarning?.get() === FwcAuralWarning.SingleChime) {
        if (!this.auralScKeys.includes(key)) {
          this.auralSingleChimePending = true;
        }
        auralScKeys.push(key);
      }

      if (value.auralWarning?.get() === FwcAuralWarning.CavalryCharge) {
        this.soundManager.enqueueSound('cavalryChargeCont');
      }
    }

    // Update deferred procedures
    this.activeDeferredProceduresList.get().forEach((value, key) => {
      const proc = EcamDeferredProcedures[key];
      const itemsChecked = this.abnormalSensed.ewdDeferredProcs[key]
        .whichItemsChecked()
        .map((v, i) => (proc.items[i].sensed === false ? false : !!v));
      const itemsToShow = this.abnormalSensed.ewdDeferredProcs[key].whichItemsToShow
        ? this.abnormalSensed.ewdDeferredProcs[key].whichItemsToShow()
        : Array(itemsChecked.length).fill(true);
      const itemsActive = this.abnormalSensed.ewdDeferredProcs[key].whichItemsActive
        ? value.procedureActivated
          ? this.abnormalSensed.ewdDeferredProcs[key].whichItemsActive()
          : Array(itemsChecked.length).fill(false)
        : Array(itemsChecked.length).fill(value.procedureActivated);

      const fusedChecked = [...value.itemsChecked].map((val, index) =>
        proc.items[index].sensed ? itemsChecked[index] : !!val,
      );

      ProcedureLinesGenerator.conditionalActiveItems(proc, fusedChecked, itemsActive);
      this.deferredUpdatedItems.set(key, []);
      proc.items.forEach((item, idx) => {
        if (
          value.itemsToShow[idx] !== itemsToShow[idx] ||
          value.itemsActive[idx] !== itemsActive[idx] ||
          (value.itemsChecked[idx] !== fusedChecked[idx] && item.sensed)
        ) {
          this.deferredUpdatedItems.get(key).push(idx);
        }
      });

      if (this.deferredUpdatedItems.has(key) && this.deferredUpdatedItems.get(key).length > 0) {
        this.activeDeferredProceduresList.setValue(key, {
          id: key,
          procedureActivated: value.procedureActivated,
          procedureCompleted: value.procedureCompleted,
          itemsChecked: fusedChecked,
          itemsActive: [...value.itemsActive].map((_, index) => itemsActive[index]),
          itemsToShow: [...value.itemsToShow].map((_, index) => itemsToShow[index]),
        });
      }
    });

    // Retrieve all active deferred procedure keys, delete inactive
    const deferredProcedureKeys: string[] = [];
    allFailureKeys.forEach((failureKey) => {
      for (const [deferredKey, _] of ewdDeferredEntries) {
        if (EcamDeferredProcedures[deferredKey].fromAbnormalProcs.includes(failureKey)) {
          deferredProcedureKeys.push(deferredKey);
        }
      }
    });
    this.activeDeferredProceduresList.get().forEach((_, activeDeferredKey) => {
      if (!deferredProcedureKeys.includes(activeDeferredKey)) {
        this.activeDeferredProceduresList.delete(activeDeferredKey);
      }
    });

    // Delete inactive failures from internal map
    this.presentedAbnormalProceduresList.get().forEach((_, key) => {
      if (!allFailureKeys.includes(key) || this.recallFailures.includes(key)) {
        if (this.recallFailures.includes(key)) {
          this.clearedAbnormalProceduresList.setValue(key, this.presentedAbnormalProceduresList.getValue(key));
        } else {
          this.clearedAbnormalProceduresList.delete(key);
        }

        this.presentedAbnormalProceduresList.delete(key);
      }
    });
    this.clearedAbnormalProceduresList.get().forEach((_, key) => {
      if (!allFailureKeys.includes(key)) {
        this.clearedAbnormalProceduresList.delete(key);
      }
    });

    this.auralCrcKeys = auralCrcKeys;
    this.auralScKeys = auralScKeys;

    if (this.auralCrcKeys.length === 0) {
      this.auralCrcActive.set(false);
    }

    if (this.auralScKeys.length === 0) {
      this.auralSingleChimePending = false;
    }

    this.allCurrentFailures.length = 0;
    this.allCurrentFailures.push(...allFailureKeys);

    this.presentedFailures.length = 0;
    this.presentedFailures.push(...failureKeys);

    // MEMOs (except T.O and LDG)
    for (const [, value] of Object.entries(this.memos.ewdMemos)) {
      if (
        value.simVarIsActive.get() &&
        !value.memoInhibit() &&
        !value.flightPhaseInhib.some((e) => e === flightPhase)
      ) {
        const newCode: string[] = [];

        const codeIndex = value.whichCodeToReturn().filter((e) => e !== null);
        codeIndex.forEach((e: number) => {
          newCode.push(value.codesToReturn[e]);
        });
        const tempArrayRight = tempMemoArrayRight.filter((e) => !value.codesToReturn.includes(e));
        tempMemoArrayRight = tempArrayRight.concat(newCode);
      }
    }

    // T.O and LDG MEMOs
    for (const [, value] of Object.entries(this.memos.ewdToLdgMemos)) {
      if (
        value.simVarIsActive.get() &&
        !value.memoInhibit() &&
        !value.flightPhaseInhib.some((e) => e === flightPhase)
      ) {
        const newCode: string[] = [];

        const codeIndex = value.whichCodeToReturn().filter((e) => e !== null);
        codeIndex.forEach((e: number) => {
          newCode.push(value.codesToReturn[e]);
        });

        tempMemoArrayLeft = tempMemoArrayLeft.concat(newCode);
      }
    }

    const memoOrderLeft: string[] = [];
    const memoOrderRight: string[] = [];

    for (const [, value] of Object.entries(this.memos.ewdToLdgMemos)) {
      if (value.leftSide) {
        memoOrderLeft.push(...value.codesToReturn);
      } else {
        memoOrderRight.push(...value.codesToReturn);
      }
    }

    const orderedMemoArrayLeft = this.mapOrder(tempMemoArrayLeft, memoOrderLeft);
    const orderedMemoArrayRight: string[] = this.mapOrder(tempMemoArrayRight, memoOrderRight).sort(
      (a, b) => this.messagePriority(EcamMemos[a]) - this.messagePriority(EcamMemos[b]),
    );

    // INOP SYS
    for (const [key, value] of Object.entries(this.inopSys.inopSys)) {
      if (itemIsActiveConsideringFaultSuppression(value)) {
        if (value.phase === FwsInopSysPhases.AllPhases && !stsInopAllPhasesKeys.includes(key)) {
          stsInopAllPhasesKeys.push(key);
        } else if (value.phase === FwsInopSysPhases.ApprLdg && !stsInopApprLdgKeys.includes(key)) {
          stsInopApprLdgKeys.push(key);
        }
      }
    }

    // INFO
    for (const [key, value] of Object.entries(this.information.info)) {
      if (itemIsActiveConsideringFaultSuppression(value) && !stsInfoKeys.includes(key)) {
        stsInfoKeys.push(key);
      }
    }

    // LIMITATIONS
    for (const [key, value] of Object.entries(this.limitations.limitations)) {
      if (itemIsActiveConsideringFaultSuppression(value)) {
        if (value.phase === FwsLimitationsPhases.AllPhases && !ewdLimitationsAllPhasesKeys.includes(key)) {
          ewdLimitationsAllPhasesKeys.push(key);
        } else if (value.phase === FwsLimitationsPhases.ApprLdg && !ewdLimitationsApprLdgKeys.includes(key)) {
          ewdLimitationsApprLdgKeys.push(key);
        }

        if (value.pfd && !pfdLimitationsKeys.includes(key)) {
          pfdLimitationsKeys.push(key);
        }
      }
    }

    // Reset master caution light if appropriate
    if (allFailureKeys.filter((key) => this.ewdAbnormal[key].failure === 2).length === 0) {
      this.requestMasterCautionFromFaults = false;
    }

    // Reset master warning light if appropriate
    if (
      allFailureKeys.filter((key) => this.ewdAbnormal[key].failure === 3).length === 0 &&
      this.nonCancellableWarningCount === 0
    ) {
      this.requestMasterWarningFromFaults = false;
    }

    this.masterCaution.set(
      this.requestMasterCautionFromFaults ||
        this.requestMasterCautionFromABrkOff ||
        this.requestMasterCautionFromAThrOff,
    );

    this.masterWarning.set(this.requestMasterWarningFromFaults || this.requestMasterWarningFromApOff);

    SimVar.SetSimVarValue('L:A32NX_ECAM_FAILURE_ACTIVE', SimVarValueType.Bool, this.presentedFailures.length > 0);

    if (failureSystemCount === 0) {
      SimVar.SetSimVarValue('L:A32NX_ECAM_SFAIL', 'number', -1);
    } else {
      const sortedAbnormals = this.presentedFailures.sort((a, b) => {
        return FwsAbnormalSensed.compareAbnormalProceduresByPriority(
          a,
          b,
          this.ewdAbnormal[a].failure,
          this.ewdAbnormal[b].failure,
          !EcamAbnormalProcedures[a].sensed,
          !EcamAbnormalProcedures[b].sensed,
        );
      });
      if (sortedAbnormals.length > 0 && this.ewdAbnormal[sortedAbnormals[0]].sysPage > -1) {
        SimVar.SetSimVarValue('L:A32NX_ECAM_SFAIL', 'number', this.ewdAbnormal[sortedAbnormals[0]].sysPage);
      }
    }

    this.ewdMessageLinesLeft.forEach((l, i) => l.set(orderedMemoArrayLeft[i]));
    // TODO order by decreasing importance
    this.ewdMessageLinesRight.forEach((l, i) => l.set(orderedMemoArrayRight[i]));

    // TODO order by decreasing importance
    const pfdMemos = orderedMemoArrayRight
      .filter((it) => pfdMemoDisplay.includes(it))
      .sort((a, b) => this.messagePriority(EcamMemos[a]) - this.messagePriority(EcamMemos[b]));
    this.pfdMemoLines.forEach((l, i) => l.set(pfdMemos[i]));

    // TODO order by decreasing importance
    this.sdStatusInfoLines.forEach((l, i) => l.set(stsInfoKeys[i]));
    this.sdStatusInopAllPhasesLines.forEach((l, i) => l.set(stsInopAllPhasesKeys[i]));
    this.sdStatusInopApprLdgLines.forEach((l, i) => l.set(stsInopApprLdgKeys[i]));

    // TODO order by decreasing importance, only color-based for now
    // LAND ASAP overrides/replaces LAND ANSA
    if (ewdLimitationsAllPhasesKeys.includes('1') && ewdLimitationsAllPhasesKeys.includes('2')) {
      ewdLimitationsAllPhasesKeys.splice(ewdLimitationsAllPhasesKeys.indexOf('2'), 1);
    }
    const sortedEwdLimitationsAllPhasesKeys = ewdLimitationsAllPhasesKeys.sort(
      (a, b) => this.messagePriority(EcamLimitations[a]) - this.messagePriority(EcamLimitations[b]),
    );
    const sortedEwdLimitationsApprLdgKeys = ewdLimitationsApprLdgKeys.sort(
      (a, b) => this.messagePriority(EcamLimitations[a]) - this.messagePriority(EcamLimitations[b]),
    );
    this.ewdLimitationsAllPhasesLines.forEach((l, i) => l.set(sortedEwdLimitationsAllPhasesKeys[i]));
    this.ewdLimitationsApprLdgLines.forEach((l, i) => l.set(sortedEwdLimitationsApprLdgKeys[i]));

    const pfdLimitationsCombined = [...new Set(pfdLimitationsKeys)].sort(
      (a, b) => this.messagePriority(EcamLimitations[a]) - this.messagePriority(EcamLimitations[b]),
    );
    if (pfdLimitationsCombined.includes('1') && pfdLimitationsCombined.includes('2')) {
      pfdLimitationsCombined.splice(pfdLimitationsCombined.indexOf('2'), 1);
    }
    this.pfdLimitationsLines.forEach((l, i) => l.set(pfdLimitationsCombined[i]));

    this.ecamStsNormal.set(
      !stsInfoKeys.length &&
        !stsInopAllPhasesKeys.length &&
        !stsInopApprLdgKeys.length &&
        !ewdLimitationsAllPhasesKeys.length &&
        !ewdLimitationsApprLdgKeys.length,
    );
    const sdStsShown = SimVar.GetSimVarValue('L:A32NX_ECAM_SD_CURRENT_PAGE_INDEX', SimVarValueType.Number) === 14;
    this.ecamEwdShowStsIndication.set(!this.ecamStsNormal.get() && !sdStsShown);

    this.approachAutoDisplayQnhSetPulseNode.write(
      Simplane.getPressureSelectedMode(Aircraft.A320_NEO) !== 'STD',
      deltaTime,
    );
    this.approachAutoDisplaySlatsExtendedPulseNode.write(this.flapsHandle.get() > 0, deltaTime);

    const chimeRequested =
      (this.auralSingleChimePending || this.requestSingleChimeFromAThrOff) && !this.auralCrcActive.get();
    if (chimeRequested && !this.auralSingleChimeInhibitTimer.isPending()) {
      this.auralSingleChimePending = false;
      this.requestSingleChimeFromAThrOff = false;
      this.soundManager.enqueueSound('singleChime');
      // there can only be one SC per 2 seconds, non-cumulative, so clear any pending ones at the end of that inhibit period
      this.auralSingleChimeInhibitTimer.schedule(
        () => (this.auralSingleChimePending = false),
        FwsCore.AURAL_SC_INHIBIT_TIME,
      );
    }

    this.normalChecklists.update();
    this.abnormalSensed.update();
    this.abnormalNonSensed.update();
    this.systemDisplayLogic.update(deltaTime);
    this.updateRowRopWarnings();

    // Orchestrate display of normal or abnormal proc display
    if (this.abnormalNonSensed.showAbnProcRequested.get()) {
      // ABN PROC always shown
      this.abnormalNonSensed.abnProcShown.set(true);
      this.normalChecklists.checklistShown.set(false);
      this.abnormalSensed.abnormalShown.set(false);

      this.publisher.pub('fws_active_item', this.abnormalNonSensed.selectedItem.get(), true);
      this.publisher.pub('fws_show_from_line', this.abnormalNonSensed.showFromLine.get(), true);
      this.ecamEwdShowFailurePendingIndication.set(false);
    } else if (this.normalChecklists.showChecklistRequested.get()) {
      // ECL always shown
      this.abnormalNonSensed.abnProcShown.set(false);
      this.normalChecklists.checklistShown.set(true);
      this.abnormalSensed.abnormalShown.set(false);

      this.publisher.pub('fws_active_item', this.normalChecklists.selectedLine.get(), true);
      this.publisher.pub('fws_active_procedure', this.normalChecklists.activeDeferredProcedureId.get(), true);
      this.publisher.pub('fws_show_from_line', this.normalChecklists.showFromLine.get(), true);
      this.ecamEwdShowFailurePendingIndication.set(this.abnormalSensed.showAbnormalSensedRequested.get());
    } else if (this.abnormalSensed.showAbnormalSensedRequested.get()) {
      this.abnormalNonSensed.abnProcShown.set(false);
      this.normalChecklists.checklistShown.set(false);
      this.abnormalSensed.abnormalShown.set(true);

      this.publisher.pub('fws_active_item', this.abnormalSensed.selectedItemIndex.get(), true);
      this.publisher.pub('fws_active_procedure', this.abnormalSensed.activeProcedureId.get(), true);
      this.publisher.pub('fws_show_from_line', this.abnormalSensed.showFromLine.get(), true);
      this.ecamEwdShowFailurePendingIndication.set(false);
    } else {
      this.abnormalNonSensed.abnProcShown.set(false);
      this.normalChecklists.checklistShown.set(false);
      this.abnormalSensed.abnormalShown.set(false);
      this.ecamEwdShowFailurePendingIndication.set(false);
    }
    this.publisher.pub('fws_show_abn_non_sensed', this.abnormalNonSensed.abnProcShown.get(), true);
    this.publisher.pub('fws_show_abn_sensed', this.abnormalSensed.abnormalShown.get(), true);
    this.publisher.pub('fws_show_normal_checklists', this.normalChecklists.checklistShown.get(), true);

    // Reset all buffered inputs
    this.toConfigInputBuffer.write(false, true);
    this.clearButtonInputBuffer.write(false, true);
    this.recallButtonInputBuffer.write(false, true);
    this.clInputBuffer.write(false, true);
    this.clCheckInputBuffer.write(false, true);
    this.clUpInputBuffer.write(false, true);
    this.clDownInputBuffer.write(false, true);
    this.abnProcInputBuffer.write(false, true);
    this.aThrDiscInputBuffer.write(false, true);
    this.apDiscInputBuffer.write(false, true);
    this.autoPilotInstinctiveDiscCountSinceLastFwsCycle = 0;
  }

  updateRowRopWarnings() {
    const w = Arinc429Word.fromSimVarValue('L:A32NX_ROW_ROP_WORD_1');

    // ROW
    this.soundManager.handleSoundCondition('runwayTooShort', w.bitValueOr(15, false));

    // ROP
    // MAX BRAKING, only for manual braking, if maximum pedal braking is not applied
    const maxBrakingSet =
      SimVar.GetSimVarValue('L:A32NX_LEFT_BRAKE_PEDAL_INPUT', 'number') > 90 ||
      SimVar.GetSimVarValue('L:A32NX_RIGHT_BRAKE_PEDAL_INPUT', 'number') > 90;
    const maxBraking = w.bitValueOr(13, false) && !maxBrakingSet;
    this.soundManager.handleSoundCondition('brakeMaxBraking', maxBraking);

    // SET MAX REVERSE, if not already max. reverse set and !MAX_BRAKING
    const maxReverseSet =
      SimVar.GetSimVarValue('L:XMLVAR_Throttle1Position', 'number') < 0.1 &&
      SimVar.GetSimVarValue('L:XMLVAR_Throttle2Position', 'number') < 0.1;
    const maxReverse = (w.bitValueOr(12, false) || w.bitValueOr(13, false)) && !maxReverseSet;
    this.soundManager.handleSoundCondition('setMaxReverse', !maxBraking && maxReverse);

    // At 80kt, KEEP MAX REVERSE once, if max. reversers deployed
    const ias = SimVar.GetSimVarValue('AIRSPEED INDICATED', 'knots');
    this.soundManager.handleSoundCondition(
      'keepMaxReverse',
      ias <= 80 && ias > 4 && (w.bitValueOr(12, false) || w.bitValueOr(13, false)),
    );
  }

  autoThrottleInstinctiveDisconnect() {
    // When instinctive A/THR disc. p/b is pressed after ABRK deactivation, inhibit audio+memo, don't request master caution
    // Unclear refs, whether this has to happen within the audio confirm node time (1s)
    if (this.autoBrakeDeactivatedNode.read()) {
      this.autoBrakeOffMemoInhibited = true;
      this.requestMasterCautionFromABrkOff = false;
    }

    this.aThrDiscInputBuffer.write(true, false);

    if (this.autoThrustOffVoluntary.get()) {
      // Pressed a second time -> silence
      this.autoThrustInhibitCaution = true;
      this.requestMasterCautionFromAThrOff = false;
    }
  }

  autoPilotInstinctiveDisconnect() {
    this.apDiscInputBuffer.write(true, false);
    if (this.apDiscInputBuffer.read()) {
      this.autoPilotInstinctiveDiscCountSinceLastFwsCycle++;
    }
  }

  messagePriority(message: string): number {
    if (!message) {
      return 10;
    }
    // Highest importance: priority 0
    switch (message.trim().substring(0, 3)) {
      case '\x1b<6':
        return 0;
      case '\x1b<2':
        return 1;
      case '\x1b<4':
        return 2;
      case '\x1b<3':
        return 3;
      default:
        return 10;
    }
  }

  static sendFailureWarning(bus: EventBus) {
    // In case of FWS1+2 failure, populate output with FW messages
    SimVar.SetSimVarValue('L:A32NX_STATUS_NORMAL', SimVarValueType.Bool, true);
    SimVar.SetSimVarValue('L:A32NX_ECAM_FAILURE_ACTIVE', SimVarValueType.Bool, false);
    SimVar.SetSimVarValue('L:A32NX_ECAM_SFAIL', SimVarValueType.Number, -1);
    SimVar.SetSimVarValue('L:A32NX_MASTER_CAUTION', SimVarValueType.Bool, false);
    SimVar.SetSimVarValue('L:A32NX_MASTER_WARNING', SimVarValueType.Bool, false);
    SimVar.SetSimVarValue('L:A32NX_FWC_1_LG_RED_ARROW', SimVarValueType.Bool, false);
    SimVar.SetSimVarValue('L:A32NX_FWC_2_LG_RED_ARROW', SimVarValueType.Bool, false);
    const ar = Arinc429Register.empty();
    ar.setSsm(Arinc429SignStatusMatrix.FailureWarning);
    ar.writeToSimVar('L:A32NX_FWC_1_DISCRETE_WORD_126');
    ar.writeToSimVar('L:A32NX_FWC_2_DISCRETE_WORD_126');

    const publisher = bus.getPublisher<FwsEwdEvents>();
    publisher.pub('fws_show_sts_indication', false, true);
    publisher.pub('fws_show_failure_pending', false, true);
    publisher.pub('fws_abnormal_primary_engine_parameters_attention_getter', [false, false, false, false]);
    publisher.pub('fws_normal_attention_getter_eng', [false, false, false, false]);
  }

  private populateCpiomBWords(
    agsDiscreteWord: Arinc429Register,
    vcsDiscreteWord: Arinc429Register,
    tcsDiscreteWord: Arinc429Register,
    cpcsDiscreteWord: Arinc429Register,
    notReachable: boolean,
    index: 1 | 2 | 3 | 4,
  ) {
    if (notReachable) {
      agsDiscreteWord.setSsm(Arinc429SignStatusMatrix.FailureWarning);
      vcsDiscreteWord.setSsm(Arinc429SignStatusMatrix.FailureWarning);
      tcsDiscreteWord.setSsm(Arinc429SignStatusMatrix.FailureWarning);
      cpcsDiscreteWord.setSsm(Arinc429SignStatusMatrix.FailureWarning);
    } else {
      agsDiscreteWord.setFromSimVar(`L:A32NX_COND_CPIOM_B${index}_AGS_DISCRETE_WORD`);
      vcsDiscreteWord.setFromSimVar(`L:A32NX_COND_CPIOM_B${index}_VCS_DISCRETE_WORD`);
      tcsDiscreteWord.setFromSimVar(`L:A32NX_COND_CPIOM_B${index}_TCS_DISCRETE_WORD`);
      cpcsDiscreteWord.setFromSimVar(`L:A32NX_COND_CPIOM_B${index}_CPCS_DISCRETE_WORD`);
    }
  }

  destroy() {
    this.abnormalNonSensed.destroy();
    this.abnormalSensed.destroy();
    this.normalChecklists.destroy();
    this.information.destroy();
    this.limitations.destroy();
    this.inopSys.destroy();
    this.memos.destroy();
    this.subs.forEach((s) => s.destroy());
  }
}<|MERGE_RESOLUTION|>--- conflicted
+++ resolved
@@ -1972,7 +1972,6 @@
 
   public readonly iceSevereDetectedTimerStatus = Subject.create(false);
 
-<<<<<<< HEAD
   /* DOOR */
 
   public readonly cockpitWindowOpen = Subject.create(false);
@@ -1987,7 +1986,7 @@
   public readonly main4ROpen = Subject.create(false);
   public readonly main5LOpen = Subject.create(false);
   public readonly main5ROpen = Subject.create(false);
-=======
+
   public readonly fmsPredUnreliablePreCondition = this.aircraftOnGround.map(SubscribableMapFunctions.not());
 
   public readonly fuelConsumptIncreasePreCondition = MappedSubject.create(
@@ -2061,7 +2060,7 @@
   public readonly eng3HydraulicInop = this.gen3Inop;
 
   public readonly eng4HydraulicInop = this.gen4Inop;
->>>>>>> 6d9c78dd
+
 
   private static pushKeyUnique(val: (state?: boolean[]) => string[] | undefined, pushTo: string[], state?: boolean[]) {
     if (val) {

<?xml version="1.0" encoding="utf-8"?>

<!-- Copyright (c) 2023-2024 FlyByWire Simulations -->
<!-- SPDX-License-Identifier: GPL-3.0 -->

<ModelInfo>
    <LODS>
        <!-- Highest LOD -->
        <!-- minimum display size in % (should be bounding sphere vertical screen size, sphere will
        often be slightly larger than you expect) -->
        <!-- default minSize is 0 -->
        <LOD minSize="80" ModelFile="a380_cockpit.gltf" />
    </LODS>

    <Behaviors>
        <!-- Legacy includes -->
        <Include RelativeFile="behaviour\legacy\Interior\A32NX_Interior_Includes.xml" />
        <Include RelativeFile="behaviour\legacy\generated\A32NX_Interior_Generics.xml" />
        <Include ModelBehaviorFile="Asobo\Common.xml" />
        <Include ModelBehaviorFile="Asobo\Airliner\GlassCockpit.xml" />
        <Include ModelBehaviorFile="Asobo\Generic\Interactions.xml" />
        <Include ModelBehaviorFile="Asobo\Generic\Animations.xml" />
        <Include ModelBehaviorFile="Asobo\Exterior.xml" />
        <Include ModelBehaviorFile="Asobo\Generic\FX.xml" />
        <Include RelativeFile="behaviour\legacy\generated\A32NX_Exterior.xml" />

        <!-- A380X Includes - Libraries -->
        <Include RelativeFile="behaviour\generic\buttons.xml" />
        <Include RelativeFile="behaviour\generic\gear.xml" />

        <!-- A380X Includes - External Components -->
        <Include RelativeFile="behaviour\overhead\ovhd-inputs.xml" />
        <Include RelativeFile="behaviour\overhead\electrical.xml" />
        <Include RelativeFile="behaviour\overhead\cargo-air-cond.xml" />
        <Include RelativeFile="behaviour\overhead\fire.xml" />
        <Include RelativeFile="behaviour\overhead\flight-control.xml" />
        <Include RelativeFile="behaviour\pedestal\pedestal-inputs.xml" />
        <Include RelativeFile="behaviour\efis-cp.xml" />
        <Include RelativeFile="behaviour\ecam-cp.xml" />
        <Include RelativeFile="behaviour\fcu.xml" />
        <Include RelativeFile="behaviour\glareshield.xml" />
        <Include RelativeFile="behaviour\interactive-parts.xml" />
        <Include RelativeFile="behaviour\keyboard.xml" />
        <Include RelativeFile="behaviour\mip.xml" />
        <Include RelativeFile="behaviour\rmp.xml" />
        <Include RelativeFile="behaviour\kccu.xml" />

        <!-- TEMPLATES -->
        <!-- TODO: Should probably not be in this file -->

        <Template Name="FBW_AUTOPILOT_Knob_Heading_Template">
            <DefaultTemplateParameters>
                <ID>1</ID>
            </DefaultTemplateParameters>
            <UseTemplate Name="ASOBO_GT_Helper_Suffix_ID_Appender">
                <TEMPLATE_TO_CALL>FBW_AUTOPILOT_Knob_Heading_SubTemplate</TEMPLATE_TO_CALL>
            </UseTemplate>
        </Template>

        <Template Name="FBW_AUTOPILOT_Knob_VerticalSpeed_Template">
            <DefaultTemplateParameters>
                <ID>1</ID>
            </DefaultTemplateParameters>
        </Template>

        <!-- External Components -->

        <Component ID="OVHD">
            <Component ID="CARGO_AIR_COND">
                <UseTemplate Name="FBW_A380X_Components_OVHD_CARGO_AIR_COND" />
            </Component>
        </Component>
        <Component ID="ECAM_CP">
            <UseTemplate Name="FBW_A380X_Components_ECAM_CP" />
        </Component>
        <Component ID="EFIS_CP">
            <UseTemplate Name="FBW_A380X_Components_EFIS_CP" />
        </Component>
        <Component ID="FCU">
            <UseTemplate Name="FBW_A380X_Components_FCU" />
        </Component>
        <Component ID="GLARESHIELD">
            <UseTemplate Name="FBW_A380X_Components_Glareshield" />
        </Component>
        <Component ID="INTERACTIVE_PARTS">
            <UseTemplate Name="FBW_A380X_Components_InteractiveParts" />
        </Component>
        <Component ID="MIP">
            <UseTemplate Name="FBW_A380X_Components_MIP" />
        </Component>
        <Component ID="KEYBOARD">
            <UseTemplate Name="FBW_A380X_Components_Keyboards" />
        </Component>
        <Component ID="KCCU">
            <UseTemplate Name="FBW_A380X_Components_KCCU" />
        </Component>

        <!-- TEMPORARY A32NX VARIABLE MAPPING -->

        <Component ID="VARIABLE_MAPPING">
            <Update Frequency="18">
                (L:A32NX_OVHD_INTLT_ANN, number) (&gt;L:A380X_OVHD_INTLT_ANN, number)
                (L:A32NX_EFIS_L_ND_RANGE) (&gt;L:A380X_EFIS_L_ND_RANGE)
                (L:A32NX_EFIS_R_ND_RANGE) (&gt;L:A380X_EFIS_R_ND_RANGE)

                (L:A32NX_EFIS_L_ND_MODE) (&gt;L:A380X_EFIS_L_ND_MODE)
                (L:A32NX_EFIS_R_ND_MODE) (&gt;L:A380X_EFIS_R_ND_MODE)

                0

                (L:A380X_EFIS_L_ACTIVE_FILTER) 1 == if{
                    4 |
                }

                (L:A380X_EFIS_L_ACTIVE_FILTER) 2 == if{
                    2 |
                }

                (L:A380X_EFIS_L_ACTIVE_FILTER) 3 == if{
                    8 |
                }

                (L:A380X_EFIS_L_ARPT_BUTTON_IS_ON) 1 == if{
                    16 |
                }

                (L:A380X_EFIS_L_CSTR_BUTTON_IS_ON) 1 == if{
                    1 |
                }

                (&gt;L:A32NX_EFIS_L_OPTION)

                (L:A380X_EFIS_L_ACTIVE_OVERLAY) 2 == (&gt;L:A32NX_EFIS_TERR_L_ACTIVE)

                0

                (L:A380X_EFIS_R_ACTIVE_FILTER) 1 == if{
                    4 |
                }

                (L:A380X_EFIS_R_ACTIVE_FILTER) 2 == if{
                    2 |
                }

                (L:A380X_EFIS_R_ACTIVE_FILTER) 3 == if{
                    8 |
                }

                (L:A380X_EFIS_R_ARPT_BUTTON_IS_ON) 1 == if{
                    16 |
                }

                (L:A380X_EFIS_R_CSTR_BUTTON_IS_ON) 1 == if{
                    1 |
                }

                (&gt;L:A32NX_EFIS_R_OPTION)

                (L:A380X_EFIS_R_ACTIVE_OVERLAY) 2 == (&gt;L:A32NX_EFIS_TERR_R_ACTIVE)

                (A:LIGHT POTENTIOMETER:7, Percent over 100) 0 &gt; if{
                    1 1 (&gt;K:2:CABIN_LIGHTS_SET)
                } els{
                    1 0 (&gt;K:2:CABIN_LIGHTS_SET)
                }

                (A:LIGHT POTENTIOMETER:7, Percent over 100) (&gt;O:PrevPot7Value)
                (L:CPT_SLIDING_WINDOW) (L:FO_SLIDING_WINDOW) + 2 /
                (&gt;L:A380X_SOUND_COCKPIT_WINDOW_RATIO)
            </Update>
        </Component>

        <!-- WIPERS -->

        <Component ID="WipersLeft">
            <UseTemplate Name="FBW_Airbus_Wiper">
                <ANIM_NAME>HANDLING_Wiper_left</ANIM_NAME>
                <CIRCUIT_ID_WIPERS>141</CIRCUIT_ID_WIPERS>
            </UseTemplate>
        </Component>
        <Component ID="WipersRight">
            <UseTemplate Name="FBW_Airbus_Wiper">
                <ANIM_NAME>HANDLING_Wiper_right</ANIM_NAME>
                <CIRCUIT_ID_WIPERS>143</CIRCUIT_ID_WIPERS>
            </UseTemplate>
        </Component>

        <!-- ICE INDICATOR LIGHTS -->

        <Component ID="ICE_LIGHTS">
            <Component ID="ICE_LIGHT_LEFT" Node="ICE_INDICATOR_LIGHT_LH">
                <UseTemplate Name="ASOBO_GT_Material_Emissive_Code">
                    <EMISSIVE_CODE>(L:A380X_OVHD_EXTLT_STBY_COMPASS_ICE_IND_SWITCH_POS) 1 ==</EMISSIVE_CODE>
                    <FAILURE>1</FAILURE> <!-- TODO find what powers this -->
                </UseTemplate>
            </Component>

            <Component ID="ICE_LIGHT_RIGHT" Node="ICE_INDICATOR_LIGHT_RH">
                <UseTemplate Name="ASOBO_GT_Material_Emissive_Code">
                    <EMISSIVE_CODE>(L:A380X_OVHD_EXTLT_STBY_COMPASS_ICE_IND_SWITCH_POS) 1 ==</EMISSIVE_CODE>
                    <FAILURE>1</FAILURE> <!-- TODO find what powers this -->
                </UseTemplate>
            </Component>
        </Component>

        <!-- COMPASS -->

        <Component ID="INSTRUMENTS">
            <UseTemplate Name="ASOBO_INSTRUMENT_Dial_Compass_Template">
            </UseTemplate>
        </Component>

        <Component ID="Screens">
            <!-- PFD_L -->
            <Component ID="PFDL">
                <Component ID="SCREEN_PFDL">
                    <UseTemplate Name="ASOBO_GT_Component_Emissive_Gauge">
                        <NODE_ID>SCREEN_DU_PFDL</NODE_ID>
                        <POTENTIOMETER>88</POTENTIOMETER>
                        <EMISSIVE_CODE>(L:A32NX_ELEC_DC_ESS_BUS_IS_POWERED, Number)</EMISSIVE_CODE>
                    </UseTemplate>
                    <UseTemplate Name="ASOBO_GT_Component_Emissive_Gauge">
                        <NODE_ID>SCREEN_BACKLIGHT_DU_PFDL</NODE_ID>
                        <POTENTIOMETER>88</POTENTIOMETER>
                        <EMISSIVE_CODE>(L:A32NX_ELEC_DC_ESS_BUS_IS_POWERED, Number) 5 *</EMISSIVE_CODE>
                    </UseTemplate>
                </Component>
            </Component>

            <!-- ND_L -->
            <Component ID="NDL">
                <Component ID="SCREEN_NDL">
                    <UseTemplate Name="ASOBO_GT_Component_Emissive_Gauge">
                        <NODE_ID>SCREEN_DU_NDL</NODE_ID>
                        <POTENTIOMETER>89</POTENTIOMETER>
                        <EMISSIVE_CODE>(L:A32NX_ELEC_DC_ESS_BUS_IS_POWERED, Bool)
                            (L:A32NX_ELEC_DC_1_BUS_IS_POWERED, Bool) or</EMISSIVE_CODE>
                    </UseTemplate>
                    <UseTemplate Name="ASOBO_GT_Component_Emissive_Gauge">
                        <NODE_ID>SCREEN_BACKLIGHT_DU_NDL</NODE_ID>
                        <POTENTIOMETER>89</POTENTIOMETER>
                        <EMISSIVE_CODE>(L:A32NX_ELEC_DC_ESS_BUS_IS_POWERED, Bool) (L:A32NX_ELEC_DC_1_BUS_IS_POWERED, Bool) or 5 *</EMISSIVE_CODE>
                    </UseTemplate>
                </Component>
            </Component>

            <!-- MFD_L -->
            <Component ID="MFDL">
                <Component ID="SCREEN_MFDL">
                    <UseTemplate Name="ASOBO_GT_Component_Emissive_Gauge">
                        <NODE_ID>SCREEN_DU_MFDL</NODE_ID>
                        <POTENTIOMETER>98</POTENTIOMETER>
                        <EMISSIVE_CODE>(L:A32NX_ELEC_DC_ESS_BUS_IS_POWERED, Bool)
                            (L:A32NX_ELEC_DC_1_BUS_IS_POWERED, Bool) or</EMISSIVE_CODE>
                    </UseTemplate>
                    <UseTemplate Name="ASOBO_GT_Component_Emissive_Gauge">
                        <NODE_ID>SCREEN_BACKLIGHT_DU_MFDL</NODE_ID>
                        <POTENTIOMETER>98</POTENTIOMETER>
                        <EMISSIVE_CODE>(L:A32NX_ELEC_DC_ESS_BUS_IS_POWERED, Bool) (L:A32NX_ELEC_DC_1_BUS_IS_POWERED, Bool) or 5 *</EMISSIVE_CODE>
                    </UseTemplate>
                </Component>
            </Component>

            <!-- EWD -->
            <Component ID="EWD">
                <Component ID="SCREEN_EWD">
                    <UseTemplate Name="ASOBO_GT_Component_Emissive_Gauge">
                        <NODE_ID>SCREEN_DU_EWD</NODE_ID>
                        <POTENTIOMETER>92</POTENTIOMETER>
                        <EMISSIVE_CODE>(L:A32NX_ELEC_DC_ESS_BUS_IS_POWERED, Bool)</EMISSIVE_CODE>
                    </UseTemplate>
                    <UseTemplate Name="ASOBO_GT_Component_Emissive_Gauge">
                        <NODE_ID>SCREEN_BACKLIGHT_DU_EWD</NODE_ID>
                        <POTENTIOMETER>92</POTENTIOMETER>
                        <EMISSIVE_CODE>(L:A32NX_ELEC_DC_ESS_BUS_IS_POWERED, Bool) 5 *</EMISSIVE_CODE>
                    </UseTemplate>
                </Component>
            </Component>

            <!-- SD -->
            <Component ID="SD">
                <Component ID="SCREEN_SD">
                    <UseTemplate Name="ASOBO_GT_Component_Emissive_Gauge">
                        <NODE_ID>SCREEN_DU_SD</NODE_ID>
                        <POTENTIOMETER>93</POTENTIOMETER>
                        <EMISSIVE_CODE>(L:A32NX_ELEC_DC_2_BUS_IS_POWERED, Bool)</EMISSIVE_CODE>
                    </UseTemplate>
                    <UseTemplate Name="ASOBO_GT_Component_Emissive_Gauge">
                        <NODE_ID>SCREEN_BACKLIGHT_DU_SD</NODE_ID>
                        <POTENTIOMETER>93</POTENTIOMETER>
                        <EMISSIVE_CODE>(L:A32NX_ELEC_DC_2_BUS_IS_POWERED, Bool) 5 *</EMISSIVE_CODE>
                    </UseTemplate>
                </Component>
            </Component>

            <!-- MFD_R -->
            <Component ID="MFDR">
                <Component ID="SCREEN_MFDR">
                    <UseTemplate Name="ASOBO_GT_Component_Emissive_Gauge">
                        <NODE_ID>SCREEN_DU_MFDR</NODE_ID>
                        <POTENTIOMETER>99</POTENTIOMETER>
                        <EMISSIVE_CODE>(L:A32NX_ELEC_DC_1_BUS_IS_POWERED, Bool)
                            (L:A32NX_ELEC_DC_2_BUS_IS_POWERED, Bool) or</EMISSIVE_CODE>
                    </UseTemplate>
                    <UseTemplate Name="ASOBO_GT_Component_Emissive_Gauge">
                        <NODE_ID>SCREEN_BACKLIGHT_DU_MFDR</NODE_ID>
                        <POTENTIOMETER>99</POTENTIOMETER>
                        <EMISSIVE_CODE>(L:A32NX_ELEC_DC_1_BUS_IS_POWERED, Bool) (L:A32NX_ELEC_DC_2_BUS_IS_POWERED, Bool) or 5 *</EMISSIVE_CODE>
                    </UseTemplate>
                </Component>
            </Component>

            <!-- PFD_R -->
            <Component ID="PFDR">
                <Component ID="SCREEN_PFDR">
                    <UseTemplate Name="ASOBO_GT_Component_Emissive_Gauge">
                        <NODE_ID>SCREEN_DU_PFDR</NODE_ID>
                        <POTENTIOMETER>90</POTENTIOMETER>
                        <EMISSIVE_CODE>(L:A32NX_ELEC_DC_2_BUS_IS_POWERED, Bool)</EMISSIVE_CODE>
                    </UseTemplate>
                    <UseTemplate Name="ASOBO_GT_Component_Emissive_Gauge">
                        <NODE_ID>SCREEN_BACKLIGHT_DU_PFDR</NODE_ID>
                        <POTENTIOMETER>90</POTENTIOMETER>
                        <EMISSIVE_CODE>(L:A32NX_ELEC_DC_2_BUS_IS_POWERED, Bool) 5 *</EMISSIVE_CODE>
                    </UseTemplate>
                </Component>
            </Component>

            <!-- ND_R -->
            <Component ID="NDR">
                <Component ID="SCREEN_NDR">
                    <UseTemplate Name="ASOBO_GT_Component_Emissive_Gauge">
                        <NODE_ID>SCREEN_DU_NDR</NODE_ID>
                        <POTENTIOMETER>91</POTENTIOMETER>
                        <EMISSIVE_CODE>(L:A32NX_ELEC_DC_1_BUS_IS_POWERED, Bool)
                            (L:A32NX_ELEC_DC_2_BUS_IS_POWERED, Bool) or</EMISSIVE_CODE>
                    </UseTemplate>
                    <UseTemplate Name="ASOBO_GT_Component_Emissive_Gauge">
                        <NODE_ID>SCREEN_BACKLIGHT_DU_NDR</NODE_ID>
                        <POTENTIOMETER>91</POTENTIOMETER>
                        <EMISSIVE_CODE>(L:A32NX_ELEC_DC_1_BUS_IS_POWERED, Bool) (L:A32NX_ELEC_DC_2_BUS_IS_POWERED, Bool) or 5 *</EMISSIVE_CODE>
                    </UseTemplate>
                </Component>
            </Component>

            <!-- FIXME I don't know the bus for this yet -->
            <!-- FIXME wrong node -->
            <!-- OIT_L -->
            <Component ID="OITL">
                <Component ID="SCREEN_OITL">
                    <UseTemplate Name="ASOBO_GT_Material_Emissive_Code">
                        <NODE_ID>EFB</NODE_ID>
                        <EMISSIVE_CODE>0.75</EMISSIVE_CODE>
                    </UseTemplate>
                </Component>
            </Component>

            <!-- FIXME channel 1 vs channel 2 -->
            <!-- FCU -->
            <Component ID="FCU">
                <Component ID="SCREEN_AUTOPILOT">
                    <UseTemplate Name="ASOBO_GT_Component_Emissive_Gauge">
                        <NODE_ID>SCREEN_AUTOPILOT</NODE_ID>
                        <POTENTIOMETER>87</POTENTIOMETER>
                        <EMISSIVE_CODE>(L:A32NX_ELEC_DC_ESS_BUS_IS_POWERED, Bool) (L:A32NX_ELEC_DC_2_BUS_IS_POWERED, Bool) or</EMISSIVE_CODE>
                    </UseTemplate>
                    <UseTemplate Name="ASOBO_GT_Component_Emissive_Gauge">
                        <NODE_ID>SCREEN_BACKLIGHT_AUTOPILOT</NODE_ID>
                        <POTENTIOMETER>87</POTENTIOMETER>
                        <EMISSIVE_CODE>(L:A32NX_ELEC_DC_ESS_BUS_IS_POWERED, Bool) (L:A32NX_ELEC_DC_2_BUS_IS_POWERED, Bool) or 5*</EMISSIVE_CODE>
                    </UseTemplate>
                </Component>
            </Component>
        </Component>

        <!-- EFB -->

        <Component ID="EFB">
            <Component ID="SCREEN_EFB" Node="SCREEN_EFB">
                <DefaultTemplateParameters>
                    <NODE_ID>SCREEN_EFB</NODE_ID>
                </DefaultTemplateParameters>

                <UseTemplate Name="ASOBO_GT_Material_Emissive_Code">
                    <EMISSIVE_CODE>(L:A32NX_EFB_BRIGHTNESS, number) 10 max 100 min 100 /</EMISSIVE_CODE>
                </UseTemplate>
            </Component>
            <Component ID="PUSH_EFB_SIDE" Node="PUSH_EFB_SIDE">
                <UseTemplate Name="ASOBO_GT_Push_Button">
                    <LEFT_SINGLE_CODE>(&gt;H:A32NX_EFB_POWER)</LEFT_SINGLE_CODE>
                    <TOOLTIPID>EFB power</TOOLTIPID>
                </UseTemplate>
            </Component>
        </Component>

        <Component ID="MCDU">
            <UseTemplate Name="FBW_MULTI_FUNCTION_CONTROL_DISPLAY_UNIT_Template">
                <SIDE>L</SIDE>
                <DISPLAY_POWERED>(L:A32NX_ELEC_AC_ESS_SHED_BUS_IS_POWERED, Bool)</DISPLAY_POWERED>
                <!-- TODO: to be removed when MCDU is refactored. -->
                <SIDE_NUMERIC>1</SIDE_NUMERIC>
            </UseTemplate>
            <UseTemplate Name="FBW_MULTI_FUNCTION_CONTROL_DISPLAY_UNIT_Template">
                <SIDE>R</SIDE>
                <DISPLAY_POWERED>(L:A32NX_ELEC_AC_2_BUS_IS_POWERED, Bool)</DISPLAY_POWERED>
                <!-- TODO: to be removed when MCDU is refactored. -->
                <SIDE_NUMERIC>2</SIDE_NUMERIC>
            </UseTemplate>
        </Component>

        <!-- TODO holland all of this probably needs to move to dedicated .xml fields -->

        <Component ID="LIGHTING">
            <!-- FLOOD LT PED -->
            <UseTemplate Name="FBW_Stepless_Potentiometer">
                <NODE_ID>LIGHTING_Knob_Pedestal</NODE_ID>
                <ANIMTIP_0>TT:COCKPIT.TOOLTIPS.LIGHTING_KNOB_PEDESTAL_DECREASE</ANIMTIP_0>
                <ANIMTIP_1>TT:COCKPIT.TOOLTIPS.LIGHTING_KNOB_PEDESTAL_INCREASE</ANIMTIP_1>
                <POTENTIOMETER>76</POTENTIOMETER>
            </UseTemplate>

            <UseTemplate Name="ASOBO_LIGHTING_Pedestal_Emissive_Template">
                <NODE_ID>LIGHT_OVHD_TOPEDESTAL</NODE_ID>
                <POTENTIOMETER>76</POTENTIOMETER>
            </UseTemplate>

            <UseTemplate Name="ASOBO_LIGHTING_Pedestal_Emissive_Template">
                <NODE_ID>LIGHT_OVHD_TOPEDESTAL_FWD</NODE_ID>
                <POTENTIOMETER>76</POTENTIOMETER>
            </UseTemplate>

            <UseTemplate Name="ASOBO_LIGHTING_Pedestal_Emissive_Template">
                <NODE_ID>LIGHT_OVHD_TOPEDESTAL_FWD_BASE</NODE_ID>
                <POTENTIOMETER>76</POTENTIOMETER>
            </UseTemplate>

            <!-- INTEG LT MAIN PNL & PED -->
            <UseTemplate Name="FBW_Stepless_Potentiometer">
                <NODE_ID>LIGHTING_Knob_Panel</NODE_ID>
                <ANIMTIP_0>TT:COCKPIT.TOOLTIPS.LIGHTING_KNOB_PANEL_DECREASE</ANIMTIP_0>
                <ANIMTIP_1>TT:COCKPIT.TOOLTIPS.LIGHTING_KNOB_PANEL_INCREASE</ANIMTIP_1>
                <POTENTIOMETER>85</POTENTIOMETER>
            </UseTemplate>

            <!-- All Pedestal & Main Panel Backlighting should be on potentiometer 85 -->
            <UseTemplate Name="ASOBO_LIGHTING_Panel_Emissive_Template">
                <NODE_ID>LIGHTS_PEDESTAL</NODE_ID>
                <POTENTIOMETER>85</POTENTIOMETER>
                <EMISSIVE_CODE>(L:A32NX_ELEC_DC_1_BUS_IS_POWERED, Bool)</EMISSIVE_CODE>
            </UseTemplate>

            <UseTemplate Name="ASOBO_LIGHTING_Panel_Emissive_Template">
                <NODE_ID>LIGHTING_Knob_Panel</NODE_ID>
                <POTENTIOMETER>85</POTENTIOMETER>
                <EMISSIVE_CODE>(L:A32NX_ELEC_DC_1_BUS_IS_POWERED, Bool)</EMISSIVE_CODE>
            </UseTemplate>

            <UseTemplate Name="ASOBO_LIGHTING_Panel_Emissive_Template">
                <NODE_ID>LIGHTING_Knob_Glareshield</NODE_ID>
                <POTENTIOMETER>85</POTENTIOMETER>
                <EMISSIVE_CODE>(L:A32NX_ELEC_DC_1_BUS_IS_POWERED, Bool)</EMISSIVE_CODE>
            </UseTemplate>

            <UseTemplate Name="ASOBO_LIGHTING_Panel_Emissive_Template">
                <NODE_ID>LIGHTING_Knob_Pedestal</NODE_ID>
                <POTENTIOMETER>85</POTENTIOMETER>
                <EMISSIVE_CODE>(L:A32NX_ELEC_DC_1_BUS_IS_POWERED, Bool)</EMISSIVE_CODE>
            </UseTemplate>

            <UseTemplate Name="ASOBO_LIGHTING_Panel_Emissive_Template">
                <NODE_ID>SWITCH_OVHD_INTLT_DOME</NODE_ID>
                <POTENTIOMETER>85</POTENTIOMETER>
                <EMISSIVE_CODE>(L:A32NX_ELEC_DC_1_BUS_IS_POWERED, Bool)</EMISSIVE_CODE>
            </UseTemplate>

            <UseTemplate Name="ASOBO_LIGHTING_Panel_Emissive_Template">
                <NODE_ID>KNOB_EFIS_EWD</NODE_ID>
                <POTENTIOMETER>85</POTENTIOMETER>
                <EMISSIVE_CODE>(L:A32NX_ELEC_DC_1_BUS_IS_POWERED, Bool)</EMISSIVE_CODE>
            </UseTemplate>

            <UseTemplate Name="ASOBO_LIGHTING_Panel_Emissive_Template">
                <NODE_ID>KNOB_EFIS_SD</NODE_ID>
                <POTENTIOMETER>85</POTENTIOMETER>
                <EMISSIVE_CODE>(L:A32NX_ELEC_DC_1_BUS_IS_POWERED, Bool)</EMISSIVE_CODE>
            </UseTemplate>

            <UseTemplate Name="ASOBO_LIGHTING_Panel_Emissive_Template">
                <NODE_ID>KNOB_RUDDERTRIM_EMIS</NODE_ID>
                <POTENTIOMETER>85</POTENTIOMETER>
                <EMISSIVE_CODE>(L:A32NX_ELEC_DC_1_BUS_IS_POWERED, Bool)</EMISSIVE_CODE>
            </UseTemplate>

            <UseTemplate Name="ASOBO_LIGHTING_Panel_Emissive_Template">
                <NODE_ID>SPEED_BRAKE_PANEL</NODE_ID>
                <POTENTIOMETER>85</POTENTIOMETER>
                <EMISSIVE_CODE>(L:A32NX_ELEC_DC_1_BUS_IS_POWERED, Bool)</EMISSIVE_CODE>
            </UseTemplate>

            <!-- TODO holland move to glareshield.xml -->
            <UseTemplate Name="ASOBO_LIGHTING_Panel_Emissive_Template">
                <NODE_ID>KNOB_GLARESHIELD_CS_SPEAKER</NODE_ID>
                <POTENTIOMETER>85</POTENTIOMETER>
                <EMISSIVE_CODE>(L:A32NX_ELEC_DC_1_BUS_IS_POWERED, Bool)</EMISSIVE_CODE>
            </UseTemplate>

            <!-- TODO holland move to glareshield.xml -->
            <UseTemplate Name="ASOBO_LIGHTING_Panel_Emissive_Template">
                <NODE_ID>KNOB_GLARESHIELD_FO_SPEAKER</NODE_ID>
                <POTENTIOMETER>85</POTENTIOMETER>
                <EMISSIVE_CODE>(L:A32NX_ELEC_DC_1_BUS_IS_POWERED, Bool)</EMISSIVE_CODE>
            </UseTemplate>

            <UseTemplate Name="ASOBO_LIGHTING_Panel_Emissive_Template">
<<<<<<< HEAD
=======
                <NODE_ID>LEVER_ELEVATORTRIM_DECAL</NODE_ID>
                <POTENTIOMETER>85</POTENTIOMETER>
                <EMISSIVE_CODE>(L:A32NX_ELEC_DC_1_BUS_IS_POWERED, Bool)</EMISSIVE_CODE>
            </UseTemplate>

            <UseTemplate Name="ASOBO_LIGHTING_Panel_Emissive_Template">
>>>>>>> 4d54f0de
                <NODE_ID>pedestal_cables</NODE_ID>
                <POTENTIOMETER>85</POTENTIOMETER>
                <EMISSIVE_CODE>(L:A32NX_ELEC_DC_1_BUS_IS_POWERED, Bool)</EMISSIVE_CODE>
            </UseTemplate>

            <UseTemplate Name="ASOBO_LIGHTING_Panel_Emissive_Template">
                <NODE_ID>LIGHTS_MAINPANEL</NODE_ID>
                <POTENTIOMETER>85</POTENTIOMETER>
                <EMISSIVE_CODE>(L:A32NX_ELEC_DC_1_BUS_IS_POWERED, Bool)</EMISSIVE_CODE>
            </UseTemplate>

            <UseTemplate Name="ASOBO_LIGHTING_Panel_Emissive_Template">
                <NODE_ID>LIGHTS_MAINPANEL2</NODE_ID>
                <POTENTIOMETER>85</POTENTIOMETER>
                <EMISSIVE_CODE>(L:A32NX_ELEC_DC_1_BUS_IS_POWERED, Bool)</EMISSIVE_CODE>
            </UseTemplate>

            <UseTemplate Name="ASOBO_LIGHTING_Panel_Emissive_Template">
                <NODE_ID>LIGHTS_MAINPANEL3</NODE_ID>
                <POTENTIOMETER>85</POTENTIOMETER>
                <EMISSIVE_CODE>(L:A32NX_ELEC_DC_1_BUS_IS_POWERED, Bool)</EMISSIVE_CODE>
            </UseTemplate>

            <UseTemplate Name="ASOBO_LIGHTING_Panel_Emissive_Template">
                <NODE_ID>LIGHTS_MAINPANEL4</NODE_ID>
                <POTENTIOMETER>85</POTENTIOMETER>
                <EMISSIVE_CODE>(L:A32NX_ELEC_DC_1_BUS_IS_POWERED, Bool)</EMISSIVE_CODE>
            </UseTemplate>

            <UseTemplate Name="ASOBO_LIGHTING_Panel_Emissive_Template">
                <NODE_ID>LIGHTS_MAINPANEL5</NODE_ID>
                <POTENTIOMETER>85</POTENTIOMETER>
                <EMISSIVE_CODE>(L:A32NX_ELEC_DC_1_BUS_IS_POWERED, Bool)</EMISSIVE_CODE>
            </UseTemplate>

            <UseTemplate Name="ASOBO_LIGHTING_Panel_Emissive_Template">
                <NODE_ID>LIGHTS_MAINPANEL6</NODE_ID>
                <POTENTIOMETER>85</POTENTIOMETER>
                <EMISSIVE_CODE>(L:A32NX_ELEC_DC_1_BUS_IS_POWERED, Bool)</EMISSIVE_CODE>
            </UseTemplate>

            <UseTemplate Name="ASOBO_LIGHTING_Panel_Emissive_Template">
                <NODE_ID>LIGHTS_MAINPANEL7</NODE_ID>
                <POTENTIOMETER>85</POTENTIOMETER>
                <EMISSIVE_CODE>(L:A32NX_ELEC_DC_1_BUS_IS_POWERED, Bool)</EMISSIVE_CODE>
            </UseTemplate>

            <UseTemplate Name="ASOBO_LIGHTING_Panel_Emissive_Template">
                <NODE_ID>LIGHTS_MAINPANEL8</NODE_ID>
                <POTENTIOMETER>85</POTENTIOMETER>
                <EMISSIVE_CODE>(L:A32NX_ELEC_DC_1_BUS_IS_POWERED, Bool)</EMISSIVE_CODE>
            </UseTemplate>

            <UseTemplate Name="ASOBO_LIGHTING_Panel_Emissive_Template">
                <NODE_ID>LIGHTS_MAINPANEL9</NODE_ID>
                <POTENTIOMETER>85</POTENTIOMETER>
                <EMISSIVE_CODE>(L:A32NX_ELEC_DC_1_BUS_IS_POWERED, Bool)</EMISSIVE_CODE>
            </UseTemplate>

            <UseTemplate Name="ASOBO_LIGHTING_Panel_Emissive_Template">
                <NODE_ID>LIGHTS_MAINPANEL10</NODE_ID>
                <POTENTIOMETER>85</POTENTIOMETER>
                <EMISSIVE_CODE>(L:A32NX_ELEC_DC_1_BUS_IS_POWERED, Bool)</EMISSIVE_CODE>
            </UseTemplate>

            <UseTemplate Name="ASOBO_LIGHTING_Panel_Emissive_Template">
                <NODE_ID>LIGHTS_MAINPANEL11</NODE_ID>
                <POTENTIOMETER>85</POTENTIOMETER>
                <EMISSIVE_CODE>(L:A32NX_ELEC_DC_1_BUS_IS_POWERED, Bool)</EMISSIVE_CODE>
            </UseTemplate>

            <UseTemplate Name="ASOBO_LIGHTING_Panel_Emissive_Template">
                <NODE_ID>LIGHTS_MAINPANEL12</NODE_ID>
                <POTENTIOMETER>85</POTENTIOMETER>
                <EMISSIVE_CODE>(L:A32NX_ELEC_DC_1_BUS_IS_POWERED, Bool)</EMISSIVE_CODE>
            </UseTemplate>

            <UseTemplate Name="ASOBO_LIGHTING_Panel_Emissive_Template">
                <NODE_ID>LIGHTS_MAINPANEL13</NODE_ID>
                <POTENTIOMETER>85</POTENTIOMETER>
                <EMISSIVE_CODE>(L:A32NX_ELEC_DC_1_BUS_IS_POWERED, Bool)</EMISSIVE_CODE>
            </UseTemplate>

            <UseTemplate Name="ASOBO_LIGHTING_Panel_Emissive_Template">
                <NODE_ID>LIGHTS_MAINPANEL14</NODE_ID>
                <POTENTIOMETER>85</POTENTIOMETER>
                <EMISSIVE_CODE>(L:A32NX_ELEC_DC_1_BUS_IS_POWERED, Bool)</EMISSIVE_CODE>
            </UseTemplate>

            <UseTemplate Name="ASOBO_LIGHTING_Panel_Emissive_Template">
                <NODE_ID>LIGHTS_MAINPANEL15</NODE_ID>
                <POTENTIOMETER>85</POTENTIOMETER>
                <EMISSIVE_CODE>(L:A32NX_ELEC_DC_1_BUS_IS_POWERED, Bool)</EMISSIVE_CODE>
            </UseTemplate>

            <!-- Front Glareshields -->
            <!-- CPT TABLE LIGHT -->
            <UseTemplate Name="FBW_Stepless_Potentiometer">
                <NODE_ID>LIGHTING_Knob_Glareshield_1</NODE_ID>
                <PART_ID>Lighting_Knob_Glareshield_Pilot_0</PART_ID>
                <ANIMTIP_0>TT:COCKPIT.TOOLTIPS.LIGHTING_MAIN_PANEL_FLOOD_DECREASE</ANIMTIP_0>
                <ANIMTIP_1>TT:COCKPIT.TOOLTIPS.LIGHTING_MAIN_PANEL_FLOOD_INCREASE</ANIMTIP_1>
                <POTENTIOMETER>10</POTENTIOMETER>
            </UseTemplate>

            <UseTemplate Name="ASOBO_LIGHTING_Potentiometer_Emissive_Template">
                <NODE_ID>LIGHTS_Glareshield_Front_1</NODE_ID>
                <POTENTIOMETER>10</POTENTIOMETER>
                <EMISSIVE_CODE>(L:A32NX_ELEC_DC_1_BUS_IS_POWERED, Bool)</EMISSIVE_CODE>
            </UseTemplate>

            <UseTemplate Name="ASOBO_LIGHTING_Potentiometer_Emissive_Template">
                <NODE_ID>LIGHTS_Glareshield_Front_1_BASE</NODE_ID>
                <POTENTIOMETER>10</POTENTIOMETER>
                <EMISSIVE_CODE>(L:A32NX_ELEC_DC_1_BUS_IS_POWERED, Bool)</EMISSIVE_CODE>
            </UseTemplate>

            <!-- F/O TABLE LIGHT -->
            <UseTemplate Name="FBW_Stepless_Potentiometer">
                <NODE_ID>LIGHTING_Knob_Glareshield_4</NODE_ID>
                <PART_ID>Lighting_Knob_Glareshield_Copilot_0</PART_ID>
                <ANIMTIP_0>TT:COCKPIT.TOOLTIPS.LIGHTING_MAIN_PANEL_FLOOD_DECREASE</ANIMTIP_0>
                <ANIMTIP_1>TT:COCKPIT.TOOLTIPS.LIGHTING_MAIN_PANEL_FLOOD_INCREASE</ANIMTIP_1>
                <POTENTIOMETER>11</POTENTIOMETER>
            </UseTemplate>

            <UseTemplate Name="ASOBO_LIGHTING_Potentiometer_Emissive_Template">
                <NODE_ID>LIGHTS_Glareshield_Front_2</NODE_ID>
                <POTENTIOMETER>11</POTENTIOMETER>
                <EMISSIVE_CODE>(L:A32NX_ELEC_DC_2_BUS_IS_POWERED, Bool)</EMISSIVE_CODE>
            </UseTemplate>

            <UseTemplate Name="ASOBO_LIGHTING_Potentiometer_Emissive_Template">
                <NODE_ID>LIGHTS_Glareshield_Front_2_BASE</NODE_ID>
                <POTENTIOMETER>11</POTENTIOMETER>
                <EMISSIVE_CODE>(L:A32NX_ELEC_DC_2_BUS_IS_POWERED, Bool)</EMISSIVE_CODE>
            </UseTemplate>

            <!-- FLOOD LT MAIN PNL-->
            <UseTemplate Name="FBW_Stepless_Potentiometer">
                <NODE_ID>LIGHTING_Knob_Glareshield</NODE_ID>
                <PART_ID>LIGHTING_Knob_Glareshield_1</PART_ID>
                <ANIMTIP_0>TT:COCKPIT.TOOLTIPS.LIGHTING_KNOB_LIGHT_GENERIC_DECREASE</ANIMTIP_0>
                <ANIMTIP_1>TT:COCKPIT.TOOLTIPS.LIGHTING_KNOB_LIGHT_GENERIC_INCREASE</ANIMTIP_1>
                <POTENTIOMETER>83</POTENTIOMETER>
            </UseTemplate>

            <!-- MAIN PNL Triangle Emissives (4) -->
            <UseTemplate Name="ASOBO_LIGHTING_Potentiometer_Emissive_Template">
                <NODE_ID>LIGHTS_Glareshield_1</NODE_ID>
                <POTENTIOMETER>83</POTENTIOMETER>
                <EMISSIVE_CODE>(L:A32NX_ELEC_DC_ESS_BUS_IS_POWERED, Bool)</EMISSIVE_CODE>
            </UseTemplate>

            <UseTemplate Name="ASOBO_LIGHTING_Potentiometer_Emissive_Template">
                <NODE_ID>LIGHTS_Glareshield_1_BASE</NODE_ID>
                <POTENTIOMETER>83</POTENTIOMETER>
                <EMISSIVE_CODE>(L:A32NX_ELEC_DC_ESS_BUS_IS_POWERED, Bool)</EMISSIVE_CODE>
            </UseTemplate>

            <UseTemplate Name="ASOBO_LIGHTING_Potentiometer_Emissive_Template">
                <NODE_ID>LIGHTS_Glareshield_2</NODE_ID>
                <POTENTIOMETER>83</POTENTIOMETER>
                <EMISSIVE_CODE>(L:A32NX_ELEC_DC_ESS_BUS_IS_POWERED, Bool)</EMISSIVE_CODE>
            </UseTemplate>

            <UseTemplate Name="ASOBO_LIGHTING_Potentiometer_Emissive_Template">
                <NODE_ID>LIGHTS_Glareshield_2_BASE</NODE_ID>
                <POTENTIOMETER>83</POTENTIOMETER>
                <EMISSIVE_CODE>(L:A32NX_ELEC_DC_ESS_BUS_IS_POWERED, Bool)</EMISSIVE_CODE>
            </UseTemplate>

            <UseTemplate Name="ASOBO_LIGHTING_Potentiometer_Emissive_Template">
                <NODE_ID>MAIN_PNL_FLOOD_LT_LH1F</NODE_ID>
                <POTENTIOMETER>83</POTENTIOMETER>
                <EMISSIVE_CODE>(L:A32NX_ELEC_DC_ESS_BUS_IS_POWERED, Bool)</EMISSIVE_CODE>
            </UseTemplate>

            <UseTemplate Name="ASOBO_LIGHTING_Potentiometer_Emissive_Template">
                <NODE_ID>MAIN_PNL_FLOOD_LT_RH1F_BASE</NODE_ID>
                <POTENTIOMETER>83</POTENTIOMETER>
                <EMISSIVE_CODE>(L:A32NX_ELEC_DC_ESS_BUS_IS_POWERED, Bool)</EMISSIVE_CODE>
            </UseTemplate>

            <UseTemplate Name="ASOBO_LIGHTING_Potentiometer_Emissive_Template">
                <NODE_ID>MAIN_PNL_FLOOD_LT_RH1F_BASE</NODE_ID>
                <POTENTIOMETER>83</POTENTIOMETER>
                <EMISSIVE_CODE>(L:A32NX_ELEC_DC_ESS_BUS_IS_POWERED, Bool)</EMISSIVE_CODE>
            </UseTemplate>

            <UseTemplate Name="ASOBO_LIGHTING_Potentiometer_Emissive_Template">
                <NODE_ID>MAIN_PNL_FLOOD_LT_LH1F_BASE</NODE_ID>
                <POTENTIOMETER>83</POTENTIOMETER>
                <EMISSIVE_CODE>(L:A32NX_ELEC_DC_ESS_BUS_IS_POWERED, Bool)</EMISSIVE_CODE>
            </UseTemplate>

            <UseTemplate Name="ASOBO_LIGHTING_Potentiometer_Emissive_Template">
                <NODE_ID>LIGHTS_Glareshield_3</NODE_ID>
                <POTENTIOMETER>83</POTENTIOMETER>
                <EMISSIVE_CODE>(L:A32NX_ELEC_DC_1_BUS_IS_POWERED, Bool)</EMISSIVE_CODE>
            </UseTemplate>

            <UseTemplate Name="ASOBO_LIGHTING_Potentiometer_Emissive_Template">
                <NODE_ID>LIGHTS_Glareshield_4</NODE_ID>
                <POTENTIOMETER>83</POTENTIOMETER>
                <EMISSIVE_CODE>(L:A32NX_ELEC_DC_1_BUS_IS_POWERED, Bool)</EMISSIVE_CODE>
            </UseTemplate>

            <!-- FCU INTEG LT -->
            <UseTemplate Name="FBW_Stepless_Potentiometer">
                <NODE_ID>LIGHTING_Knob_Glareshield_2</NODE_ID>
                <ANIMTIP_0>TT:COCKPIT.TOOLTIPS.LIGHTING_KNOB_PANEL_DECREASE</ANIMTIP_0>
                <ANIMTIP_1>TT:COCKPIT.TOOLTIPS.LIGHTING_KNOB_PANEL_INCREASE</ANIMTIP_1>
                <POTENTIOMETER>84</POTENTIOMETER>
            </UseTemplate>

            <UseTemplate Name="ASOBO_LIGHTING_Panel_Emissive_Template">
                <NODE_ID>LIGHTS_AUTOPILOT</NODE_ID>
                <SIMVAR_INDEX>2</SIMVAR_INDEX>
                <POTENTIOMETER>84</POTENTIOMETER>
                <EMISSIVE_CODE>(L:A32NX_ELEC_AC_1_BUS_IS_POWERED, Bool)</EMISSIVE_CODE>
            </UseTemplate>

            <UseTemplate Name="ASOBO_LIGHTING_Panel_Emissive_Template">
                <NODE_ID>LIGHTS_AUTOPILOT2</NODE_ID>
                <SIMVAR_INDEX>2</SIMVAR_INDEX>
                <POTENTIOMETER>84</POTENTIOMETER>
                <EMISSIVE_CODE>(L:A32NX_ELEC_AC_1_BUS_IS_POWERED, Bool)</EMISSIVE_CODE>
            </UseTemplate>

            <UseTemplate Name="ASOBO_LIGHTING_Panel_Emissive_Template">
                <NODE_ID>LIGHTS_AUTOPILOT3</NODE_ID>
                <SIMVAR_INDEX>2</SIMVAR_INDEX>
                <POTENTIOMETER>84</POTENTIOMETER>
                <EMISSIVE_CODE>(L:A32NX_ELEC_AC_1_BUS_IS_POWERED, Bool)</EMISSIVE_CODE>
            </UseTemplate>

            <UseTemplate Name="ASOBO_LIGHTING_Panel_Emissive_Template">
                <NODE_ID>LIGHTS_AUTOPILOT4</NODE_ID>
                <SIMVAR_INDEX>2</SIMVAR_INDEX>
                <POTENTIOMETER>84</POTENTIOMETER>
                <EMISSIVE_CODE>(L:A32NX_ELEC_AC_1_BUS_IS_POWERED, Bool)</EMISSIVE_CODE>
            </UseTemplate>

            <UseTemplate Name="ASOBO_LIGHTING_Panel_Emissive_Template">
                <NODE_ID>LIGHTS_AUTOPILOT5</NODE_ID>
                <SIMVAR_INDEX>2</SIMVAR_INDEX>
                <POTENTIOMETER>84</POTENTIOMETER>
                <EMISSIVE_CODE>(L:A32NX_ELEC_AC_1_BUS_IS_POWERED, Bool)</EMISSIVE_CODE>
            </UseTemplate>

            <UseTemplate Name="ASOBO_LIGHTING_Panel_Emissive_Template">
                <NODE_ID>LIGHTS_AUTOPILOT6</NODE_ID>
                <SIMVAR_INDEX>2</SIMVAR_INDEX>
                <POTENTIOMETER>84</POTENTIOMETER>
                <EMISSIVE_CODE>(L:A32NX_ELEC_AC_1_BUS_IS_POWERED, Bool)</EMISSIVE_CODE>
            </UseTemplate>

            <UseTemplate Name="ASOBO_LIGHTING_Panel_Emissive_Template">
                <NODE_ID>LIGHTS_MAINPANEL16</NODE_ID>
                <SIMVAR_INDEX>2</SIMVAR_INDEX>
                <POTENTIOMETER>84</POTENTIOMETER>
                <EMISSIVE_CODE>(L:A32NX_ELEC_AC_1_BUS_IS_POWERED, Bool)</EMISSIVE_CODE>
            </UseTemplate>

            <UseTemplate Name="ASOBO_LIGHTING_Panel_Emissive_Template">
                <NODE_ID>KNOB_EFIS_CS_BARO2</NODE_ID>
                <SIMVAR_INDEX>2</SIMVAR_INDEX>
                <POTENTIOMETER>84</POTENTIOMETER>
                <EMISSIVE_CODE>(L:A32NX_ELEC_AC_1_BUS_IS_POWERED, Bool)</EMISSIVE_CODE>
            </UseTemplate>

            <UseTemplate Name="ASOBO_LIGHTING_Panel_Emissive_Template">
                <NODE_ID>LIGHTS_MAINPANEL17</NODE_ID>
                <SIMVAR_INDEX>2</SIMVAR_INDEX>
                <POTENTIOMETER>84</POTENTIOMETER>
                <EMISSIVE_CODE>(L:A32NX_ELEC_AC_1_BUS_IS_POWERED, Bool)</EMISSIVE_CODE>
            </UseTemplate>

            <UseTemplate Name="ASOBO_LIGHTING_Panel_Emissive_Template">
                <NODE_ID>KNOB_FCU_SELECTOR_ALT</NODE_ID>
                <SIMVAR_INDEX>2</SIMVAR_INDEX>
                <POTENTIOMETER>84</POTENTIOMETER>
                <EMISSIVE_CODE>(L:A32NX_ELEC_AC_1_BUS_IS_POWERED, Bool)</EMISSIVE_CODE>
            </UseTemplate>

            <UseTemplate Name="ASOBO_LIGHTING_Panel_Emissive_Template">
                <NODE_ID>LIGHTS_MAINPANEL18</NODE_ID>
                <SIMVAR_INDEX>2</SIMVAR_INDEX>
                <POTENTIOMETER>84</POTENTIOMETER>
                <EMISSIVE_CODE>(L:A32NX_ELEC_AC_1_BUS_IS_POWERED, Bool)</EMISSIVE_CODE>
            </UseTemplate>

            <UseTemplate Name="ASOBO_LIGHTING_Panel_Emissive_Template">
                <NODE_ID>KNOB_EFIS_FO_BARO2</NODE_ID>
                <SIMVAR_INDEX>2</SIMVAR_INDEX>
                <POTENTIOMETER>84</POTENTIOMETER>
                <EMISSIVE_CODE>(L:A32NX_ELEC_AC_1_BUS_IS_POWERED, Bool)</EMISSIVE_CODE>
            </UseTemplate>

            <!-- FCU LED DISPLAY LT -->
            <UseTemplate Name="FBW_Stepless_Potentiometer">
                <NODE_ID>LIGHTING_Knob_Glareshield_3</NODE_ID>
                <ANIMTIP_0>TT:COCKPIT.TOOLTIPS.FD_DISPLAY_BRIGHTNESS_DECREASE</ANIMTIP_0>
                <ANIMTIP_1>TT:COCKPIT.TOOLTIPS.FD_DISPLAY_BRIGHTNESS_INCREASE</ANIMTIP_1>
                <POTENTIOMETER>87</POTENTIOMETER>
            </UseTemplate>

            <CameraTitle>PA</CameraTitle>

            <!-- Console/Floor Lights -->
            <UseTemplate Name="FBW_LIGHTING_Switch_Console_Template">
                <POTENTIOMETER>8</POTENTIOMETER>
                <NODE_ID>SWITCH_EFIS_CS_CONSOLE</NODE_ID>
                <PART_ID>SWITCH_EFIS_CS_CONSOLE</PART_ID>
                <ANIM_NAME>SWITCH_EFIS_CS_CONSOLE</ANIM_NAME>
            </UseTemplate>

            <UseTemplate Name="FBW_LIGHTING_Switch_Console_Template">
                <POTENTIOMETER>9</POTENTIOMETER>
                <NODE_ID>SWITCH_EFIS_FO_CONSOLE</NODE_ID>
                <PART_ID>SWITCH_EFIS_FO_CONSOLE</PART_ID>
                <ANIM_NAME>SWITCH_EFIS_FO_CONSOLE</ANIM_NAME>
            </UseTemplate>
        </Component>

        <Component ID="Pedestal_Fwd">
            <!-- Throttle 1 -->
            <UseTemplate Name="FBW_ENGINE_Lever_Throttle_Template">
                <NODE_ID>LEVER_THROTTLE_1</NODE_ID>
                <ANIM_NAME>throttle_lever_1</ANIM_NAME>
                <ID>1</ID>
                <DRAG_SPEED>-10</DRAG_SPEED>
                <POSITION_TYPE>L</POSITION_TYPE>
                <POSITION_VAR>XMLVAR_Throttle1Position</POSITION_VAR>
                <TOOLTIPID>TT:COCKPIT.TOOLTIPS.ENG1_THROTTLE_CONTROL</TOOLTIPID>
            </UseTemplate>

            <!-- Throttle 2 -->
            <UseTemplate Name="FBW_ENGINE_Lever_Throttle_Template">
                <NODE_ID>LEVER_THROTTLE_2</NODE_ID>
                <ANIM_NAME>throttle_lever_2</ANIM_NAME>
                <ID>2</ID>
                <DRAG_SPEED>-10</DRAG_SPEED>
                <POSITION_TYPE>L</POSITION_TYPE>
                <POSITION_VAR>XMLVAR_Throttle2Position</POSITION_VAR>
                <TOOLTIPID>TT:COCKPIT.TOOLTIPS.ENG2_THROTTLE_CONTROL</TOOLTIPID>
            </UseTemplate>

            <!-- Throttle 3 -->
            <UseTemplate Name="FBW_ENGINE_Lever_Throttle_Template">
                <NODE_ID>LEVER_THROTTLE_3</NODE_ID>
                <ANIM_NAME>throttle_lever_3</ANIM_NAME>
                <ID>3</ID>
                <DRAG_SPEED>-10</DRAG_SPEED>
                <POSITION_TYPE>L</POSITION_TYPE>
                <POSITION_VAR>XMLVAR_Throttle3Position</POSITION_VAR>
                <TOOLTIPID>TT:COCKPIT.TOOLTIPS.ENG3_THROTTLE_CONTROL</TOOLTIPID>
            </UseTemplate>

            <!-- Throttle 4 -->
            <UseTemplate Name="FBW_ENGINE_Lever_Throttle_Template">
                <NODE_ID>LEVER_THROTTLE_4</NODE_ID>
                <ANIM_NAME>throttle_lever_4</ANIM_NAME>
                <ID>4</ID>
                <DRAG_SPEED>-10</DRAG_SPEED>
                <POSITION_TYPE>L</POSITION_TYPE>
                <POSITION_VAR>XMLVAR_Throttle4Position</POSITION_VAR>
                <TOOLTIPID>TT:COCKPIT.TOOLTIPS.ENG4_THROTTLE_CONTROL</TOOLTIPID>
            </UseTemplate>

            <UseTemplate Name="FBW_AutoThrottle_Instinctive_Disconnect_Template">
                <NODE_ID>PUSH_THROTTLE_1</NODE_ID>
            </UseTemplate>
            <UseTemplate Name="FBW_AutoThrottle_Instinctive_Disconnect_Template">
                <NODE_ID>PUSH_THROTTLE_2</NODE_ID>
            </UseTemplate>

            <UseTemplate Name="ASOBO_GT_Component_Emissive_Gauge">
                <NODE_ID>DECAL_THROTTLE_01</NODE_ID>
                <POTENTIOMETER>85</POTENTIOMETER>
                <EMISSIVE_CODE>(L:A32NX_ELEC_DC_1_BUS_IS_POWERED, Bool)</EMISSIVE_CODE>
            </UseTemplate>

            <UseTemplate Name="ASOBO_GT_Component_Emissive_Gauge">
                <NODE_ID>DECAL_THROTTLE_02</NODE_ID>
                <POTENTIOMETER>85</POTENTIOMETER>
                <EMISSIVE_CODE>(L:A32NX_ELEC_DC_1_BUS_IS_POWERED, Bool)</EMISSIVE_CODE>
            </UseTemplate>

            <CameraTitle>PedestalFwd</CameraTitle>
        </Component>

        <Component ID="Pedestal_Aft">
            <Component ID="Engines">

                <!-- ENG MASTER 1 -->
                <UseTemplate Name="FBW_Anim_Interactions">
                    <ANIM_TYPE>SWITCH</ANIM_TYPE>
                    <ANIM_TEMPLATE>FBW_ENGINE_Switch_Master_Template</ANIM_TEMPLATE>
                    <AIRBUS_TYPE />
                    <ANIM_NAME>SWITCH_ENGINES_ENG1</ANIM_NAME>
                    <ANIM_LAG>250</ANIM_LAG>
                    <NODE_ID>SWITCH_ENGINES_ENG1</NODE_ID>
                    <PART_ID>SWITCH_ENGINES_ENG1</PART_ID>
                    <ID>1</ID>
                    <VALVE_ID>1</VALVE_ID>
                    <!-- This makes it not light up -->
                    <POTENTIOMETER>9999</POTENTIOMETER>
                </UseTemplate>

                <!-- ENG MASTER 2 -->
                <UseTemplate Name="FBW_Anim_Interactions">
                    <ANIM_TYPE>SWITCH</ANIM_TYPE>
                    <ANIM_TEMPLATE>FBW_ENGINE_Switch_Master_Template</ANIM_TEMPLATE>
                    <AIRBUS_TYPE />
                    <ANIM_NAME>SWITCH_ENGINES_ENG2</ANIM_NAME>
                    <ANIM_LAG>250</ANIM_LAG>
                    <NODE_ID>SWITCH_ENGINES_ENG2</NODE_ID>
                    <ID>2</ID>
                    <VALVE_ID>2</VALVE_ID>
                    <!-- This makes it not light up -->
                    <POTENTIOMETER>9999</POTENTIOMETER>
                </UseTemplate>

                <!-- ENG MASTER 3 -->
                <UseTemplate Name="FBW_Anim_Interactions">
                    <ANIM_TYPE>SWITCH</ANIM_TYPE>
                    <ANIM_TEMPLATE>FBW_ENGINE_Switch_Master_Template</ANIM_TEMPLATE>
                    <AIRBUS_TYPE />
                    <ANIM_NAME>SWITCH_ENGINES_ENG3</ANIM_NAME>
                    <ANIM_LAG>250</ANIM_LAG>
                    <NODE_ID>SWITCH_ENGINES_ENG3</NODE_ID>
                    <ID>3</ID>
                    <VALVE_ID>3</VALVE_ID>
                    <!-- This makes it not light up -->
                    <POTENTIOMETER>9999</POTENTIOMETER>
                </UseTemplate>

                <!-- ENG MASTER 4 -->
                <UseTemplate Name="FBW_Anim_Interactions">
                    <ANIM_TYPE>SWITCH</ANIM_TYPE>
                    <ANIM_TEMPLATE>FBW_ENGINE_Switch_Master_Template</ANIM_TEMPLATE>
                    <AIRBUS_TYPE />
                    <ANIM_NAME>SWITCH_ENGINES_ENG4</ANIM_NAME>
                    <ANIM_LAG>250</ANIM_LAG>
                    <NODE_ID>SWITCH_ENGINES_ENG4</NODE_ID>
                    <ID>4</ID>
                    <VALVE_ID>4</VALVE_ID>
                    <!-- This makes it not light up -->
                    <POTENTIOMETER>9999</POTENTIOMETER>
                </UseTemplate>

                <UseTemplate Name="FBW_AIRBUS_Update_PTU_Template">
                </UseTemplate>

                <!-- Mixture Lever does not exist in A320 but can be set to 0 by Auto Shutdown.
                Ensure it is always >0.9 -->
                <Update Frequency="1">
                    (A:GENERAL ENG MIXTURE LEVER POSITION:1, Percent over 100) 0.9 &lt; if{
                    (&gt;K:MIXTURE1_RICH) }
                    (A:GENERAL ENG MIXTURE LEVER POSITION:2, Percent over 100) 0.9 &lt; if{
                    (&gt;K:MIXTURE2_RICH) }
                    (A:GENERAL ENG MIXTURE LEVER POSITION:3, Percent over 100) 0.9 &lt; if{
                    (&gt;K:MIXTURE3_RICH) }
                    (A:GENERAL ENG MIXTURE LEVER POSITION:4, Percent over 100) 0.9 &lt; if{
                    (&gt;K:MIXTURE4_RICH) }
                </Update>

                <UseTemplate Name="FBW_Anim_Interactions">
                    <ANIM_TYPE>KNOB</ANIM_TYPE>
                    <ANIM_TEMPLATE>A32NX_ENGINE_MODE_SELECTOR_TEMPLATE</ANIM_TEMPLATE>
                    <ANIM_NAME>KNOB_ENGINES_MODE</ANIM_NAME>
                    <NODE_ID>KNOB_ENGINES_MODE</NODE_ID>

                    <ENGINE_COUNT>4</ENGINE_COUNT>

                    <ID>0</ID>
                    <ANIMREF_ID>0</ANIMREF_ID>
                    <ANIMTIP_0_ON_PERCENT>0</ANIMTIP_0_ON_PERCENT>
                    <ANIMTIP_1_ON_PERCENT>.5</ANIMTIP_1_ON_PERCENT>
                    <ANIMTIP_2_ON_PERCENT>1</ANIMTIP_2_ON_PERCENT>
                    <ANIMTIP_0>TT:COCKPIT.TOOLTIPS.ENGINE_MODE_SELECTOR_SET_CRANK</ANIMTIP_0>
                    <ANIMTIP_1>TT:COCKPIT.TOOLTIPS.ENGINE_MODE_SELECTOR_SET_NORM</ANIMTIP_1>
                    <ANIMTIP_2>TT:COCKPIT.TOOLTIPS.ENGINE_MODE_SELECTOR_SET_IGN_START</ANIMTIP_2>
                </UseTemplate>
            </Component>

            <Component ID="HANDLING">
                <UseTemplate Name="FBW_HANDLING_Knob_RudderTrim_Template">
                    <AIRBUS_TYPE />
                    <ANIM_NAME>KNOB_RUDDERTRIM</ANIM_NAME>
                    <NODE_ID>KNOB_RUDDERTRIM</NODE_ID>
                    <RESET_PUSH_ANIM_NAME>PUSH_TRIM_RESET</RESET_PUSH_ANIM_NAME>
                    <RESET_PUSH_NODE_ID>PUSH_TRIM_RESET</RESET_PUSH_NODE_ID>
                </UseTemplate>

                <UseTemplate Name="FBW_HANDLING_Lever_With_Button_Flaps_Template">
                    <NODE_ID>LEVER_FLAPS</NODE_ID>
                    <ANIM_NAME_LEVER>flaps_lever</ANIM_NAME_LEVER>
                    <ANIM_NAME_BUTTON>lock_flaps</ANIM_NAME_BUTTON>
                    <USE_TRAJECTORY_DRAG_MODE>True</USE_TRAJECTORY_DRAG_MODE>
                    <MAX_HANDLE_INDEX>4</MAX_HANDLE_INDEX>
                    <MIN_DELTA>0.2</MIN_DELTA>
                    <BUTTON_ANIM_LAG>500</BUTTON_ANIM_LAG>
                    <USE_ANIM_TRIGGERS />
                    <ANIMTIP_0_ON_PERCENT>0</ANIMTIP_0_ON_PERCENT>
                    <ANIMTIP_1_ON_PERCENT>.25</ANIMTIP_1_ON_PERCENT>
                    <ANIMTIP_2_ON_PERCENT>.5</ANIMTIP_2_ON_PERCENT>
                    <ANIMTIP_3_ON_PERCENT>.75</ANIMTIP_3_ON_PERCENT>
                    <ANIMTIP_4_ON_PERCENT>1</ANIMTIP_4_ON_PERCENT>
                    <ANIMTIP_0>TT:COCKPIT.TOOLTIPS.FLAPS_LEVER_UP</ANIMTIP_0>
                    <ANIMTIP_1>TT:COCKPIT.TOOLTIPS.FLAPS_LEVER_P1</ANIMTIP_1>
                    <ANIMTIP_2>TT:COCKPIT.TOOLTIPS.FLAPS_LEVER_P2</ANIMTIP_2>
                    <ANIMTIP_3>TT:COCKPIT.TOOLTIPS.FLAPS_LEVER_LDG</ANIMTIP_3>
                    <ANIMTIP_4>TT:COCKPIT.TOOLTIPS.FLAPS_LEVER_FULL</ANIMTIP_4>

                </UseTemplate>

                <UseTemplate Name="FBW_Anim_Interactions">
                    <ANIM_TYPE>KNOB</ANIM_TYPE>
                    <ANIM_TEMPLATE>FBW_LANDING_GEAR_Switch_ParkingBrake_Template</ANIM_TEMPLATE>
                    <ANIM_NAME>lever_parking_brake</ANIM_NAME>
                    <NODE_ID>LEVER_PARKINGBRAKE</NODE_ID>
                </UseTemplate>

                <Component ID="Parking_Brake_Text" Node="LEVER_PARKINGBRAKE_SEQ1">
                    <UseTemplate Name="ASOBO_GT_Emissive_Potentiometer">
                        <POTENTIOMETER>85</POTENTIOMETER>
                        <EMISSIVE_CODE>0</EMISSIVE_CODE>
                    </UseTemplate>
                </Component>

                <UseTemplate Name="FBW_HANDLING_Lever_Spoilers_Template">
                    <ANIM_NAME>lever_speed_brake</ANIM_NAME>
                    <NODE_ID>LEVER_SPEEDBRAKE</NODE_ID>
                    <TYPE>AIRLINER</TYPE>
                    <TOOLTIPID>TT:COCKPIT.TOOLTIPS.SPEEDBRAKE_LEVER</TOOLTIPID>
                </UseTemplate>

                <UseTemplate Name="A380X_SWITCH_PITCH_TRIM">
                    <NODE_ID>SWITCH_TRIM_PITCH</NODE_ID>
                    <ANIM_NAME>SWITCH_TRIM_PITCH</ANIM_NAME>
                    <INVERT_ANIM>1</INVERT_ANIM>
                </UseTemplate>
            </Component>

            <Component ID="WeatherRadar">
                <UseTemplate Name="FBW_AIRBUS_WeatherRadar_Template">
                    <NODE_ID_MODE_KNOB>KNOB_RADAR_MODE</NODE_ID_MODE_KNOB>
                    <PART_ID>KNOB_RADAR_MODE</PART_ID>
                    <ANIM_NAME_MODE_KNOB>KNOB_RADAR_MODE</ANIM_NAME_MODE_KNOB>
                    <NODE_ID_ONOFF_SWITCH>SWITCH_RADAR_SYS</NODE_ID_ONOFF_SWITCH>
                    <ANIM_NAME_ONOFF_SWITCH>SWITCH_RADAR_SYS</ANIM_NAME_ONOFF_SWITCH>
                </UseTemplate>

                <UseTemplate Name="A32NX_GT_Switch_Dummy">
                    <NODE_ID>SWITCH_RADAR_PWS</NODE_ID>
                    <Part_ID>PWS_Switch</Part_ID>
                    <ANIM_NAME>SWITCH_RADAR_PWS</ANIM_NAME>
                    <SWITCH_POSITION_TYPE>L</SWITCH_POSITION_TYPE>
                    <SWITCH_POSITION_VAR>A32NX_SWITCH_RADAR_PWS_Position</SWITCH_POSITION_VAR>
                    <ANIMTIP_0>Set predictive windshear to AUTO (INOP)</ANIMTIP_0>
                    <ANIMTIP_1>Turn OFF predictive windshear (Inop.)</ANIMTIP_1>
                    <WWISE_EVENT_1>lswitch</WWISE_EVENT_1>
                    <WWISE_EVENT_2>lswitch</WWISE_EVENT_2>
                    <NORMALIZED_TIME_1>0.1</NORMALIZED_TIME_1>
                    <NORMALIZED_TIME_2>0.5</NORMALIZED_TIME_2>
                </UseTemplate>
                <UseTemplate Name="A32NX_GT_Switch_Dummy">
                    <NODE_ID>SWITCH_RADAR_MULTISCAN</NODE_ID>
                    <ANIM_NAME>SWITCH_RADAR_MULTISCAN</ANIM_NAME>
                    <TOGGLE_SIMVAR>L:A32NX_RADAR_MULTISCAN_AUTO</TOGGLE_SIMVAR>
                    <ANIMTIP_0>Set Multiscans to AUTO (Inop.)</ANIMTIP_0>
                    <ANIMTIP_1>Set Multiscans to MAN (Inop.)</ANIMTIP_1>
                    <WWISE_EVENT_1>lswitch</WWISE_EVENT_1>
                    <WWISE_EVENT_2>lswitch</WWISE_EVENT_2>
                    <NORMALIZED_TIME_1>0.1</NORMALIZED_TIME_1>
                    <NORMALIZED_TIME_2>0.5</NORMALIZED_TIME_2>
                </UseTemplate>
                <UseTemplate Name="A32NX_GT_Switch_Dummy">
                    <NODE_ID>SWITCH_RADAR_GCS</NODE_ID>
                    <TOGGLE_SIMVAR>L:A32NX_RADAR_GCS_AUTO</TOGGLE_SIMVAR>
                    <ANIM_NAME>SWITCH_RADAR_GCS</ANIM_NAME>
                    <ANIMTIP_0>Set GCS to AUTO (Inop.)</ANIMTIP_0>
                    <ANIMTIP_1>Set GCS to OFF (Inop.)</ANIMTIP_1>
                    <WWISE_EVENT_1>lswitch</WWISE_EVENT_1>
                    <WWISE_EVENT_2>lswitch</WWISE_EVENT_2>
                    <NORMALIZED_TIME_1>0.1</NORMALIZED_TIME_1>
                    <NORMALIZED_TIME_2>0.5</NORMALIZED_TIME_2>
                </UseTemplate>
            </Component>

            <Component ID="RMP">
                <UseTemplate Name="FBW_A380X_RMP_Template">
                    <RMP_ID>1</RMP_ID>
                </UseTemplate>
                <UseTemplate Name="FBW_A380X_RMP_Template">
                    <RMP_ID>2</RMP_ID>
                </UseTemplate>
            </Component>

            <CameraTitle>PedestalAft</CameraTitle>
        </Component>

        <Component ID="Front_Sides">
            <UseTemplate Name="FBW_HANDLING_RudderPedals_Template">
                <RUDDERPEDALS_TYPE>MIXED</RUDDERPEDALS_TYPE>
                <NODE_ID_L_RUDDER>PEDALS_LEFT</NODE_ID_L_RUDDER>
                <NODE_ID_R_RUDDER>PEDALS_RIGHT</NODE_ID_R_RUDDER>
                <NODE_ID_L_BRAKE_1>PEDALS_BRAKE_1_1</NODE_ID_L_BRAKE_1>
                <NODE_ID_L_BRAKE_2>PEDALS_BRAKE_2_1</NODE_ID_L_BRAKE_2>
                <NODE_ID_R_BRAKE_1>PEDALS_BRAKE_1_2</NODE_ID_R_BRAKE_1>
                <NODE_ID_R_BRAKE_2>PEDALS_BRAKE_2_2</NODE_ID_R_BRAKE_2>
                <ANIM_NAME>pedals_lever_l_r</ANIM_NAME>
                <DONT_BRAKE_ON_PARKINGBRAKE>True</DONT_BRAKE_ON_PARKINGBRAKE>
            </UseTemplate>
            <!-- TODO -->
            <UseTemplate Name="A32NX_Sidestick_Template">
                <NODE_ID>YOKE_LEFT</NODE_ID>
                <ANIM_NAME_YOKE_X>yoke_lever_stick1_l_r</ANIM_NAME_YOKE_X>
                <ANIM_NAME_YOKE_Y>yoke_lever_stick_fore1_aft</ANIM_NAME_YOKE_Y>
            </UseTemplate>
            <UseTemplate Name="A32NX_Sidestick_Template">
                <NODE_ID>YOKE_RIGHT</NODE_ID>
                <ANIM_NAME_YOKE_X>yoke_lever_stick2_l_r</ANIM_NAME_YOKE_X>
                <ANIM_NAME_YOKE_Y>yoke_lever_stick_fore2_aft</ANIM_NAME_YOKE_Y>
            </UseTemplate>

            <UseTemplate Name="FBW_Airbus_Sidestick_Priority">
                <NODE_ID>PUSH_YOKE_LEFT</NODE_ID>
                <ANIM_NAME>PUSH_YOKE_LEFT</ANIM_NAME>
                <ID>1</ID>
            </UseTemplate>
            <UseTemplate Name="FBW_Airbus_Sidestick_Priority">
                <NODE_ID>PUSH_YOKE_RIGHT</NODE_ID>
                <ANIM_NAME>PUSH_YOKE_RIGHT</ANIM_NAME>
                <ID>2</ID>
            </UseTemplate>

            <UseTemplate Name="ASOBO_HANDLING_Steering_Tiller_Template">
                <NODE_ID>HANDLE_LEFT_YOKE</NODE_ID>
                <ANIM_NAME>HANDLE_LEFT_YOKE</ANIM_NAME>
                <MAX_STEERING_VELOCITY>30</MAX_STEERING_VELOCITY>
            </UseTemplate>
            <UseTemplate Name="ASOBO_HANDLING_Steering_Tiller_Template">
                <NODE_ID>HANDLE_RIGHT_YOKE</NODE_ID>
                <ANIM_NAME>HANDLE_RIGHT_YOKE</ANIM_NAME>
                <MAX_STEERING_VELOCITY>30</MAX_STEERING_VELOCITY>
            </UseTemplate>


            <UseTemplate Name="ASOBO_GT_Component_Emissive_Gauge">
                <NODE_ID>PUSH_HANDLE_LEFT_YOKE</NODE_ID>
                <!--<POTENTIOMETER>85</POTENTIOMETER>-->
                <EMISSIVE_CODE>0</EMISSIVE_CODE>
            </UseTemplate>
            <UseTemplate Name="ASOBO_GT_Component_Emissive_Gauge">
                <NODE_ID>PUSH_HANDLE_RIGHT_YOKE</NODE_ID>
                <!--<POTENTIOMETER>85</POTENTIOMETER>-->
                <EMISSIVE_CODE>0</EMISSIVE_CODE>
            </UseTemplate>
            <!-- Controls tiller deflection plate emissive -->
            <UseTemplate Name="ASOBO_LIGHTING_Panel_Emissive_Template">
                <NODE_ID>YOKE_DECAL</NODE_ID>
                <POTENTIOMETER>85</POTENTIOMETER>
                <EMISSIVE_CODE>(L:A32NX_ELEC_DC_1_BUS_IS_POWERED, Bool)</EMISSIVE_CODE>
            </UseTemplate>

            <UseTemplate Name="FBW_AIRBUS_Push_Transfer_Template">
                <NODE_ID>PUSH_EFIS_CS_PFD</NODE_ID>
                <ANIM_NAME>PUSH_EFIS_CS_PFD</ANIM_NAME>
                <ID>1</ID>
            </UseTemplate>
            <UseTemplate Name="FBW_AIRBUS_Push_Transfer_Template">
                <NODE_ID>PUSH_EFIS_FO_PFD</NODE_ID>
                <ANIM_NAME>PUSH_EFIS_FO_PFD</ANIM_NAME>
                <ID>2</ID>
            </UseTemplate>


            <Component ID="Screens_Left">
                <DefaultTemplateParameters>
                    <PLANE_NAME>A32NX</PLANE_NAME>
                </DefaultTemplateParameters>

                <Component ID="Knobs">
                    <!-- CPT PFD POTENTIOMETER -->
                    <UseTemplate Name="FBW_Stepless_Potentiometer">
                        <NODE_ID>KNOB_EFIS_CS_PFD</NODE_ID>
                        <PART_ID>PFD_Brightness</PART_ID>
                        <ANIMTIP_0>TT:COCKPIT.TOOLTIPS.LIGHTING_KNOB_L_PFD_DECREASE</ANIMTIP_0>
                        <ANIMTIP_1>TT:COCKPIT.TOOLTIPS.LIGHTING_KNOB_L_PFD_INCREASE</ANIMTIP_1>
                        <POTENTIOMETER>88</POTENTIOMETER>
                    </UseTemplate>

                    <!-- CPT ND -->

                    <!-- CPT ND POTENTIOMETER - SCREEN -->
                    <UseTemplate Name="FBW_Stepless_Potentiometer">
                        <NODE_ID>KNOB_EFIS_CS_ND_SMALL</NODE_ID>
                        <PART_ID>ND_Brightness</PART_ID>
                        <ANIMTIP_0>TT:COCKPIT.TOOLTIPS.LIGHTING_KNOB_L_ND_DECREASE</ANIMTIP_0>
                        <ANIMTIP_1>TT:COCKPIT.TOOLTIPS.LIGHTING_KNOB_L_ND_INCREASE</ANIMTIP_1>
                        <POTENTIOMETER>89</POTENTIOMETER>
                    </UseTemplate>

                    <!-- CPT ND POTENTIOMETER - WXR/TERR -->
                    <UseTemplate Name="FBW_Stepless_Potentiometer">
                        <NODE_ID>KNOB_EFIS_CS_ND</NODE_ID>
                        <PART_ID>ND_WX_Brightness_CS</PART_ID>
                        <ANIMTIP_0>Decrease left WX/TERR brightness</ANIMTIP_0>
                        <ANIMTIP_1>Increase left WX/TERR brightness</ANIMTIP_1>
                        <POTENTIOMETER>94</POTENTIOMETER>
                    </UseTemplate>

                    <!-- CPT MFD POTENTIOMETER -->
                    <UseTemplate Name="FBW_Stepless_Potentiometer">
                        <NODE_ID>KNOB_EFIS_CS_MFD</NODE_ID>
                        <PART_ID>ND_Brightness</PART_ID>
                        <ANIMTIP_0>TT:COCKPIT.TOOLTIPS.LIGHTING_KNOB_L_MFD_DECREASE</ANIMTIP_0>
                        <ANIMTIP_1>TT:COCKPIT.TOOLTIPS.LIGHTING_KNOB_L_MFD_INCREASE</ANIMTIP_1>
                        <POTENTIOMETER>98</POTENTIOMETER>
                    </UseTemplate>
                </Component>

                <UseTemplate Name="FBW_Airbus_Push_EFIS_GPWS">
                    <NODE_ID>PUSH_EFIS_CS_GPWS</NODE_ID>
                    <ANIM_NAME>PUSH_EFIS_CS_GPWS</ANIM_NAME>
                    <SEQ_POWERED>(L:A32NX_ELEC_AC_1_BUS_IS_POWERED, Bool)</SEQ_POWERED>
                </UseTemplate>

                <UseTemplate Name="FBW_AIRBUS_Push_TERRONND_Template">
                    <NODE_ID>PUSH_TERRONND</NODE_ID>
                    <ANIM_NAME>PUSH_TERRONND</ANIM_NAME>
                    <SEQ_POWERED>(L:A32NX_ELEC_AC_1_BUS_IS_POWERED, Bool)</SEQ_POWERED>
                    <SEQ1_EMISSIVE_DRIVES_VISIBILITY>False</SEQ1_EMISSIVE_DRIVES_VISIBILITY>
                    <SEQ2_EMISSIVE_DRIVES_VISIBILITY>False</SEQ2_EMISSIVE_DRIVES_VISIBILITY>
                    <SEQ1_CODE_DRIVES_VISIBILITY>False</SEQ1_CODE_DRIVES_VISIBILITY>
                    <SEQ2_CODE_DRIVES_VISIBILITY>False</SEQ2_CODE_DRIVES_VISIBILITY>
                    <ID>1</ID>
                </UseTemplate>

                <UseTemplate Name="FBW_AIRBUS_Push_TERRONND_Template">
                    <NODE_ID>PUSH_AUTOBKR_TERRONND</NODE_ID>
                    <ANIM_NAME>PUSH_AUTOBKR_TERRONND</ANIM_NAME>
                    <SEQ_POWERED>(L:A32NX_ELEC_AC_1_BUS_IS_POWERED, Bool)</SEQ_POWERED>
                    <SEQ1_EMISSIVE_DRIVES_VISIBILITY>False</SEQ1_EMISSIVE_DRIVES_VISIBILITY>
                    <SEQ2_EMISSIVE_DRIVES_VISIBILITY>False</SEQ2_EMISSIVE_DRIVES_VISIBILITY>
                    <SEQ1_CODE_DRIVES_VISIBILITY>False</SEQ1_CODE_DRIVES_VISIBILITY>
                    <SEQ2_CODE_DRIVES_VISIBILITY>False</SEQ2_CODE_DRIVES_VISIBILITY>
                    <ID>2</ID>
                </UseTemplate>

                <UseTemplate Name="FBW_Airbus_PRINTER">
                    <NODE_ID>Print</NODE_ID>
                </UseTemplate>

                <UseTemplate Name="FBW_Airbus_PRINTER_PAPER">
                    <NODE_ID>PAPER</NODE_ID>
                    <PAGE>1</PAGE>
                </UseTemplate>

                <UseTemplate Name="FBW_Airbus_PRINTER_PAPER">
                    <NODE_ID>PAPER</NODE_ID>
                    <PAGE>2</PAGE>
                </UseTemplate>

                <UseTemplate Name="FBW_Airbus_PRINTER_PAPER">
                    <NODE_ID>PAPER</NODE_ID>
                    <PAGE>3</PAGE>
                </UseTemplate>

                <UseTemplate Name="FBW_Airbus_PRINTER_PAPER">
                    <NODE_ID>PAPER</NODE_ID>
                    <PAGE>4</PAGE>
                </UseTemplate>

                <UseTemplate Name="FBW_Airbus_PAPER_PAGE_BUTTON">
                    <NODE_ID>PAPER_NEXT</NODE_ID>
                    <DIRECTION>1</DIRECTION>
                    <TOOLTIPID>Next page</TOOLTIPID>
                    <CURSOR>RightArrow</CURSOR>
                </UseTemplate>

                <UseTemplate Name="FBW_Airbus_PAPER_PAGE_BUTTON">
                    <NODE_ID>PAPER_PREV</NODE_ID>
                    <DIRECTION>-1</DIRECTION>
                    <TOOLTIPID>Previous page</TOOLTIPID>
                    <CURSOR>LeftArrow</CURSOR>
                </UseTemplate>

                <UseTemplate Name="FBW_Airbus_PAPER_DISCARD_BUTTON">
                    <NODE_ID>PAPER_DISCARD</NODE_ID>
                </UseTemplate>

                <UseTemplate Name="FBW_Airbus_PAPER_TORN">
                    <NODE_ID>PRINT_TORN</NODE_ID>
                </UseTemplate>

                <!-- DCDU -->
                <UseTemplate Name="ASOBO_GT_Component_Emissive_Gauge">
                    <NODE_ID>SCREEN_COM_L</NODE_ID>
                    <!-- Effects such as pixels and glass reflections require the screen brightness
                    to be increased -->
                    <EMISSIVE_CODE>
                        (L:A32NX_ELEC_DC_1_BUS_IS_POWERED, Bool) if{
                        3 (L:#PLANE_NAME#_PANEL_DCDU_L_BRIGHTNESS, percent over 100) *
                        } els{
                        0
                        }
                    </EMISSIVE_CODE>
                    <PART_ID>SCREEN_COM1</PART_ID>
                    <CAMERA_TITLE>ECAM</CAMERA_TITLE>
                </UseTemplate>
            </Component>

            <Component ID="Screens_Right">
                <DefaultTemplateParameters>
                    <PLANE_NAME>A32NX</PLANE_NAME>
                </DefaultTemplateParameters>

                <UseTemplate Name="FBW_Airbus_Push_EFIS_GPWS">
                    <NODE_ID>PUSH_EFIS_FO_GPWS</NODE_ID>
                    <ANIM_NAME>PUSH_EFIS_FO_GPWS</ANIM_NAME>
                    <SEQ_POWERED>(L:A32NX_ELEC_AC_1_BUS_IS_POWERED, Bool)</SEQ_POWERED>
                </UseTemplate>

                <Component ID="Knobs">
                    <!-- F/O PFD POTENTIOMETER -->
                    <UseTemplate Name="FBW_Stepless_Potentiometer">
                        <NODE_ID>KNOB_EFIS_FO_PFD</NODE_ID>
                        <PART_ID>PFD_Brightness_FO</PART_ID>
                        <ANIMTIP_0>TT:COCKPIT.TOOLTIPS.LIGHTING_KNOB_R_PFD_DECREASE</ANIMTIP_0>
                        <ANIMTIP_1>TT:COCKPIT.TOOLTIPS.LIGHTING_KNOB_R_PFD_INCREASE</ANIMTIP_1>
                        <POTENTIOMETER>90</POTENTIOMETER>
                    </UseTemplate>

                    <!-- F/O ND -->

                    <!-- F/O ND POTENTIOMETER - SCREEN -->
                    <UseTemplate Name="FBW_Stepless_Potentiometer">
                        <NODE_ID>KNOB_EFIS_FO_ND_SMALL</NODE_ID>
                        <PART_ID>ND_Brightness_FO</PART_ID>
                        <ANIMTIP_0>TT:COCKPIT.TOOLTIPS.LIGHTING_KNOB_R_ND_DECREASE</ANIMTIP_0>
                        <ANIMTIP_1>TT:COCKPIT.TOOLTIPS.LIGHTING_KNOB_R_ND_INCREASE</ANIMTIP_1>
                        <POTENTIOMETER>91</POTENTIOMETER>
                    </UseTemplate>

                    <!-- F/O ND POTENTIOMETER - WX/TERR -->
                    <UseTemplate Name="FBW_Stepless_Potentiometer">
                        <NODE_ID>KNOB_EFIS_FO_ND</NODE_ID>
                        <PART_ID>ND_WX_Brightness_FO</PART_ID>
                        <ANIMTIP_0>Decrease right WX/TERR brightness</ANIMTIP_0>
                        <ANIMTIP_1>Increase right WX/TERR brightness</ANIMTIP_1>
                        <POTENTIOMETER>95</POTENTIOMETER>
                    </UseTemplate>

                    <!-- F/O MFD POTENTIOMETER -->
                    <UseTemplate Name="FBW_Stepless_Potentiometer">
                        <NODE_ID>KNOB_EFIS_FO_MFD</NODE_ID>
                        <PART_ID>MFD_Brightness_FO</PART_ID>
                        <ANIMTIP_0>TT:COCKPIT.TOOLTIPS.LIGHTING_KNOB_R_MFD_DECREASE</ANIMTIP_0>
                        <ANIMTIP_1>TT:COCKPIT.TOOLTIPS.LIGHTING_KNOB_R_MFD_INCREASE</ANIMTIP_1>
                        <POTENTIOMETER>99</POTENTIOMETER>
                    </UseTemplate>
                </Component>

                <!-- DCDU -->
                <UseTemplate Name="ASOBO_GT_Component_Emissive_Gauge">
                    <NODE_ID>SCREEN_COM_R</NODE_ID>
                    <!-- Effects such as pixels and glass reflections require the screen brightness
                    to be increased -->
                    <EMISSIVE_CODE>
                        (L:A32NX_ELEC_DC_2_BUS_IS_POWERED, Bool) if{
                        3 (L:#PLANE_NAME#_PANEL_DCDU_R_BRIGHTNESS, percent over 100) *
                        } els{
                        0
                        }
                    </EMISSIVE_CODE>
                    <PART_ID>SCREEN_COM2</PART_ID>
                    <CAMERA_TITLE>ECAM</CAMERA_TITLE>
                </UseTemplate>
            </Component>
            <CameraTitle>Pilot</CameraTitle>
        </Component>

        <Component ID="Front_Middle">
            <UseTemplate Name="FBW_HANDLING_Gear_Lever_Template">
                <ANIM_NAME>lever_landing_gear</ANIM_NAME>
                <NODE_ID>LEVER_LANDINGGEAR</NODE_ID>
                <ANIM_LENGTH>3</ANIM_LENGTH>
            </UseTemplate>

            <UseTemplate Name="FBW_Airbus_LANDING_GEAR_Light_Template">
                <NODE_ID>PUSH_AUTOBKR_LDGGEAR_1</NODE_ID>
                <ID>1</ID>
                <GEAR_ID>1</GEAR_ID>
                <SEQ1_EMISSIVE_DRIVES_VISIBILITY>False</SEQ1_EMISSIVE_DRIVES_VISIBILITY>
                <SEQ2_EMISSIVE_DRIVES_VISIBILITY>False</SEQ2_EMISSIVE_DRIVES_VISIBILITY>
                <SEQ_POWERED>(L:A32NX_ELEC_AC_ESS_SHED_BUS_IS_POWERED, Bool)</SEQ_POWERED>
            </UseTemplate>
            <UseTemplate Name="FBW_Airbus_LANDING_GEAR_Light_Template">
                <NODE_ID>PUSH_AUTOBKR_LDGGEAR_2</NODE_ID>
                <ID>2</ID>
                <GEAR_ID>0</GEAR_ID>
                <SEQ1_EMISSIVE_DRIVES_VISIBILITY>False</SEQ1_EMISSIVE_DRIVES_VISIBILITY>
                <SEQ2_EMISSIVE_DRIVES_VISIBILITY>False</SEQ2_EMISSIVE_DRIVES_VISIBILITY>
                <SEQ_POWERED>(L:A32NX_ELEC_AC_ESS_SHED_BUS_IS_POWERED, Bool)</SEQ_POWERED>
            </UseTemplate>
            <UseTemplate Name="FBW_Airbus_LANDING_GEAR_Light_Template">
                <NODE_ID>PUSH_AUTOBKR_LDGGEAR_3</NODE_ID>
                <ID>3</ID>
                <GEAR_ID>2</GEAR_ID>
                <SEQ1_EMISSIVE_DRIVES_VISIBILITY>False</SEQ1_EMISSIVE_DRIVES_VISIBILITY>
                <SEQ2_EMISSIVE_DRIVES_VISIBILITY>False</SEQ2_EMISSIVE_DRIVES_VISIBILITY>
                <SEQ_POWERED>(L:A32NX_ELEC_AC_ESS_SHED_BUS_IS_POWERED, Bool)</SEQ_POWERED>
            </UseTemplate>
            <UseTemplate Name="FBW_HANDLING_Switch_AntiSkid_Template">
                <NODE_ID>SWITCH_AUTOBKR_ASKID</NODE_ID>
                <PART_ID>Antiskid_Switch</PART_ID>
                <ANIM_NAME>SWITCH_AUTOBKR_ASKID</ANIM_NAME>
                <ANIMTIP_0>TT:COCKPIT.TOOLTIPS.ANTISKID_TURN_ON</ANIMTIP_0>
                <ANIMTIP_1>TT:COCKPIT.TOOLTIPS.ANTISKID_TURN_OFF</ANIMTIP_1>
            </UseTemplate>

            <Component ID="Standby_Indicator">
                <!-- TODO: SAI/ISIS/CLOCK/BAT/ATC/RUD TRIM is sharing the same emissive/mesh. Model
                change needed to split these. So we control the individual emissives with css
                opacity. -->
                <!-- SAI/ISIS & CLOCK SCREENS -->
                <UseTemplate Name="ASOBO_GT_Component_Emissive_Gauge">
                    <NODE_ID>DYN_SCREEN</NODE_ID>
                    <!-- Effects such as pixels and glass reflections require the screen brightness
                    to be increased -->
                    <EMISSIVE_CODE>3</EMISSIVE_CODE>
                </UseTemplate>
                <CameraTitle>PA</CameraTitle>

                <Component ID="ISIS">
                    <DefaultTemplateParameters>
                        <POTENTIOMETER_SEQ1>85</POTENTIOMETER_SEQ1>
                        <SEQ1_EMISSIVE_DRIVES_VISIBILITY>False</SEQ1_EMISSIVE_DRIVES_VISIBILITY>
                        <SEQ1_EMISSIVE_CODE>(L:A32NX_ELEC_DC_1_BUS_IS_POWERED, Bool)</SEQ1_EMISSIVE_CODE>
                    </DefaultTemplateParameters>

                    <UseTemplate Name="FBW_ISIS_Knob_Template">
                        <ANIM_NAME>AUTOPILOT_Knob_Baro</ANIM_NAME>
                        <NODE_ID>AUTOPILOT_Knob_Baro</NODE_ID>
                    </UseTemplate>
                    <UseTemplate Name="A32NX_ISIS_Push_Template">
                        <NODE_ID>PUSH_BARO_BUGS</NODE_ID>
                        <TOOLTIPID>Toggle ISI Bugs</TOOLTIPID>
                        <BTN_ID>BUGS</BTN_ID>
                        <ONLY_SEQ1 />
                    </UseTemplate>
                    <UseTemplate Name="A32NX_ISIS_Push_Template">
                        <NODE_ID>PUSH_BARO_LS</NODE_ID>
                        <TOOLTIPID>Toggle LS scales</TOOLTIPID>
                        <BTN_ID>LS</BTN_ID>
                        <ONLY_SEQ1 />
                    </UseTemplate>
                    <UseTemplate Name="A32NX_ISIS_Push_Held_Template">
                        <NODE_ID>PUSH_BARO_PLUS</NODE_ID>
                        <TOOLTIPID>Increase ISI brightness</TOOLTIPID>
                        <BTN_ID>PLUS</BTN_ID>
                        <ONLY_SEQ1 />
                    </UseTemplate>
                    <UseTemplate Name="A32NX_ISIS_Push_Held_Template">
                        <NODE_ID>PUSH_BARO_MINUS</NODE_ID>
                        <TOOLTIPID>Decrease ISI brightness</TOOLTIPID>
                        <BTN_ID>MINUS</BTN_ID>
                        <ONLY_SEQ1 />
                    </UseTemplate>
                    <UseTemplate Name="A32NX_ISIS_Push_Held_Template">
                        <NODE_ID>PUSH_BARO_RST</NODE_ID>
                        <TOOLTIPID>Reset ISI Attitude</TOOLTIPID>
                        <BTN_ID>RST</BTN_ID>
                        <ONLY_SEQ1 />
                    </UseTemplate>
                </Component>
            </Component>

            <Component ID="Dummies">
                <UseTemplate Name="FBW_AIRBUS_Push_Dummy_Template">
                    <NODE_ID>PUSH_AUTOPILOT_SIDESTICK_L</NODE_ID>
                    <SEQ_POWERED>(L:A32NX_ELEC_AC_1_BUS_IS_POWERED, Bool)</SEQ_POWERED>
                </UseTemplate>
                <UseTemplate Name="FBW_AIRBUS_Push_Dummy_Template">
                    <NODE_ID>PUSH_AUTOPILOT_SIDESTICK_R</NODE_ID>
                    <SEQ_POWERED>(L:A32NX_ELEC_AC_2_BUS_IS_POWERED, Bool)</SEQ_POWERED>
                </UseTemplate>
            </Component>

            <!-- DCDU / CPDLC screens -->
            <Component ID="DCDU_Screens">

                <!-- Captain side -->
                <Component ID="Left_DCDU">
                    <DefaultTemplateParameters>
                        <PLANE_NAME>A32NX</PLANE_NAME>
                    </DefaultTemplateParameters>

                    <!-- Brightness -->
                    <UseTemplate Name="FBW_Airbus_DCDU_Brightness_Switch">
                        <DCDU_SIDE>L</DCDU_SIDE>
                        <SEQ1_POWERED>(L:A32NX_ELEC_AC_1_BUS_IS_POWERED, Bool)</SEQ1_POWERED>
                    </UseTemplate>

                    <UseTemplate Name="FBW_Airbus_DCDU_Generic_Inop_Switch">
                        <NODE_ID>PUSH_MPL_MS0MINUS</NODE_ID>
                        <SEQ1_POWERED>(L:A32NX_ELEC_AC_1_BUS_IS_POWERED, Bool)</SEQ1_POWERED>
                    </UseTemplate>

                    <UseTemplate Name="FBW_Airbus_DCDU_Generic_Inop_Switch">
                        <NODE_ID>PUSH_MPL_MS0PLUS</NODE_ID>
                        <SEQ1_POWERED>(L:A32NX_ELEC_AC_1_BUS_IS_POWERED, Bool)</SEQ1_POWERED>
                    </UseTemplate>

                    <UseTemplate Name="FBW_Airbus_DCDU_Generic_Inop_Switch">
                        <NODE_ID>PUSH_MPL_L1</NODE_ID>
                        <SEQ1_POWERED>(L:A32NX_ELEC_AC_1_BUS_IS_POWERED, Bool)</SEQ1_POWERED>
                    </UseTemplate>

                    <UseTemplate Name="FBW_Airbus_DCDU_Generic_Inop_Switch">
                        <NODE_ID>PUSH_MPL_L2</NODE_ID>
                        <SEQ1_POWERED>(L:A32NX_ELEC_AC_1_BUS_IS_POWERED, Bool)</SEQ1_POWERED>
                    </UseTemplate>

                    <UseTemplate Name="FBW_Airbus_DCDU_Generic_Inop_Switch">
                        <NODE_ID>PUSH_MPL_PRINT</NODE_ID>
                        <SEQ1_POWERED>(L:A32NX_ELEC_AC_1_BUS_IS_POWERED, Bool)</SEQ1_POWERED>
                    </UseTemplate>

                    <UseTemplate Name="FBW_Airbus_DCDU_Generic_Inop_Switch">
                        <NODE_ID>PUSH_MPL_POEMINUS</NODE_ID>
                        <SEQ1_POWERED>(L:A32NX_ELEC_AC_1_BUS_IS_POWERED, Bool)</SEQ1_POWERED>
                    </UseTemplate>

                    <UseTemplate Name="FBW_Airbus_DCDU_Generic_Inop_Switch">
                        <NODE_ID>PUSH_MPL_POEPLUS</NODE_ID>
                        <SEQ1_POWERED>(L:A32NX_ELEC_AC_1_BUS_IS_POWERED, Bool)</SEQ1_POWERED>
                    </UseTemplate>

                    <UseTemplate Name="FBW_Airbus_DCDU_Generic_Inop_Switch">
                        <NODE_ID>PUSH_MPL_R1</NODE_ID>
                        <SEQ1_POWERED>(L:A32NX_ELEC_AC_1_BUS_IS_POWERED, Bool)</SEQ1_POWERED>
                    </UseTemplate>

                    <UseTemplate Name="FBW_Airbus_DCDU_Generic_Inop_Switch">
                        <NODE_ID>PUSH_MPL_R2</NODE_ID>
                        <SEQ1_POWERED>(L:A32NX_ELEC_AC_1_BUS_IS_POWERED, Bool)</SEQ1_POWERED>
                    </UseTemplate>
                </Component>

                <!-- F/O side -->
                <Component ID="Right_DCDU">
                    <DefaultTemplateParameters>
                        <PLANE_NAME>A32NX</PLANE_NAME>
                    </DefaultTemplateParameters>

                    <!-- Brightness -->
                    <UseTemplate Name="FBW_Airbus_DCDU_Brightness_Switch">
                        <DCDU_SIDE>R</DCDU_SIDE>
                        <SEQ1_POWERED>(L:A32NX_ELEC_AC_1_BUS_IS_POWERED, Bool)</SEQ1_POWERED>
                    </UseTemplate>

                    <UseTemplate Name="FBW_Airbus_DCDU_Generic_Inop_Switch">
                        <NODE_ID>PUSH_MPR_MS0MINUS</NODE_ID>
                        <SEQ1_POWERED>(L:A32NX_ELEC_AC_1_BUS_IS_POWERED, Bool)</SEQ1_POWERED>
                    </UseTemplate>

                    <UseTemplate Name="FBW_Airbus_DCDU_Generic_Inop_Switch">
                        <NODE_ID>PUSH_MPR_MS0PLUS</NODE_ID>
                        <SEQ1_POWERED>(L:A32NX_ELEC_AC_1_BUS_IS_POWERED, Bool)</SEQ1_POWERED>
                    </UseTemplate>

                    <UseTemplate Name="FBW_Airbus_DCDU_Generic_Inop_Switch">
                        <NODE_ID>PUSH_MPR_L1</NODE_ID>
                        <SEQ1_POWERED>(L:A32NX_ELEC_AC_1_BUS_IS_POWERED, Bool)</SEQ1_POWERED>
                    </UseTemplate>

                    <UseTemplate Name="FBW_Airbus_DCDU_Generic_Inop_Switch">
                        <NODE_ID>PUSH_MPR_L2</NODE_ID>
                        <SEQ1_POWERED>(L:A32NX_ELEC_AC_1_BUS_IS_POWERED, Bool)</SEQ1_POWERED>
                    </UseTemplate>

                    <UseTemplate Name="FBW_Airbus_DCDU_Generic_Inop_Switch">
                        <NODE_ID>PUSH_MPR_PRINT</NODE_ID>
                        <SEQ1_POWERED>(L:A32NX_ELEC_AC_1_BUS_IS_POWERED, Bool)</SEQ1_POWERED>
                    </UseTemplate>

                    <UseTemplate Name="FBW_Airbus_DCDU_Generic_Inop_Switch">
                        <NODE_ID>PUSH_MPR_POEMINUS</NODE_ID>
                        <SEQ1_POWERED>(L:A32NX_ELEC_AC_1_BUS_IS_POWERED, Bool)</SEQ1_POWERED>
                    </UseTemplate>

                    <UseTemplate Name="FBW_Airbus_DCDU_Generic_Inop_Switch">
                        <NODE_ID>PUSH_MPR_POEPLUS</NODE_ID>
                        <SEQ1_POWERED>(L:A32NX_ELEC_AC_1_BUS_IS_POWERED, Bool)</SEQ1_POWERED>
                    </UseTemplate>

                    <UseTemplate Name="FBW_Airbus_DCDU_Generic_Inop_Switch">
                        <NODE_ID>PUSH_MPR_R1</NODE_ID>
                        <SEQ1_POWERED>(L:A32NX_ELEC_AC_1_BUS_IS_POWERED, Bool)</SEQ1_POWERED>
                    </UseTemplate>

                    <UseTemplate Name="FBW_Airbus_DCDU_Generic_Inop_Switch">
                        <NODE_ID>PUSH_MPR_R2</NODE_ID>
                        <SEQ1_POWERED>(L:A32NX_ELEC_AC_1_BUS_IS_POWERED, Bool)</SEQ1_POWERED>
                    </UseTemplate>
                </Component>

            </Component>

            <CameraTitle>ECAM</CameraTitle>
        </Component>

        <Component ID="OVERHEAD">
            <Component ID="Overhead_Electricals">
                <DefaultTemplateParameters>
                    <TYPE>AIRBUS</TYPE>
                </DefaultTemplateParameters>

                <!-- Overhead Battery Voltage Display Selector -->
                <UseTemplate Name="FBW_A380X_OVHD_BAT_Knob_Template">
                    <NODE_ID>KNOB_OVHD_BAT</NODE_ID>
                </UseTemplate>

                <UseTemplate Name="FBW_Airbus_Battery_Master_Switch">
                    <NODE_ID>PUSH_OVHD_ELEC_BAT1</NODE_ID>
                    <PART_ID>BATTERY_MASTER_SWITCH_1</PART_ID>
                    <ID>1</ID>
                    <SEQ_POWERED>(L:A32NX_ELEC_DC_ESS_BUS_IS_POWERED, Bool)</SEQ_POWERED>
                    <SEQ2_EMISSIVE_DRIVES_VISIBILITY>False</SEQ2_EMISSIVE_DRIVES_VISIBILITY>
                    <SEQ1_CODE_DRIVES_VISIBILITY>False</SEQ1_CODE_DRIVES_VISIBILITY>
                    <SEQ2_CODE_DRIVES_VISIBILITY>False</SEQ2_CODE_DRIVES_VISIBILITY>
                </UseTemplate>

                <UseTemplate Name="FBW_Airbus_Battery_Master_Switch">
                    <NODE_ID>PUSH_OVHD_ELEC_BAT2</NODE_ID>
                    <PART_ID>BATTERY_MASTER_SWITCH_2</PART_ID>
                    <ID>2</ID>
                    <SEQ_POWERED>(L:A32NX_ELEC_DC_2_BUS_IS_POWERED, Bool)</SEQ_POWERED>
                    <SEQ2_EMISSIVE_DRIVES_VISIBILITY>False</SEQ2_EMISSIVE_DRIVES_VISIBILITY>
                    <SEQ1_CODE_DRIVES_VISIBILITY>False</SEQ1_CODE_DRIVES_VISIBILITY>
                    <SEQ2_CODE_DRIVES_VISIBILITY>False</SEQ2_CODE_DRIVES_VISIBILITY>
                </UseTemplate>

                <UseTemplate Name="FBW_Airbus_Battery_Master_Switch">
                    <NODE_ID>PUSH_OVHD_ELEC_BATESS</NODE_ID>
                    <PART_ID>BATTERY_MASTER_SWITCH_ESS</PART_ID>
                    <ID>ESS</ID>
                    <SEQ_POWERED>(L:A32NX_ELEC_DC_ESS_BUS_IS_POWERED, Bool)</SEQ_POWERED>
                    <SEQ2_EMISSIVE_DRIVES_VISIBILITY>False</SEQ2_EMISSIVE_DRIVES_VISIBILITY>
                    <SEQ1_CODE_DRIVES_VISIBILITY>False</SEQ1_CODE_DRIVES_VISIBILITY>
                    <SEQ2_CODE_DRIVES_VISIBILITY>False</SEQ2_CODE_DRIVES_VISIBILITY>
                </UseTemplate>

                <UseTemplate Name="FBW_Airbus_Battery_Master_Switch">
                    <NODE_ID>PUSH_OVHD_ELEC_BATAPU</NODE_ID>
                    <PART_ID>BATTERY_MASTER_SWITCH_APU</PART_ID>
                    <ID>APU</ID>
                    <SEQ_POWERED>(L:A32NX_ELEC_DC_2_BUS_IS_POWERED, Bool)</SEQ_POWERED>
                    <SEQ2_EMISSIVE_DRIVES_VISIBILITY>False</SEQ2_EMISSIVE_DRIVES_VISIBILITY>
                    <SEQ1_CODE_DRIVES_VISIBILITY>False</SEQ1_CODE_DRIVES_VISIBILITY>
                    <SEQ2_CODE_DRIVES_VISIBILITY>False</SEQ2_CODE_DRIVES_VISIBILITY>
                </UseTemplate>

                <UseTemplate Name="FBW_Airbus_Engine_Generator_Switch">
                    <NODE_ID>PUSH_OVHD_ELEC_GEN1</NODE_ID>
                    <ID>1</ID>
                    <SEQ_POWERED>(L:A32NX_ELEC_DC_ESS_BUS_IS_POWERED, Bool)</SEQ_POWERED>
                    <SEQ2_EMISSIVE_DRIVES_VISIBILITY>False</SEQ2_EMISSIVE_DRIVES_VISIBILITY>
                    <SEQ1_CODE_DRIVES_VISIBILITY>False</SEQ1_CODE_DRIVES_VISIBILITY>
                    <SEQ2_CODE_DRIVES_VISIBILITY>False</SEQ2_CODE_DRIVES_VISIBILITY>
                </UseTemplate>

                <UseTemplate Name="FBW_Airbus_Engine_Generator_Switch">
                    <NODE_ID>PUSH_OVHD_ELEC_GEN2</NODE_ID>
                    <ID>2</ID>
                    <SEQ_POWERED>(L:A32NX_ELEC_DC_ESS_BUS_IS_POWERED, Bool)</SEQ_POWERED>
                    <SEQ2_EMISSIVE_DRIVES_VISIBILITY>False</SEQ2_EMISSIVE_DRIVES_VISIBILITY>
                    <SEQ1_CODE_DRIVES_VISIBILITY>False</SEQ1_CODE_DRIVES_VISIBILITY>
                    <SEQ2_CODE_DRIVES_VISIBILITY>False</SEQ2_CODE_DRIVES_VISIBILITY>
                </UseTemplate>

                <UseTemplate Name="FBW_Airbus_Engine_Generator_Switch">
                    <NODE_ID>PUSH_OVHD_ELEC_GEN3</NODE_ID>
                    <ID>3</ID>
                    <SEQ_POWERED>(L:A32NX_ELEC_DC_2_BUS_IS_POWERED, Bool)</SEQ_POWERED>
                    <SEQ2_EMISSIVE_DRIVES_VISIBILITY>False</SEQ2_EMISSIVE_DRIVES_VISIBILITY>
                    <SEQ1_CODE_DRIVES_VISIBILITY>False</SEQ1_CODE_DRIVES_VISIBILITY>
                    <SEQ2_CODE_DRIVES_VISIBILITY>False</SEQ2_CODE_DRIVES_VISIBILITY>
                </UseTemplate>

                <UseTemplate Name="FBW_Airbus_Engine_Generator_Switch">
                    <NODE_ID>PUSH_OVHD_ELEC_GEN4</NODE_ID>
                    <ID>4</ID>
                    <SEQ_POWERED>(L:A32NX_ELEC_DC_2_BUS_IS_POWERED, Bool)</SEQ_POWERED>
                    <SEQ2_EMISSIVE_DRIVES_VISIBILITY>False</SEQ2_EMISSIVE_DRIVES_VISIBILITY>
                    <SEQ1_CODE_DRIVES_VISIBILITY>False</SEQ1_CODE_DRIVES_VISIBILITY>
                    <SEQ2_CODE_DRIVES_VISIBILITY>False</SEQ2_CODE_DRIVES_VISIBILITY>
                </UseTemplate>

                <UseTemplate Name="FBW_Airbus_APU_Generator_Switch">
                    <NODE_ID>PUSH_OVHD_ELEC_APUGEN</NODE_ID>
                    <ID>1</ID>
                    <SEQ_POWERED>(L:A32NX_ELEC_DC_ESS_BUS_IS_POWERED, Bool)</SEQ_POWERED>
                    <SEQ2_EMISSIVE_DRIVES_VISIBILITY>False</SEQ2_EMISSIVE_DRIVES_VISIBILITY>
                    <SEQ1_CODE_DRIVES_VISIBILITY>False</SEQ1_CODE_DRIVES_VISIBILITY>
                    <SEQ2_CODE_DRIVES_VISIBILITY>False</SEQ2_CODE_DRIVES_VISIBILITY>
                </UseTemplate>

                <UseTemplate Name="FBW_Airbus_APU_Generator_Switch">
                    <NODE_ID>PUSH_OVHD_ELEC_APUGEN2</NODE_ID>
                    <ID>2</ID>
                    <SEQ_POWERED>(L:A32NX_ELEC_DC_2_BUS_IS_POWERED, Bool)</SEQ_POWERED>
                    <SEQ2_EMISSIVE_DRIVES_VISIBILITY>False</SEQ2_EMISSIVE_DRIVES_VISIBILITY>
                    <SEQ1_CODE_DRIVES_VISIBILITY>False</SEQ1_CODE_DRIVES_VISIBILITY>
                    <SEQ2_CODE_DRIVES_VISIBILITY>False</SEQ2_CODE_DRIVES_VISIBILITY>
                </UseTemplate>

                <!-- EXT PWR 1 -->
                <UseTemplate Name="FBW_Airbus_External_Power_Switch">
                    <NODE_ID>PUSH_OVHD_ELEC_EXTPWR</NODE_ID>
                    <PART_ID>ELECTRICAL_Switch_ExternalPower</PART_ID>
                    <ID>1</ID>
                    <SEQ1_POWERED>(A:EXTERNAL POWER AVAILABLE:1, Bool) (L:A32NX_ELEC_DC_1_BUS_IS_POWERED, Bool) or</SEQ1_POWERED>
                    <SEQ2_POWERED>(L:A32NX_ELEC_DC_ESS_BUS_IS_POWERED, Bool)</SEQ2_POWERED>
                    <SEQ2_EMISSIVE_DRIVES_VISIBILITY>False</SEQ2_EMISSIVE_DRIVES_VISIBILITY>
                    <SEQ1_CODE_DRIVES_VISIBILITY>False</SEQ1_CODE_DRIVES_VISIBILITY>
                    <SEQ2_CODE_DRIVES_VISIBILITY>False</SEQ2_CODE_DRIVES_VISIBILITY>
                </UseTemplate>

                <!-- EXT PWR 2 -->
                <UseTemplate Name="FBW_Airbus_External_Power_Switch">
                    <NODE_ID>PUSH_OVHD_ELEC_EXTPWR2</NODE_ID>
                    <PART_ID>ELECTRICAL_Switch_ExternalPower</PART_ID>
                    <ID>2</ID>
                    <SEQ1_POWERED>(A:EXTERNAL POWER AVAILABLE:2, Bool) (L:A32NX_ELEC_DC_1_BUS_IS_POWERED, Bool) or</SEQ1_POWERED>
                    <SEQ2_POWERED>(L:A32NX_ELEC_DC_ESS_BUS_IS_POWERED, Bool)</SEQ2_POWERED>
                    <SEQ2_EMISSIVE_DRIVES_VISIBILITY>False</SEQ2_EMISSIVE_DRIVES_VISIBILITY>
                    <SEQ1_CODE_DRIVES_VISIBILITY>False</SEQ1_CODE_DRIVES_VISIBILITY>
                    <SEQ2_CODE_DRIVES_VISIBILITY>False</SEQ2_CODE_DRIVES_VISIBILITY>
                </UseTemplate>

                <!-- EXT PWR 3 -->
                <UseTemplate Name="FBW_Airbus_External_Power_Switch">
                    <NODE_ID>PUSH_OVHD_ELEC_EXTPWR3</NODE_ID>
                    <PART_ID>ELECTRICAL_Switch_ExternalPower</PART_ID>
                    <ID>3</ID>
                    <SEQ1_POWERED>(A:EXTERNAL POWER AVAILABLE:3, Bool) (L:A32NX_ELEC_DC_2_BUS_IS_POWERED, Bool) or</SEQ1_POWERED>
                    <SEQ2_POWERED>(L:A32NX_ELEC_DC_ESS_BUS_IS_POWERED, Bool)</SEQ2_POWERED>
                    <SEQ2_EMISSIVE_DRIVES_VISIBILITY>False</SEQ2_EMISSIVE_DRIVES_VISIBILITY>
                    <SEQ1_CODE_DRIVES_VISIBILITY>False</SEQ1_CODE_DRIVES_VISIBILITY>
                    <SEQ2_CODE_DRIVES_VISIBILITY>False</SEQ2_CODE_DRIVES_VISIBILITY>
                </UseTemplate>

                <!-- EXT PWR 4 -->
                <UseTemplate Name="FBW_Airbus_External_Power_Switch">
                    <NODE_ID>PUSH_OVHD_ELEC_EXTPWR4</NODE_ID>
                    <PART_ID>ELECTRICAL_Switch_ExternalPower</PART_ID>
                    <ID>4</ID>
                    <SEQ1_POWERED>(A:EXTERNAL POWER AVAILABLE:4, Bool) (L:A32NX_ELEC_DC_2_BUS_IS_POWERED, Bool) or</SEQ1_POWERED>
                    <SEQ2_POWERED>(L:A32NX_ELEC_DC_ESS_BUS_IS_POWERED, Bool)</SEQ2_POWERED>
                    <SEQ2_EMISSIVE_DRIVES_VISIBILITY>False</SEQ2_EMISSIVE_DRIVES_VISIBILITY>
                    <SEQ1_CODE_DRIVES_VISIBILITY>False</SEQ1_CODE_DRIVES_VISIBILITY>
                    <SEQ2_CODE_DRIVES_VISIBILITY>False</SEQ2_CODE_DRIVES_VISIBILITY>
                </UseTemplate>

                <UseTemplate Name="FBW_Airbus_Engine_Bleed_Switch">
                    <NODE_ID>PUSH_OVHD_AIRCOND_ENG1BLEED</NODE_ID>
                    <ID>1</ID>
                    <SEQ_POWERED>(L:A32NX_ELEC_DC_2_BUS_IS_POWERED, Bool)</SEQ_POWERED>
                    <SEQ2_EMISSIVE_DRIVES_VISIBILITY>False</SEQ2_EMISSIVE_DRIVES_VISIBILITY>
                    <SEQ1_CODE_DRIVES_VISIBILITY>False</SEQ1_CODE_DRIVES_VISIBILITY>
                    <SEQ2_CODE_DRIVES_VISIBILITY>False</SEQ2_CODE_DRIVES_VISIBILITY>
                </UseTemplate>

                <UseTemplate Name="FBW_Airbus_Engine_Bleed_Switch">
                    <NODE_ID>PUSH_OVHD_AIRCOND_ENG2BLEED</NODE_ID>
                    <ID>2</ID>
                    <SEQ_POWERED>(L:A32NX_ELEC_DC_ESS_BUS_IS_POWERED, Bool)</SEQ_POWERED>
                    <SEQ2_EMISSIVE_DRIVES_VISIBILITY>False</SEQ2_EMISSIVE_DRIVES_VISIBILITY>
                    <SEQ1_CODE_DRIVES_VISIBILITY>False</SEQ1_CODE_DRIVES_VISIBILITY>
                    <SEQ2_CODE_DRIVES_VISIBILITY>False</SEQ2_CODE_DRIVES_VISIBILITY>
                </UseTemplate>

                <UseTemplate Name="FBW_Airbus_Engine_Bleed_Switch">
                    <NODE_ID>PUSH_OVHD_AIRCOND_ENG3BLEED</NODE_ID>
                    <ID>3</ID>
                    <SEQ_POWERED>(L:A32NX_ELEC_DC_ESS_BUS_IS_POWERED, Bool)</SEQ_POWERED>
                    <SEQ2_EMISSIVE_DRIVES_VISIBILITY>False</SEQ2_EMISSIVE_DRIVES_VISIBILITY>
                    <SEQ1_CODE_DRIVES_VISIBILITY>False</SEQ1_CODE_DRIVES_VISIBILITY>
                    <SEQ2_CODE_DRIVES_VISIBILITY>False</SEQ2_CODE_DRIVES_VISIBILITY>
                </UseTemplate>

                <UseTemplate Name="FBW_Airbus_Engine_Bleed_Switch">
                    <NODE_ID>PUSH_OVHD_AIRCOND_ENG4BLEED</NODE_ID>
                    <ID>4</ID>
                    <SEQ_POWERED>(L:A32NX_ELEC_DC_2_BUS_IS_POWERED, Bool)</SEQ_POWERED>
                    <SEQ2_EMISSIVE_DRIVES_VISIBILITY>False</SEQ2_EMISSIVE_DRIVES_VISIBILITY>
                    <SEQ1_CODE_DRIVES_VISIBILITY>False</SEQ1_CODE_DRIVES_VISIBILITY>
                    <SEQ2_CODE_DRIVES_VISIBILITY>False</SEQ2_CODE_DRIVES_VISIBILITY>
                </UseTemplate>

                <UseTemplate Name="FBW_Airbus_APU_Bleed_Switch">
                    <NODE_ID>PUSH_OVHD_AIRCOND_APUBLEED</NODE_ID>
                    <PART_ID>ELECTRICAL_Switch_APU_Bleed</PART_ID>
                    <SEQ_POWERED>(L:A32NX_ELEC_DC_ESS_BUS_IS_POWERED, Bool)</SEQ_POWERED>
                    <SEQ2_EMISSIVE_DRIVES_VISIBILITY>False</SEQ2_EMISSIVE_DRIVES_VISIBILITY>
                    <SEQ1_CODE_DRIVES_VISIBILITY>False</SEQ1_CODE_DRIVES_VISIBILITY>
                    <SEQ2_CODE_DRIVES_VISIBILITY>False</SEQ2_CODE_DRIVES_VISIBILITY>
                </UseTemplate>

                <!-- ELEC COMMERCIAL -->
                <UseTemplate Name="FBW_Push_Toggle">
                    <NODE_ID>PUSH_OVHD_ELEC_COMMERCIAL</NODE_ID>
                    <TOGGLE_SIMVAR>L:A32NX_OVHD_ELEC_COMMERCIAL_PB_IS_ON</TOGGLE_SIMVAR>
                    <SEQ_POWERED>(L:A32NX_ELEC_DC_1_BUS_IS_POWERED, Bool) (L:A32NX_ELEC_DC_ESS_BUS_IS_POWERED, Bool) and</SEQ_POWERED>
                    <SEQ2_CODE>(L:A32NX_OVHD_ELEC_COMMERCIAL_PB_IS_ON, Bool) !</SEQ2_CODE>
                    <SEQ1_EMISSIVE_DRIVES_VISIBILITY>False</SEQ1_EMISSIVE_DRIVES_VISIBILITY>
                    <SEQ2_EMISSIVE_DRIVES_VISIBILITY>False</SEQ2_EMISSIVE_DRIVES_VISIBILITY>
                    <SEQ1_CODE_DRIVES_VISIBILITY>False</SEQ1_CODE_DRIVES_VISIBILITY>
                    <SEQ2_CODE_DRIVES_VISIBILITY>False</SEQ2_CODE_DRIVES_VISIBILITY>
                    <TOOLTIPID>%((L:A32NX_OVHD_ELEC_COMMERCIAL_PB_IS_ON, Bool))%{if}Turn OFF
                        commercial%{else}Turn ON commercial%{end}</TOOLTIPID>
                </UseTemplate>

                <UseTemplate Name="FBW_Push_Toggle">
                    <NODE_ID>PUSH_OVHD_ELEC_COMMERCIAL2</NODE_ID>
                    <TOGGLE_SIMVAR>L:A32NX_OVHD_ELEC_COMMERCIAL_PB_IS_ON</TOGGLE_SIMVAR>
                    <SEQ_POWERED>(L:A32NX_ELEC_DC_2_BUS_IS_POWERED, Bool)</SEQ_POWERED>
                    <SEQ2_CODE>(L:A32NX_OVHD_ELEC_COMMERCIAL_PB_IS_ON, Bool) !</SEQ2_CODE>
                    <SEQ1_EMISSIVE_DRIVES_VISIBILITY>False</SEQ1_EMISSIVE_DRIVES_VISIBILITY>
                    <SEQ2_EMISSIVE_DRIVES_VISIBILITY>False</SEQ2_EMISSIVE_DRIVES_VISIBILITY>
                    <SEQ1_CODE_DRIVES_VISIBILITY>False</SEQ1_CODE_DRIVES_VISIBILITY>
                    <SEQ2_CODE_DRIVES_VISIBILITY>False</SEQ2_CODE_DRIVES_VISIBILITY>
                    <TOOLTIPID>%((L:A32NX_OVHD_ELEC_COMMERCIAL_PB_IS_ON, Bool))%{if}Turn OFF
                        commercial%{else}Turn ON commercial%{end}</TOOLTIPID>
                </UseTemplate>
                <UseTemplate Name="FBW_Push_Toggle">
                    <NODE_ID>PUSH_OVHD_ELEC_ELMU</NODE_ID>
                    <TOGGLE_SIMVAR>L:A32NX_OVHD_ELEC_COMMERCIAL_PB_IS_ON</TOGGLE_SIMVAR>
                    <SEQ_POWERED>(L:A32NX_ELEC_DC_2_BUS_IS_POWERED, Bool)</SEQ_POWERED>
                    <SEQ2_CODE>(L:A32NX_OVHD_ELEC_COMMERCIAL_PB_IS_ON, Bool) !</SEQ2_CODE>
                    <SEQ1_EMISSIVE_DRIVES_VISIBILITY>False</SEQ1_EMISSIVE_DRIVES_VISIBILITY>
                    <SEQ2_EMISSIVE_DRIVES_VISIBILITY>False</SEQ2_EMISSIVE_DRIVES_VISIBILITY>
                    <SEQ1_CODE_DRIVES_VISIBILITY>False</SEQ1_CODE_DRIVES_VISIBILITY>
                    <SEQ2_CODE_DRIVES_VISIBILITY>False</SEQ2_CODE_DRIVES_VISIBILITY>
                    <TOOLTIPID>%((L:A32NX_OVHD_ELEC_COMMERCIAL_PB_IS_ON, Bool))%{if}Turn OFF
                        commercial%{else}Turn ON commercial%{end}</TOOLTIPID>
                </UseTemplate>

                <!-- ELEC GALLEY-->
                <UseTemplate Name="FBW_Push_Toggle">
                    <NODE_ID>PUSH_OVHD_ELEC_GALYCAB</NODE_ID>
                    <TOGGLE_SIMVAR>L:A32NX_OVHD_ELEC_GALY_AND_CAB_PB_IS_AUTO</TOGGLE_SIMVAR>
                    <SEQ_POWERED>(L:A32NX_ELEC_DC_2_BUS_IS_POWERED, Bool)</SEQ_POWERED>
                    <SEQ1_CODE>(L:A32NX_OVHD_ELEC_GALY_AND_CAB_PB_HAS_FAULT, Bool)</SEQ1_CODE>
                    <SEQ2_CODE>(L:A32NX_OVHD_ELEC_GALY_AND_CAB_PB_IS_AUTO, Bool) !</SEQ2_CODE>
                    <SEQ2_EMISSIVE_DRIVES_VISIBILITY>False</SEQ2_EMISSIVE_DRIVES_VISIBILITY>
                    <SEQ1_CODE_DRIVES_VISIBILITY>False</SEQ1_CODE_DRIVES_VISIBILITY>
                    <SEQ2_CODE_DRIVES_VISIBILITY>False</SEQ2_CODE_DRIVES_VISIBILITY>
                    <TOOLTIPID>%((L:A32NX_OVHD_ELEC_GALY_AND_CAB_PB_IS_AUTO, Bool))%{if}Turn OFF
                        galy &amp; cab%{else}Turn ON galy &amp; cab%{end}</TOOLTIPID>
                </UseTemplate>

                <!-- ELEC PAX -->
                <UseTemplate Name="FBW_Push_Toggle">
                    <NODE_ID>PUSH_OVHD_ELEC_PAX</NODE_ID>
                    <TOGGLE_SIMVAR>L:A32NX_OVHD_ELEC_GALY_AND_CAB_PB_IS_AUTO</TOGGLE_SIMVAR>
                    <SEQ_POWERED>(L:A32NX_ELEC_DC_ESS_BUS_IS_POWERED, Bool)</SEQ_POWERED>
                    <SEQ1_CODE>(L:A32NX_OVHD_ELEC_GALY_AND_CAB_PB_HAS_FAULT, Bool)</SEQ1_CODE>
                    <SEQ2_CODE>(L:A32NX_OVHD_ELEC_GALY_AND_CAB_PB_IS_AUTO, Bool) !</SEQ2_CODE>
                    <SEQ2_EMISSIVE_DRIVES_VISIBILITY>False</SEQ2_EMISSIVE_DRIVES_VISIBILITY>
                    <SEQ1_CODE_DRIVES_VISIBILITY>False</SEQ1_CODE_DRIVES_VISIBILITY>
                    <SEQ2_CODE_DRIVES_VISIBILITY>False</SEQ2_CODE_DRIVES_VISIBILITY>
                    <TOOLTIPID>%((L:A32NX_OVHD_ELEC_GALY_AND_CAB_PB_IS_AUTO, Bool))%{if}Turn OFF
                        galy &amp; cab%{else}Turn ON galy &amp; cab%{end}</TOOLTIPID>
                </UseTemplate>

                <!-- IDG 1 -->
                <UseTemplate Name="FBW_Covered_Push_Toggle">
                    <NODE_ID>PUSH_OVHD_ELEC_IDG1</NODE_ID>
                    <LOCK_NODE_ID>LOCK_OVHD_ELEC_IDG1</LOCK_NODE_ID>
                    <LEFT_SINGLE_CODE>1 (&gt;L:A32NX_OVHD_ELEC_IDG_1_PB_IS_RELEASED)</LEFT_SINGLE_CODE>
                    <SEQ_POWERED>(L:A32NX_ELEC_DC_ESS_BUS_IS_POWERED, Bool)</SEQ_POWERED>
                    <SEQ1_CODE>(L:A32NX_OVHD_ELEC_IDG_1_PB_HAS_FAULT)</SEQ1_CODE>
                    <SEQ2_CODE>(L:A32NX_OVHD_ELEC_IDG_1_PB_IS_DISC)</SEQ2_CODE>
                    <SEQ2_EMISSIVE_DRIVES_VISIBILITY>False</SEQ2_EMISSIVE_DRIVES_VISIBILITY>
                    <SEQ1_CODE_DRIVES_VISIBILITY>False</SEQ1_CODE_DRIVES_VISIBILITY>
                    <SEQ2_CODE_DRIVES_VISIBILITY>False</SEQ2_CODE_DRIVES_VISIBILITY>
                    <MOMENTARY />
                </UseTemplate>

                <!-- IDG 2 -->
                <UseTemplate Name="FBW_Covered_Push_Toggle">
                    <NODE_ID>PUSH_OVHD_ELEC_IDG2</NODE_ID>
                    <LOCK_NODE_ID>LOCK_OVHD_ELEC_IDG2</LOCK_NODE_ID>
                    <LEFT_SINGLE_CODE>1 (&gt;L:A32NX_OVHD_ELEC_IDG_2_PB_IS_RELEASED)</LEFT_SINGLE_CODE>
                    <SEQ_POWERED>(L:A32NX_ELEC_DC_ESS_BUS_IS_POWERED, Bool)</SEQ_POWERED>
                    <SEQ1_CODE>(L:A32NX_OVHD_ELEC_IDG_2_PB_HAS_FAULT)</SEQ1_CODE>
                    <SEQ2_CODE>(L:A32NX_OVHD_ELEC_IDG_2_PB_IS_DISC)</SEQ2_CODE>
                    <SEQ2_EMISSIVE_DRIVES_VISIBILITY>False</SEQ2_EMISSIVE_DRIVES_VISIBILITY>
                    <SEQ1_CODE_DRIVES_VISIBILITY>False</SEQ1_CODE_DRIVES_VISIBILITY>
                    <SEQ2_CODE_DRIVES_VISIBILITY>False</SEQ2_CODE_DRIVES_VISIBILITY>
                    <MOMENTARY />
                </UseTemplate>

                <!-- IDG 3 -->
                <UseTemplate Name="FBW_Covered_Push_Toggle">
                    <NODE_ID>PUSH_OVHD_ELEC_IDG3</NODE_ID>
                    <LOCK_NODE_ID>LOCK_OVHD_ELEC_IDG3</LOCK_NODE_ID>
                    <LEFT_SINGLE_CODE>1 (&gt;L:A32NX_OVHD_ELEC_IDG_3_PB_IS_RELEASED)</LEFT_SINGLE_CODE>
                    <SEQ_POWERED>(L:A32NX_ELEC_DC_ESS_BUS_IS_POWERED, Bool)</SEQ_POWERED>
                    <SEQ1_CODE>(L:A32NX_OVHD_ELEC_IDG_3_PB_HAS_FAULT)</SEQ1_CODE>
                    <SEQ2_CODE>(L:A32NX_OVHD_ELEC_IDG_3_PB_IS_DISC)</SEQ2_CODE>
                    <SEQ2_EMISSIVE_DRIVES_VISIBILITY>False</SEQ2_EMISSIVE_DRIVES_VISIBILITY>
                    <SEQ1_CODE_DRIVES_VISIBILITY>False</SEQ1_CODE_DRIVES_VISIBILITY>
                    <SEQ2_CODE_DRIVES_VISIBILITY>False</SEQ2_CODE_DRIVES_VISIBILITY>
                    <MOMENTARY />
                </UseTemplate>

                <!-- IDG 4 -->
                <UseTemplate Name="FBW_Covered_Push_Toggle">
                    <NODE_ID>PUSH_OVHD_ELEC_IDG4</NODE_ID>
                    <LOCK_NODE_ID>LOCK_OVHD_ELEC_IDG4</LOCK_NODE_ID>
                    <LEFT_SINGLE_CODE>1 (&gt;L:A32NX_OVHD_ELEC_IDG_4_PB_IS_RELEASED)</LEFT_SINGLE_CODE>
                    <SEQ_POWERED>(L:A32NX_ELEC_DC_ESS_BUS_IS_POWERED, Bool)</SEQ_POWERED>
                    <SEQ1_CODE>(L:A32NX_OVHD_ELEC_IDG_4_PB_HAS_FAULT)</SEQ1_CODE>
                    <SEQ2_CODE>(L:A32NX_OVHD_ELEC_IDG_4_PB_IS_DISC)</SEQ2_CODE>
                    <SEQ2_EMISSIVE_DRIVES_VISIBILITY>False</SEQ2_EMISSIVE_DRIVES_VISIBILITY>
                    <SEQ1_CODE_DRIVES_VISIBILITY>False</SEQ1_CODE_DRIVES_VISIBILITY>
                    <SEQ2_CODE_DRIVES_VISIBILITY>False</SEQ2_CODE_DRIVES_VISIBILITY>
                    <MOMENTARY />
                </UseTemplate>

                <!-- BUS TIE AUTO -->
                <UseTemplate Name="FBW_Push_Toggle">
                    <NODE_ID>PUSH_OVHD_ELEC_BUSTIE</NODE_ID>
                    <TOGGLE_SIMVAR>L:A32NX_OVHD_ELEC_BUS_TIE_PB_IS_AUTO</TOGGLE_SIMVAR>
                    <SEQ_POWERED>(L:A32NX_ELEC_DC_ESS_BUS_IS_POWERED, Bool)</SEQ_POWERED>
                    <SEQ2_CODE>(L:A32NX_OVHD_ELEC_BUS_TIE_PB_IS_AUTO, Bool) !</SEQ2_CODE>
                    <SEQ1_EMISSIVE_DRIVES_VISIBILITY>False</SEQ1_EMISSIVE_DRIVES_VISIBILITY>
                    <SEQ2_EMISSIVE_DRIVES_VISIBILITY>False</SEQ2_EMISSIVE_DRIVES_VISIBILITY>
                    <SEQ1_CODE_DRIVES_VISIBILITY>False</SEQ1_CODE_DRIVES_VISIBILITY>
                    <SEQ2_CODE_DRIVES_VISIBILITY>False</SEQ2_CODE_DRIVES_VISIBILITY>
                </UseTemplate>

                <!-- AC ESS FEED -->
                <UseTemplate Name="FBW_Covered_Push_Toggle">
                    <NODE_ID>PUSH_OVHD_ELEC_ACESSFEED</NODE_ID>
                    <LOCK_NODE_ID>LOCK_OVHD_ELEC_ACESSFEED</LOCK_NODE_ID>
                    <TOGGLE_SIMVAR>L:A32NX_OVHD_ELEC_AC_ESS_FEED_PB_IS_NORMAL</TOGGLE_SIMVAR>
                    <SEQ_POWERED>(L:A32NX_ELEC_DC_ESS_BUS_IS_POWERED, Bool)</SEQ_POWERED>
                    <SEQ1_CODE>(L:A32NX_OVHD_ELEC_AC_ESS_FEED_PB_HAS_FAULT, Bool)</SEQ1_CODE>
                    <SEQ2_CODE>(L:A32NX_OVHD_ELEC_AC_ESS_FEED_PB_IS_NORMAL, Bool) !</SEQ2_CODE>
                    <SEQ2_EMISSIVE_DRIVES_VISIBILITY>False</SEQ2_EMISSIVE_DRIVES_VISIBILITY>
                    <SEQ1_CODE_DRIVES_VISIBILITY>False</SEQ1_CODE_DRIVES_VISIBILITY>
                    <SEQ2_CODE_DRIVES_VISIBILITY>False</SEQ2_CODE_DRIVES_VISIBILITY>
                </UseTemplate>

                <!-- APU MASTER SW -->
                <UseTemplate Name="FBW_Push_Toggle">
                    <NODE_ID>PUSH_OVHD_APU_MASTERSW</NODE_ID>
                    <PART_ID>ELECTRICAL_Switch_APU_Master</PART_ID>
                    <TOGGLE_SIMVAR>L:A32NX_OVHD_APU_MASTER_SW_PB_IS_ON</TOGGLE_SIMVAR>
                    <DOWN_CODE>(L:A32NX_OVHD_APU_MASTER_SW_PB_IS_ON, Bool)</DOWN_CODE>
                    <SEQ_POWERED>(L:A32NX_ELEC_AC_ESS_SHED_BUS_IS_POWERED, Bool)</SEQ_POWERED>
                    <SEQ1_CODE>(L:A32NX_OVHD_APU_MASTER_SW_PB_HAS_FAULT, Bool)</SEQ1_CODE>
                    <SEQ2_CODE>(L:A32NX_OVHD_APU_MASTER_SW_PB_IS_ON, Bool)</SEQ2_CODE>
                    <SEQ2_EMISSIVE_DRIVES_VISIBILITY>False</SEQ2_EMISSIVE_DRIVES_VISIBILITY>
                    <SEQ1_CODE_DRIVES_VISIBILITY>False</SEQ1_CODE_DRIVES_VISIBILITY>
                    <SEQ2_CODE_DRIVES_VISIBILITY>False</SEQ2_CODE_DRIVES_VISIBILITY>
                    <TOOLTIPID>
                        %((L:A32NX_OVHD_APU_MASTER_SW_PB_IS_ON,
                        Bool))%{if}TT:COCKPIT.TOOLTIPS.APU_SWITCH_TURN_OFF%{else}TT:COCKPIT.TOOLTIPS.APU_SWITCH_TURN_ON%{end}</TOOLTIPID>
                </UseTemplate>

                <!-- APU START -->
                <UseTemplate Name="FBW_Airbus_APU_Starter_Switch">
                    <NODE_ID>PUSH_OVHD_APU_START</NODE_ID>
                    <PART_ID>ELECTRICAL_Switch_APU_Starter</PART_ID>
                    <EXTRA_CONDITION>(L:A32NX_OVHD_APU_MASTER_SW_PB_IS_ON, Bool)</EXTRA_CONDITION>
                    <SEQ_POWERED>(L:A32NX_ELEC_AC_ESS_SHED_BUS_IS_POWERED, Bool)</SEQ_POWERED>
                    <SEQ2_EMISSIVE_DRIVES_VISIBILITY>False</SEQ2_EMISSIVE_DRIVES_VISIBILITY>
                    <SEQ1_CODE_DRIVES_VISIBILITY>False</SEQ1_CODE_DRIVES_VISIBILITY>
                    <SEQ2_CODE_DRIVES_VISIBILITY>False</SEQ2_CODE_DRIVES_VISIBILITY>
                </UseTemplate>
            </Component>

            <Component ID="Overhead_Cond">
                <UseTemplate Name="A32NX_AIRBUS_XBLEED_SELECTOR_TEMPLATE">
                    <Node_ID>KNOB_OVHD_AIRCOND_XBLEED</Node_ID>
                    <PART_ID>KNOB_OVHD_AIRCOND_XBLEED</PART_ID>
                    <ANIM_NAME>KNOB_OVHD_AIRCOND_XBLEED</ANIM_NAME>
                    <ANIM_CODE>50</ANIM_CODE>
                    <ANIMTIP_0>Set cross bleed to SHUT</ANIMTIP_0>
                    <ANIMTIP_1>Set cross bleed to AUTO</ANIMTIP_1>
                    <ANIMTIP_2>Set cross bleed to OPEN</ANIMTIP_2>
                </UseTemplate>

                <UseTemplate Name="A32NX_AIRBUS_PACK_FLOW_SELECTOR_TEMPLATE">
                    <Node_ID>KNOB_OVHD_AIRCOND_PACKFLOW</Node_ID>
                    <PART_ID>KNOB_OVHD_AIRCOND_PACKFLOW</PART_ID>
                    <ANIM_NAME>KNOB_OVHD_AIRCOND_PACKFLOW</ANIM_NAME>
                    <ANIM_CODE>50</ANIM_CODE>
                    <ANIMTIP_0>Set pack flow to MAN</ANIMTIP_0>
                    <ANIMTIP_1>Set pack flow to LO</ANIMTIP_1>
                    <ANIMTIP_2>Set pack flow to NORM</ANIMTIP_2>
                    <ANIMTIP_2>Set pack flow to HIGH</ANIMTIP_2>
                </UseTemplate>
            </Component>

            <Component ID="Overhead_Lights">
                <!-- Lights -->
                <UseTemplate Name="ASOBO_LIGHTING_Switch_Light_Strobe_Template">
                    <NODE_ID>SWITCH_OVHD_EXTLT_STROBE</NODE_ID>
                    <PART_ID>EXTLT_STROBE</PART_ID>
                    <ANIM_NAME>SWITCH_OVHD_EXTLT_STROBE</ANIM_NAME>
                    <TYPE>Auto</TYPE>
                    <INVERT_ANIM>True</INVERT_ANIM>
                    <POTENTIOMETER>24</POTENTIOMETER>
                    <SIMVAR_INDEX>0</SIMVAR_INDEX>
                    <ANIMTIP_0>TT:COCKPIT.TOOLTIPS.STROBE_LIGHT_ON</ANIMTIP_0>
                    <ANIMTIP_1_ON_PERCENT>0.5</ANIMTIP_1_ON_PERCENT>
                    <ANIMTIP_1>Set strobe lights to AUTO</ANIMTIP_1>
                    <ANIMTIP_2>TT:COCKPIT.TOOLTIPS.STROBE_LIGHT_OFF</ANIMTIP_2>
                    <WWISE_EVENT>lswitch</WWISE_EVENT>
                </UseTemplate>

                <!-- Sync strobe+beacon when used simultaneously -->
                <!-- BEACON1 CIR:15 BUS:2,BEACON2 CIR:16 BUS:3,STROBE1 CIR:23 BUS:3,STROBE2 CIR:24
                BUS:3,STROBE3 CIR:25 BUS:3 -->
                <UseTemplate Name="FBW_Light_Sync">
                    <SYNC_FREQUENCY>10</SYNC_FREQUENCY>
                    <SYNC_CONDITION>(A:LIGHT BEACON, bool) (A:LIGHT POTENTIOMETER:24, percent) 0
                        &gt; and (L:LIGHTING_STROBE_0, number) 2 &lt; and</SYNC_CONDITION>
                    <SYNC_REQUISITE>(L:A32NX_ELEC_AC_1_BUS_IS_POWERED, Bool)
                        (L:A32NX_ELEC_AC_2_BUS_IS_POWERED, Bool) and</SYNC_REQUISITE>
                    <SYNC_TOGGLE_BUSES>
                        15 2 (&gt;K:2:ELECTRICAL_BUS_TO_CIRCUIT_CONNECTION_TOGGLE)
                        16 3 (&gt;K:2:ELECTRICAL_BUS_TO_CIRCUIT_CONNECTION_TOGGLE)
                        23 3 (&gt;K:2:ELECTRICAL_BUS_TO_CIRCUIT_CONNECTION_TOGGLE)
                        24 3 (&gt;K:2:ELECTRICAL_BUS_TO_CIRCUIT_CONNECTION_TOGGLE)
                        25 3 (&gt;K:2:ELECTRICAL_BUS_TO_CIRCUIT_CONNECTION_TOGGLE)
                    </SYNC_TOGGLE_BUSES>
                </UseTemplate>

                <Update Once="True">
                    (L:XMLVAR_SWITCH_OVHD_INTLT_SEATBELT_Position) 1 == (A:CABIN SEATBELTS ALERT
                    SWITCH, bool) 0 == and if{
                    (&gt;K:CABIN_SEATBELTS_ALERT_SWITCH_TOGGLE)
                    }
                </Update>
                <UseTemplate Name="FBW_GT_Switch">
                    <NODE_ID>SWITCH_OVHD_INTLT_SEATBELT</NODE_ID>
                    <PART_ID>Seatbelt_Switch</PART_ID>
                    <ANIM_NAME>SWITCH_OVHD_INTLT_SEATBELT</ANIM_NAME>
                    <ANIM_SIMVAR>CABIN SEATBELTS ALERT SWITCH</ANIM_SIMVAR>
                    <LIGHT_TYPE>SEATBELT</LIGHT_TYPE>
                    <EVENTID>CABIN_SEATBELTS_ALERT_SWITCH_TOGGLE</EVENTID>
                    <ANIMTIP_0>TT:COCKPIT.TOOLTIPS.LIGHTS_SEATBELT_OFF</ANIMTIP_0>
                    <ANIMTIP_1>TT:COCKPIT.TOOLTIPS.LIGHTS_SEATBELT_ON</ANIMTIP_1>
                    <WWISE_EVENT_1>lswitch</WWISE_EVENT_1>
                    <WWISE_EVENT_2>lswitch</WWISE_EVENT_2>
                    <NORMALIZED_TIME_1>0.1</NORMALIZED_TIME_1>
                    <NORMALIZED_TIME_2>0.5</NORMALIZED_TIME_2>
                </UseTemplate>

                <UseTemplate Name="A32NX_GT_Switch_Dummy">
                    <NODE_ID>SWITCH_OVHD_INTLT_NOSMOKING</NODE_ID>
                    <PART_ID>Smoking_Switch</PART_ID>
                    <ANIM_NAME>SWITCH_OVHD_INTLT_NOSMOKING</ANIM_NAME>
                    <NUM_STATES>3</NUM_STATES>
                    <SWITCH_DIRECTION>Vertical</SWITCH_DIRECTION>
                    <INVERT_ANIM>True</INVERT_ANIM>
                    <SWITCH_POSITION_TYPE>L</SWITCH_POSITION_TYPE>
                    <SWITCH_POSITION_VAR>XMLVAR_SWITCH_OVHD_INTLT_NOSMOKING_Position</SWITCH_POSITION_VAR>
                    <LIGHT_TYPE>NO_SMOKING</LIGHT_TYPE>
                    <ANIMTIP_1_ON_PERCENT>0.5</ANIMTIP_1_ON_PERCENT>
                    <!-- TODO: Figure out how to add custom TT in .locPak and .loc files. -->
                    <ANIMTIP_0>TT:COCKPIT.TOOLTIPS.LIGHTS_NOSMOKE_ON</ANIMTIP_0>
                    <ANIMTIP_1>TT:COCKPIT.TOOLTIPS.LIGHTS_NOSMOKE_AUTO</ANIMTIP_1>
                    <ANIMTIP_2>TT:COCKPIT.TOOLTIPS.LIGHTS_NOSMOKE_OFF</ANIMTIP_2>
                    <WWISE_EVENT>lswitch</WWISE_EVENT>
                </UseTemplate>

                <UseTemplate Name="A32NX_GT_Switch_Dummy">
                    <NODE_ID>SWITCH_OVHD_INTLT_EMEREXIT</NODE_ID>
                    <PART_ID>Emergency_Exit_Switch</PART_ID>
                    <ANIM_NAME>SWITCH_OVHD_INTLT_EMEREXIT</ANIM_NAME>
                    <NUM_STATES>3</NUM_STATES>
                    <SWITCH_DIRECTION>Vertical</SWITCH_DIRECTION>
                    <LIGHT_TYPE>EMER_EXIT</LIGHT_TYPE>
                    <SWITCH_POSITION_TYPE>L</SWITCH_POSITION_TYPE>
                    <SWITCH_POSITION_VAR>XMLVAR_SWITCH_OVHD_INTLT_EMEREXIT_Position</SWITCH_POSITION_VAR>
                    <ANIMTIP_1_ON_PERCENT>0.5</ANIMTIP_1_ON_PERCENT>
                    <ANIMTIP_0>Turn ON emergency exit signs</ANIMTIP_0>
                    <ANIMTIP_1>Set emergency exit signs to ARM</ANIMTIP_1>
                    <ANIMTIP_2>Turn OFF emergency exit signs</ANIMTIP_2>
                    <WWISE_EVENT>lswitch</WWISE_EVENT>
                </UseTemplate>

                <UseTemplate Name="FBW_AIRLINER_SIGNS_LIGHT_Template">
                    <NODE_ID>PUSH_OVHD_SIGNS</NODE_ID>
                    <SEQ1_EMISSIVE_DRIVES_VISIBILITY>False</SEQ1_EMISSIVE_DRIVES_VISIBILITY>
                    <SEQ1_CODE_DRIVES_VISIBILITY>False</SEQ1_CODE_DRIVES_VISIBILITY>
                    <SEQ2_CODE_DRIVES_VISIBILITY>False</SEQ2_CODE_DRIVES_VISIBILITY>
                    <SEQ_POWERED>(L:A32NX_ELEC_AC_ESS_SHED_BUS_IS_POWERED, Bool)</SEQ_POWERED>
                </UseTemplate>

                <UseTemplate Name="A32NX_GT_Switch_Dummy">
                    <NODE_ID>SWITCH_OVHD_INTLT_ANNLT</NODE_ID>
                    <PART_ID>SWITCH_OVHD_INTLT_ANNLT</PART_ID>
                    <ANIM_NAME>SWITCH_OVHD_INTLT_ANNLT</ANIM_NAME>
                    <NUM_STATES>3</NUM_STATES>
                    <SWITCH_DIRECTION>Vertical</SWITCH_DIRECTION>
                    <LIGHT_TYPE>ANN_LT</LIGHT_TYPE>
                    <SWITCH_POSITION_TYPE>L</SWITCH_POSITION_TYPE>
                    <SWITCH_POSITION_VAR>A32NX_OVHD_INTLT_ANN</SWITCH_POSITION_VAR>
                    <ANIMTIP_1_ON_PERCENT>0.5</ANIMTIP_1_ON_PERCENT>
                    <ANIMTIP_0>Test annunciator lights</ANIMTIP_0>
                    <ANIMTIP_1>Set annunciator lights to BRT</ANIMTIP_1>
                    <ANIMTIP_2>Set annunciator lights to DIM</ANIMTIP_2>
                    <WWISE_EVENT>lswitch</WWISE_EVENT>
                    <NORMALIZED_TIME_1>0.1</NORMALIZED_TIME_1>
                    <NORMALIZED_TIME_2>0.5</NORMALIZED_TIME_2>
                    <CODE_POS_0></CODE_POS_0>
                    <CODE_POS_1></CODE_POS_1>
                    <CODE_POS_2></CODE_POS_2>
                </UseTemplate>

                <!-- STBY COMPASS / ICE IND -->
                <Component ID="SWITCH_OVHD_INTLT_STBYCOMPAS" Node="SWITCH_OVHD_INTLT_STBYCOMPAS">
                    <UseTemplate Name="ASOBO_GT_Switch_3States">
                        <ANIM_NAME>SWITCH_OVHD_INTLT_STBYCOMPAS</ANIM_NAME>
                        <INVERT_ANIM>True</INVERT_ANIM>

                        <SWITCH_DIRECTION>Vertical</SWITCH_DIRECTION>

                        <ANIMTIP_0>SET STBY COMPASS LIGHT</ANIMTIP_0>
                        <ANIMTIP_1>SET ICE INDICATOR LIGHT</ANIMTIP_1>
                        <ANIMTIP_2>OFF</ANIMTIP_2>

                        <CODE_POS_0> <!-- TODO TT -->
                            (* STBY COMPASS *)
                            2 (&gt;L:A380X_OVHD_EXTLT_STBY_COMPASS_ICE_IND_SWITCH_POS)
                        </CODE_POS_0>
                        <CODE_POS_1> <!-- TODO TT -->
                            (* ICE IND *)
                            1 (&gt;L:A380X_OVHD_EXTLT_STBY_COMPASS_ICE_IND_SWITCH_POS)
                        </CODE_POS_1>
                        <CODE_POS_2> <!-- TODO TT -->
                            (* OFF *)
                            0 (&gt;L:A380X_OVHD_EXTLT_STBY_COMPASS_ICE_IND_SWITCH_POS)
                        </CODE_POS_2>

                        <STATE0_TEST>(L:A380X_OVHD_EXTLT_STBY_COMPASS_ICE_IND_SWITCH_POS) 2 ==</STATE0_TEST>
                        <STATE1_TEST>(L:A380X_OVHD_EXTLT_STBY_COMPASS_ICE_IND_SWITCH_POS) 1 ==</STATE1_TEST>
                        <STATE2_TEST>(L:A380X_OVHD_EXTLT_STBY_COMPASS_ICE_IND_SWITCH_POS) 0 ==</STATE2_TEST>
                    </UseTemplate>
                </Component>

                <!-- BEACON -->
                <UseTemplate Name="FBW_Airbus_LIGHTING_Switch_Light_Beacon_Template">
                    <NODE_ID>SWITCH_OVHD_EXTLT_BEACON</NODE_ID>
                    <PART_ID>Beacon_Light_Switch</PART_ID>
                    <ANIM_NAME>SWITCH_OVHD_EXTLT_BEACON</ANIM_NAME>
                    <!-- TODO Remove when fixed in Asobo base files -->
                    <TT_DESCRIPTION_ID>COCKPIT.TOOLTIPSV2.LIGHTING_SWITCH_LIGHT_BEACON_ACTION_SET</TT_DESCRIPTION_ID>
                    <SIMVAR_INDEX>0</SIMVAR_INDEX>

                    <WWISE_EVENT_1>lswitch</WWISE_EVENT_1>
                    <WWISE_EVENT_2>lswitch</WWISE_EVENT_2>
                </UseTemplate>

                <!-- RWY TURN OFF -->
                <UseTemplate Name="ASOBO_LIGHTING_Switch_Light_Taxi_Template">
                    <NODE_ID>SWITCH_OVHD_EXTLT_RWY</NODE_ID>
                    <PART_ID>EXTLT_RWY</PART_ID>
                    <ANIM_NAME>SWITCH_OVHD_EXTLT_RWY</ANIM_NAME>
                    <!-- TODO Remove when fixed in Asobo base files -->
                    <TT_DESCRIPTION_ID>COCKPIT.TOOLTIPSV2.LIGHTING_SWITCH_LIGHT_TAXI_ACTION_SET</TT_DESCRIPTION_ID>
                    <ID>1</ID>
                    <SIMVAR_INDEX>2</SIMVAR_INDEX>
                    <SIMVAR_INDEX_2>3</SIMVAR_INDEX_2>
                    <ANIMTIP_0>TT:COCKPIT.TOOLTIPS.RWY_TURNOFF_LIGHTS_OFF</ANIMTIP_0>
                    <ANIMTIP_1>TT:COCKPIT.TOOLTIPS.RWY_TURNOFF_LIGHTS_ON</ANIMTIP_1>
                    <TYPE>OnOff_TwoSimvars</TYPE>

                    <WWISE_EVENT_1>lswitch</WWISE_EVENT_1>
                    <WWISE_EVENT_2>lswitch</WWISE_EVENT_2>
                </UseTemplate>

                <!-- LDG LT  -->
                <UseTemplate Name="FBW_Airbus_LIGHTING_Switch_Light_Landing_Template">
                    <NODE_ID>SWITCH_OVHD_EXTLT_LANDL</NODE_ID>
                    <ANIM_NAME>SWITCH_OVHD_EXTLT_LANDL</ANIM_NAME>
                    <Part_ID>LANDING_Light_L</Part_ID>
                    <SIMVAR_INDEX>2</SIMVAR_INDEX>
                    <ID>1</ID>
                    <ANIMTIP_0>TT:COCKPIT.TOOLTIPS.LANDING_LIGHT_L_OFF</ANIMTIP_0>
                    <ANIMTIP_1>TT:COCKPIT.TOOLTIPS.LANDING_LIGHT_L_ON</ANIMTIP_1>
                    <ANIMTIP_2>TT:COCKPIT.TOOLTIPS.LANDING_LIGHT_L_RETRACT</ANIMTIP_2>
                    <TYPE>Retractable</TYPE>
                </UseTemplate>

                <!-- WING -->
                <UseTemplate Name="FBW_Airbus_LIGHTING_Switch_Light_Wing_Template">
                    <NODE_ID>SWITCH_OVHD_EXTLT_WING</NODE_ID>
                    <PART_ID>EXTLT_WING</PART_ID>
                    <ANIM_NAME>SWITCH_OVHD_EXTLT_WING</ANIM_NAME>
                    <SIMVAR_INDEX>0</SIMVAR_INDEX>

                    <WWISE_EVENT>lswitch</WWISE_EVENT>
                    <WWISE_EVENT_1>lswitch</WWISE_EVENT_1>
                    <WWISE_EVENT_2>lswitch</WWISE_EVENT_2>
                </UseTemplate>

                <UseTemplate Name="ASOBO_LIGHTING_Switch_Light_Navigation_Template">
                    <NODE_ID>SWITCH_OVHD_EXTLT_NAVLOGO</NODE_ID>
                    <PART_ID>SWITCH_OVHD_EXTLT_NAVLOGO</PART_ID>
                    <ANIM_NAME>SWITCH_OVHD_EXTLT_NAVLOGO</ANIM_NAME>
                    <SIMVAR_INDEX>0</SIMVAR_INDEX>
                    <SIMVAR_INDEX_2>0</SIMVAR_INDEX_2>
                    <LIGHT_TYPE_2>LOGO</LIGHT_TYPE_2>
                    <TYPE>OnOff_TwoSimvars</TYPE>

                    <WWISE_EVENT_1>lswitch</WWISE_EVENT_1>
                    <WWISE_EVENT_2>lswitch</WWISE_EVENT_2>
                </UseTemplate>

                <!-- turn off the connection to the logo lights when the plane is not on ground and
                the flaps are retracted -->
                <Update Frequency="5">
                    (A:SIM ON GROUND, BOOL) 0 != (A:FLAPS HANDLE PERCENT, percent) 0 &gt; or
                    (&gt;O:_ShouldBeConnectedToPowerGrid)
                    (O:_ShouldBeConnectedToPowerGrid) sp0
                    2 (&gt;A:BUS LOOKUP INDEX, Number)
                    (A:CIRCUIT CONNECTION ON:29, Bool) l0 != if{ 29 2
                    (&gt;K:2:ELECTRICAL_BUS_TO_CIRCUIT_CONNECTION_TOGGLE) }
                    3 (&gt;A:BUS LOOKUP INDEX, Number)
                    (A:CIRCUIT CONNECTION ON:30, Bool) l0 != if{ 30 3
                    (&gt;K:2:ELECTRICAL_BUS_TO_CIRCUIT_CONNECTION_TOGGLE) }
                </Update>

                <!-- EXT LT NOSE TAXI/TO -->
                <UseTemplate Name="FBW_Anim_Interactions">
                    <ANIM_TYPE>SWITCH</ANIM_TYPE>
                    <ANIM_TEMPLATE>ASOBO_LIGHTING_Switch_Light_Landing_Template</ANIM_TEMPLATE>
                    <NODE_ID>SWITCH_OVHD_EXTLT_NOSE</NODE_ID>
                    <PART_ID>LIGHTING_Switch_Light_Double</PART_ID>
                    <ANIM_NAME>SWITCH_OVHD_EXTLT_NOSE</ANIM_NAME>
                    <LIGHT_TYPE>LANDING</LIGHT_TYPE>
                    <LIGHT_TYPE_2>TAXI</LIGHT_TYPE_2>
                    <SIMVAR_INDEX_1>1</SIMVAR_INDEX_1>
                    <SIMVAR_INDEX_2>1</SIMVAR_INDEX_2>
                    <ANIMTIP_0>TT:COCKPIT.TOOLTIPS.NOSE_LIGHT_SET_TO</ANIMTIP_0>
                    <ANIMTIP_1>TT:COCKPIT.TOOLTIPS.NOSE_LIGHT_SET_TAXI</ANIMTIP_1>
                    <ANIMTIP_2>TT:COCKPIT.TOOLTIPS.NOSE_LIGHT_SET_OFF</ANIMTIP_2>
                    <TYPE>TwoSimvars</TYPE>
                    <!-- Allow TAXI LT to be used with TO LT -->
                    <SET_SIMVAR_2>(L:LIGHTING_LANDING_1, Number) 0 == if{ ! } 1 r (&gt;K:2:TAXI_LIGHTS_SET)</SET_SIMVAR_2>
                    <WWISE_EVENT>lswitch</WWISE_EVENT>
                </UseTemplate>

                <!-- Turn off the connection to the lights when the landing gear is retracted-->
                <UseTemplate Name="ASOBO_GT_Update">
                    <FREQUENCY>5</FREQUENCY>
                    <UPDATE_CODE>
                        (A:GEAR HANDLE POSITION, Bool) (A:GEAR POSITION, percent) 99.9 &gt; and
                        (&gt;O:_ShouldBeConnectedToPowerGrid)
                        (O:_ShouldBeConnectedToPowerGrid) sp0
                        2 (&gt;A:BUS LOOKUP INDEX, Number)
                        (A:CIRCUIT CONNECTION ON:17, Bool) l0 != if{ 17 2
                        (&gt;K:2:ELECTRICAL_BUS_TO_CIRCUIT_CONNECTION_TOGGLE) }
                        (A:CIRCUIT CONNECTION ON:21, Bool) l0 != if{ 21 2
                        (&gt;K:2:ELECTRICAL_BUS_TO_CIRCUIT_CONNECTION_TOGGLE) }
                        3 (&gt;A:BUS LOOKUP INDEX, Number)
                        (A:CIRCUIT CONNECTION ON:20, Bool) l0 != if{ 20 3
                        (&gt;K:2:ELECTRICAL_BUS_TO_CIRCUIT_CONNECTION_TOGGLE) }
                        (A:CIRCUIT CONNECTION ON:22, Bool) l0 != if{ 22 3
                        (&gt;K:2:ELECTRICAL_BUS_TO_CIRCUIT_CONNECTION_TOGGLE) }
                    </UPDATE_CODE>
                </UseTemplate>

                <!-- OVHD INTEG LT -->
                <UseTemplate Name="FBW_Stepless_Potentiometer">
                    <NODE_ID>KNOB_OVHD_INTLT_BRT</NODE_ID>
                    <ANIMTIP_0>TT:COCKPIT.TOOLTIPS.LIGHT_OVHD_PANEL_SUBPANEL_DECREASE</ANIMTIP_0>
                    <ANIMTIP_1>TT:COCKPIT.TOOLTIPS.LIGHT_OVHD_PANEL_SUBPANEL_INCREASE</ANIMTIP_1>
                    <POTENTIOMETER>86</POTENTIOMETER>
                </UseTemplate>

                <UseTemplate Name="ASOBO_LIGHTING_Panel_Emissive_Template">
                    <NODE_ID>LDG_GEAR_PANEL</NODE_ID>
                    <SIMVAR_INDEX>4</SIMVAR_INDEX>
                    <POTENTIOMETER>85</POTENTIOMETER>
                    <EMISSIVE_CODE>(L:A32NX_ELEC_DC_1_BUS_IS_POWERED, Bool)</EMISSIVE_CODE>
                </UseTemplate>

                <UseTemplate Name="ASOBO_LIGHTING_Panel_Emissive_Template">
                    <NODE_ID>KNOB_OVHD_AIRCOND_PACKFLOW</NODE_ID>
                    <SIMVAR_INDEX>4</SIMVAR_INDEX>
                    <POTENTIOMETER>85</POTENTIOMETER>
                    <EMISSIVE_CODE>(L:A32NX_ELEC_DC_2_BUS_IS_POWERED, Bool)</EMISSIVE_CODE>
                </UseTemplate>

                <UseTemplate Name="ASOBO_LIGHTING_Panel_Emissive_Template">
                    <NODE_ID>KNOB_OVHD_AIRCOND_COCKPIT</NODE_ID>
                    <SIMVAR_INDEX>4</SIMVAR_INDEX>
                    <POTENTIOMETER>85</POTENTIOMETER>
                    <EMISSIVE_CODE>(L:A32NX_ELEC_DC_2_BUS_IS_POWERED, Bool)</EMISSIVE_CODE>
                </UseTemplate>

                <UseTemplate Name="ASOBO_LIGHTING_Panel_Emissive_Template">
                    <NODE_ID>KNOB_OVHD_AIRCOND_FWDCABIN</NODE_ID>
                    <SIMVAR_INDEX>4</SIMVAR_INDEX>
                    <POTENTIOMETER>85</POTENTIOMETER>
                    <EMISSIVE_CODE>(L:A32NX_ELEC_DC_2_BUS_IS_POWERED, Bool)</EMISSIVE_CODE>
                </UseTemplate>

                <UseTemplate Name="ASOBO_LIGHTING_Panel_Emissive_Template">
                    <NODE_ID>KNOB_OVHD_AIRCOND_XBLEED</NODE_ID>
                    <SIMVAR_INDEX>4</SIMVAR_INDEX>
                    <POTENTIOMETER>85</POTENTIOMETER>
                    <EMISSIVE_CODE>(L:A32NX_ELEC_DC_2_BUS_IS_POWERED, Bool)</EMISSIVE_CODE>
                </UseTemplate>

                <UseTemplate Name="ASOBO_LIGHTING_Panel_Emissive_Template">
                    <NODE_ID>KNOB_ENGINES_MODE</NODE_ID>
                    <SIMVAR_INDEX>4</SIMVAR_INDEX>
                    <POTENTIOMETER>85</POTENTIOMETER>
                    <EMISSIVE_CODE>(L:A32NX_ELEC_DC_1_BUS_IS_POWERED, Bool)</EMISSIVE_CODE>
                </UseTemplate>

                <UseTemplate Name="ASOBO_LIGHTING_Panel_Emissive_Template">
                    <NODE_ID>HANDLING_Switch_Wiper_right</NODE_ID>
                    <SIMVAR_INDEX>4</SIMVAR_INDEX>
                    <POTENTIOMETER>85</POTENTIOMETER>
                    <EMISSIVE_CODE>(L:A32NX_ELEC_DC_2_BUS_IS_POWERED, Bool)</EMISSIVE_CODE>
                </UseTemplate>

                <UseTemplate Name="ASOBO_LIGHTING_Panel_Emissive_Template">
                    <NODE_ID>KNOB_OVHD_ADIRS_1</NODE_ID>
                    <SIMVAR_INDEX>4</SIMVAR_INDEX>
                    <POTENTIOMETER>85</POTENTIOMETER>
                    <EMISSIVE_CODE>(L:A32NX_ELEC_DC_2_BUS_IS_POWERED, Bool)</EMISSIVE_CODE>
                </UseTemplate>

                <UseTemplate Name="ASOBO_LIGHTING_Panel_Emissive_Template">
                    <NODE_ID>KNOB_OVHD_ADIRS_3</NODE_ID>
                    <SIMVAR_INDEX>4</SIMVAR_INDEX>
                    <POTENTIOMETER>85</POTENTIOMETER>
                    <EMISSIVE_CODE>(L:A32NX_ELEC_DC_2_BUS_IS_POWERED, Bool)</EMISSIVE_CODE>
                </UseTemplate>

                <UseTemplate Name="ASOBO_LIGHTING_Panel_Emissive_Template">
                    <NODE_ID>KNOB_OVHD_ADIRS_2</NODE_ID>
                    <SIMVAR_INDEX>4</SIMVAR_INDEX>
                    <POTENTIOMETER>85</POTENTIOMETER>
                    <EMISSIVE_CODE>(L:A32NX_ELEC_DC_2_BUS_IS_POWERED, Bool)</EMISSIVE_CODE>
                </UseTemplate>

                <UseTemplate Name="ASOBO_LIGHTING_Panel_Emissive_Template">
                    <NODE_ID>KNOB_OVHD_READINGLTR</NODE_ID>
                    <SIMVAR_INDEX>4</SIMVAR_INDEX>
                    <POTENTIOMETER>85</POTENTIOMETER>
                    <EMISSIVE_CODE>(L:A32NX_ELEC_DC_2_BUS_IS_POWERED, Bool)</EMISSIVE_CODE>
                </UseTemplate>

                <UseTemplate Name="ASOBO_LIGHTING_Panel_Emissive_Template">
                    <NODE_ID>KNOB_OVHD_READINGLTL</NODE_ID>
                    <SIMVAR_INDEX>4</SIMVAR_INDEX>
                    <POTENTIOMETER>85</POTENTIOMETER>
                    <EMISSIVE_CODE>(L:A32NX_ELEC_DC_2_BUS_IS_POWERED, Bool)</EMISSIVE_CODE>
                </UseTemplate>

                <UseTemplate Name="ASOBO_LIGHTING_Panel_Emissive_Template">
                    <NODE_ID>HANDLING_Switch_Wiper_left</NODE_ID>
                    <SIMVAR_INDEX>4</SIMVAR_INDEX>
                    <POTENTIOMETER>85</POTENTIOMETER>
                    <EMISSIVE_CODE>(L:A32NX_ELEC_DC_2_BUS_IS_POWERED, Bool)</EMISSIVE_CODE>
                </UseTemplate>

                <UseTemplate Name="ASOBO_LIGHTING_Panel_Emissive_Template">
                    <NODE_ID>LIGHTS_OVHD</NODE_ID>
                    <SIMVAR_INDEX>4</SIMVAR_INDEX>
                    <POTENTIOMETER>85</POTENTIOMETER>
                    <EMISSIVE_CODE>(L:A32NX_ELEC_DC_2_BUS_IS_POWERED, Bool)</EMISSIVE_CODE>
                </UseTemplate>

                <UseTemplate Name="ASOBO_LIGHTING_Panel_Emissive_Template">
                    <NODE_ID>LIGHTS_OVHD_LEFT</NODE_ID>
                    <SIMVAR_INDEX>4</SIMVAR_INDEX>
                    <POTENTIOMETER>85</POTENTIOMETER>
                    <EMISSIVE_CODE>(L:A32NX_ELEC_DC_2_BUS_IS_POWERED, Bool)</EMISSIVE_CODE>
                </UseTemplate>

                <UseTemplate Name="ASOBO_LIGHTING_Panel_Emissive_Template">
                    <NODE_ID>LIGHTS_OVHD_RIGHT</NODE_ID>
                    <SIMVAR_INDEX>4</SIMVAR_INDEX>
                    <POTENTIOMETER>85</POTENTIOMETER>
                    <EMISSIVE_CODE>(L:A32NX_ELEC_DC_2_BUS_IS_POWERED, Bool)</EMISSIVE_CODE>
                </UseTemplate>

                <Component ID="SWITCH_OVHD_INTLT_DOME" Node="SWITCH_OVHD_INTLT_DOME">
                    <UseTemplate Name="FBW_Stepless_Potentiometer">
                        <NODE_ID>SWITCH_OVHD_INTLT_DOME</NODE_ID>
                        <ANIMTIP_0>TT:COCKPIT.TOOLTIPS.LIGHTING_KNOB_PEDESTAL_DECREASE</ANIMTIP_0>
                        <ANIMTIP_1>TT:COCKPIT.TOOLTIPS.LIGHTING_KNOB_PEDESTAL_INCREASE</ANIMTIP_1>
                        <POTENTIOMETER>7</POTENTIOMETER>
                    </UseTemplate>
                </Component>

                <!-- Hide the original (non-separated) dome lights. -->
                <Component ID="Overhead_Lights" Node="LIGHTS_Overhead">
                    <UseTemplate Name="ASOBO_GT_Visibility_Code">
                        <VISIBILITY_CODE>0</VISIBILITY_CODE>
                    </UseTemplate>
                </Component>

                <!-- Captain dome light -->
                <UseTemplate Name="ASOBO_LIGHTING_Cabin_Emissive_Template">
                    <NODE_ID>LIGHTS_Overhead_L</NODE_ID>
                    <POTENTIOMETER>7</POTENTIOMETER>
                    <FAILURE>1</FAILURE>
                    <SIMVAR_INDEX>1</SIMVAR_INDEX>
                    <EMISSIVE_CODE>(L:A32NX_ELEC_DC_ESS_BUS_IS_POWERED, Bool)</EMISSIVE_CODE>
                </UseTemplate>

                <!-- F/O dome light -->
                <UseTemplate Name="ASOBO_LIGHTING_Cabin_Emissive_Template">
                    <NODE_ID>LIGHTS_Overhead_R</NODE_ID>
                    <POTENTIOMETER>7</POTENTIOMETER>
                    <FAILURE>1</FAILURE>
                    <SIMVAR_INDEX>2</SIMVAR_INDEX>
                    <NO_SIMVAR_LIGHT />
                    <EMISSIVE_CODE>(L:A32NX_ELEC_DC_ESS_BUS_IS_POWERED, Bool)</EMISSIVE_CODE>
                </UseTemplate>

                <!-- AFT dome light -->
                <UseTemplate Name="ASOBO_LIGHTING_Cabin_Emissive_Template">
                    <NODE_ID>LIGHTS_Overhead_AFT</NODE_ID>
                    <POTENTIOMETER>7</POTENTIOMETER>
                    <FAILURE>1</FAILURE>
                    <SIMVAR_INDEX>3</SIMVAR_INDEX>
                    <NO_SIMVAR_LIGHT />
                    <EMISSIVE_CODE>(L:A32NX_ELEC_DC_2_BUS_IS_POWERED, Bool)</EMISSIVE_CODE>
                </UseTemplate>
            </Component>

            <Component ID="Overhead_Fuel">
                <DefaultTemplateParameters>
                    <TYPE>AIRBUS</TYPE>
                </DefaultTemplateParameters>


                <UseTemplate Name="FBW_Airbus_Fuel_Crossfeed">
                    <NODE_ID>PUSH_OVHD_FUEL_XFEED</NODE_ID>
                    <ID>46</ID>
                    <SEQ_POWERED>(L:A32NX_ELEC_AC_ESS_SHED_BUS_IS_POWERED, Bool)</SEQ_POWERED>
                    <SEQ2_EMISSIVE_DRIVES_VISIBILITY>False</SEQ2_EMISSIVE_DRIVES_VISIBILITY>
                    <SEQ1_CODE_DRIVES_VISIBILITY>False</SEQ1_CODE_DRIVES_VISIBILITY>
                    <SEQ2_CODE_DRIVES_VISIBILITY>False</SEQ2_CODE_DRIVES_VISIBILITY>
                    <OFF_TOOLTIP>COCKPIT.TOOLTIPS.FUEL_XFEED_TURN_ON</OFF_TOOLTIP>
                    <ON_TOOLTIP>COCKPIT.TOOLTIPS.FUEL_XFEED_TURN_OFF</ON_TOOLTIP>
                </UseTemplate>
                <UseTemplate Name="FBW_Airbus_Fuel_Crossfeed">
                    <NODE_ID>PUSH_OVHD_FUEL_XFEED2</NODE_ID>
                    <ID>47</ID>
                    <SEQ_POWERED>(L:A32NX_ELEC_AC_ESS_SHED_BUS_IS_POWERED, Bool)</SEQ_POWERED>
                    <SEQ2_EMISSIVE_DRIVES_VISIBILITY>False</SEQ2_EMISSIVE_DRIVES_VISIBILITY>
                    <SEQ1_CODE_DRIVES_VISIBILITY>False</SEQ1_CODE_DRIVES_VISIBILITY>
                    <SEQ2_CODE_DRIVES_VISIBILITY>False</SEQ2_CODE_DRIVES_VISIBILITY>
                    <OFF_TOOLTIP>COCKPIT.TOOLTIPS.FUEL_XFEED_TURN_ON</OFF_TOOLTIP>
                    <ON_TOOLTIP>COCKPIT.TOOLTIPS.FUEL_XFEED_TURN_OFF</ON_TOOLTIP>
                </UseTemplate>
                <UseTemplate Name="FBW_Airbus_Fuel_Crossfeed"> <!--- FIX FUEL VALVE -->
                    <NODE_ID>PUSH_OVHD_FUEL_XFEED3</NODE_ID>
                    <ID>48</ID>
                    <SEQ_POWERED>(L:A32NX_ELEC_AC_ESS_SHED_BUS_IS_POWERED, Bool)</SEQ_POWERED>
                    <SEQ2_EMISSIVE_DRIVES_VISIBILITY>False</SEQ2_EMISSIVE_DRIVES_VISIBILITY>
                    <SEQ1_CODE_DRIVES_VISIBILITY>False</SEQ1_CODE_DRIVES_VISIBILITY>
                    <SEQ2_CODE_DRIVES_VISIBILITY>False</SEQ2_CODE_DRIVES_VISIBILITY>
                    <OFF_TOOLTIP>COCKPIT.TOOLTIPS.FUEL_XFEED_TURN_ON</OFF_TOOLTIP>
                    <ON_TOOLTIP>COCKPIT.TOOLTIPS.FUEL_XFEED_TURN_OFF</ON_TOOLTIP>
                </UseTemplate>
                <UseTemplate Name="FBW_Airbus_Fuel_Crossfeed">
                    <NODE_ID>PUSH_OVHD_FUEL_XFEED4</NODE_ID>
                    <ID>49</ID>
                    <SEQ_POWERED>(L:A32NX_ELEC_AC_ESS_SHED_BUS_IS_POWERED, Bool)</SEQ_POWERED>
                    <SEQ2_EMISSIVE_DRIVES_VISIBILITY>False</SEQ2_EMISSIVE_DRIVES_VISIBILITY>
                    <SEQ1_CODE_DRIVES_VISIBILITY>False</SEQ1_CODE_DRIVES_VISIBILITY>
                    <SEQ2_CODE_DRIVES_VISIBILITY>False</SEQ2_CODE_DRIVES_VISIBILITY>
                    <OFF_TOOLTIP>COCKPIT.TOOLTIPS.FUEL_XFEED_TURN_ON</OFF_TOOLTIP>
                    <ON_TOOLTIP>COCKPIT.TOOLTIPS.FUEL_XFEED_TURN_OFF</ON_TOOLTIP>
                </UseTemplate>

                <!-- OUTR TK XFR -->
                <UseTemplate Name="FBW_Covered_Push_Toggle">
                    <NODE_ID>PUSH_OVHD_FUEL_OUTRTK_XFR</NODE_ID>
                    <LOCK_NODE_ID>LOCK_OVHD_FUEL_OUTRTK_XFR</LOCK_NODE_ID>
                    <TOGGLE_SIMVAR>L:A380X_OVHD_FUEL_OUTRTK_XFR_PB_IS_AUTO</TOGGLE_SIMVAR>
                    <SEQ_POWERED>(L:A32NX_ELEC_AC_ESS_SHED_BUS_IS_POWERED, Bool)</SEQ_POWERED>
                    <SEQ2_EMISSIVE_DRIVES_VISIBILITY>False</SEQ2_EMISSIVE_DRIVES_VISIBILITY>
                    <SEQ1_CODE_DRIVES_VISIBILITY>False</SEQ1_CODE_DRIVES_VISIBILITY>
                    <SEQ2_CODE_DRIVES_VISIBILITY>False</SEQ2_CODE_DRIVES_VISIBILITY>
                    <TOOLTIPID>%((L:A380X_OVHD_FUEL_OUTRTK_XFR_PB_IS_AUTO, Bool) !)%{if}TT:#COCKPIT.TOOLTIPS.FUEL_XFEED_TURN_ON#%{else}TT:#COCKPIT.TOOLTIPS.FUEL_XFEED_TURN_OFF#%{end}</TOOLTIPID>
                </UseTemplate>

                <!-- MID TK XFR -->
                <UseTemplate Name="FBW_Covered_Push_Toggle">
                    <NODE_ID>PUSH_OVHD_FUEL_MIDTK_XFR</NODE_ID>
                    <LOCK_NODE_ID>LOCK_OVHD_FUEL_MIDTK_XFR</LOCK_NODE_ID>
                    <TOGGLE_SIMVAR>L:A380X_OVHD_FUEL_MIDTK_XFR_PB_IS_AUTO</TOGGLE_SIMVAR>
                    <SEQ_POWERED>(L:A32NX_ELEC_AC_ESS_SHED_BUS_IS_POWERED, Bool)</SEQ_POWERED>
                    <SEQ2_EMISSIVE_DRIVES_VISIBILITY>False</SEQ2_EMISSIVE_DRIVES_VISIBILITY>
                    <SEQ1_CODE_DRIVES_VISIBILITY>False</SEQ1_CODE_DRIVES_VISIBILITY>
                    <SEQ2_CODE_DRIVES_VISIBILITY>False</SEQ2_CODE_DRIVES_VISIBILITY>
                    <TOOLTIPID>%((L:A380X_OVHD_FUEL_MIDTK_XFR_PB_IS_AUTO, Bool) !)%{if}TT:#COCKPIT.TOOLTIPS.FUEL_XFEED_TURN_ON#%{else}TT:#COCKPIT.TOOLTIPS.FUEL_XFEED_TURN_OFF#%{end}</TOOLTIPID>
                </UseTemplate>

                <!-- INR TK XFR -->
                <UseTemplate Name="FBW_Covered_Push_Toggle">
                    <NODE_ID>PUSH_OVHD_FUEL_INRTK_XFR</NODE_ID>
                    <LOCK_NODE_ID>LOCK_OVHD_FUEL_INRTK_XFR</LOCK_NODE_ID>
                    <TOGGLE_SIMVAR>L:A380X_OVHD_FUEL_INRTK_XFR_PB_IS_AUTO</TOGGLE_SIMVAR>
                    <SEQ_POWERED>(L:A32NX_ELEC_AC_ESS_SHED_BUS_IS_POWERED, Bool)</SEQ_POWERED>
                    <SEQ2_EMISSIVE_DRIVES_VISIBILITY>False</SEQ2_EMISSIVE_DRIVES_VISIBILITY>
                    <SEQ1_CODE_DRIVES_VISIBILITY>False</SEQ1_CODE_DRIVES_VISIBILITY>
                    <SEQ2_CODE_DRIVES_VISIBILITY>False</SEQ2_CODE_DRIVES_VISIBILITY>
                    <TOOLTIPID>%((L:A380X_OVHD_FUEL_INRTK_XFR_PB_IS_AUTO, Bool) !)%{if}TT:#COCKPIT.TOOLTIPS.FUEL_XFEED_TURN_ON#%{else}TT:#COCKPIT.TOOLTIPS.FUEL_XFEED_TURN_OFF#%{end}</TOOLTIPID>
                </UseTemplate>

                <!-- TRIM TK XFR -->
                <UseTemplate Name="FBW_Covered_Push_Toggle">
                    <NODE_ID>PUSH_OVHD_FUEL_TRIMTK_XFR</NODE_ID>
                    <LOCK_NODE_ID>LOCK_OVHD_FUEL_TRIMTK_XFR</LOCK_NODE_ID>
                    <TOGGLE_SIMVAR>L:A380X_OVHD_FUEL_TRIMTK_XFR_PB_IS_AUTO</TOGGLE_SIMVAR>
                    <SEQ_POWERED>(L:A32NX_ELEC_AC_ESS_SHED_BUS_IS_POWERED, Bool)</SEQ_POWERED>
                    <SEQ2_EMISSIVE_DRIVES_VISIBILITY>False</SEQ2_EMISSIVE_DRIVES_VISIBILITY>
                    <SEQ1_CODE_DRIVES_VISIBILITY>False</SEQ1_CODE_DRIVES_VISIBILITY>
                    <SEQ2_CODE_DRIVES_VISIBILITY>False</SEQ2_CODE_DRIVES_VISIBILITY>
                    <TOOLTIPID>%((L:A380X_OVHD_FUEL_TRIMTK_XFR_PB_IS_AUTO, Bool) !)%{if}TT:#COCKPIT.TOOLTIPS.FUEL_XFEED_TURN_ON#%{else}TT:#COCKPIT.TOOLTIPS.FUEL_XFEED_TURN_OFF#%{end}</TOOLTIPID>
                </UseTemplate>

                <!-- FEED TK1 -->
                <UseTemplate Name="FBW_Airbus_Fuel_Pump">
                    <NODE_ID>PUSH_OVHD_FUEL_FEEDTK1_MAIN</NODE_ID>
                    <PART_ID>OVHD_FUEL_LFEEDTK1_MAIN</PART_ID>
                    <CIRCUIT_ID>2</CIRCUIT_ID>
                    <SEQ_POWERED>(L:A32NX_ELEC_AC_ESS_SHED_BUS_IS_POWERED, Bool)</SEQ_POWERED>
                    <SEQ2_EMISSIVE_DRIVES_VISIBILITY>False</SEQ2_EMISSIVE_DRIVES_VISIBILITY>
                    <SEQ1_CODE_DRIVES_VISIBILITY>False</SEQ1_CODE_DRIVES_VISIBILITY>
                    <SEQ2_CODE_DRIVES_VISIBILITY>False</SEQ2_CODE_DRIVES_VISIBILITY>
                    <OFF_TOOLTIP>COCKPIT.TOOLTIPS.ENG_1_L_TK_PUMP1_OFF</OFF_TOOLTIP>
                    <ON_TOOLTIP>COCKPIT.TOOLTIPS.ENG_1_L_TK_PUMP1_ON</ON_TOOLTIP>
                </UseTemplate>
                <UseTemplate Name="FBW_Airbus_Fuel_Pump">
                    <NODE_ID>PUSH_OVHD_FUEL_FEEDTK1_STBY</NODE_ID>
                    <PART_ID>OVHD_FUEL_FEEDTK1_STBY</PART_ID>
                    <CIRCUIT_ID>3</CIRCUIT_ID>
                    <SEQ_POWERED>(L:A32NX_ELEC_AC_2_BUS_IS_POWERED, Bool)</SEQ_POWERED>
                    <SEQ2_EMISSIVE_DRIVES_VISIBILITY>False</SEQ2_EMISSIVE_DRIVES_VISIBILITY>
                    <SEQ1_CODE_DRIVES_VISIBILITY>False</SEQ1_CODE_DRIVES_VISIBILITY>
                    <SEQ2_CODE_DRIVES_VISIBILITY>False</SEQ2_CODE_DRIVES_VISIBILITY>
                    <OFF_TOOLTIP>COCKPIT.TOOLTIPS.ENG_1_L_TK_PUMP2_OFF</OFF_TOOLTIP>
                    <ON_TOOLTIP>COCKPIT.TOOLTIPS.ENG_1_L_TK_PUMP2_ON</ON_TOOLTIP>
                </UseTemplate>

                <!-- FEED TK2 -->
                <UseTemplate Name="FBW_Airbus_Fuel_Pump">
                    <NODE_ID>PUSH_OVHD_FUEL_FEEDTK2_MAIN</NODE_ID>
                    <PART_ID>OVHD_FUEL_FEEDTK2_MAIN</PART_ID>
                    <CIRCUIT_ID>64</CIRCUIT_ID>
                    <SEQ_POWERED>(L:A32NX_ELEC_AC_2_BUS_IS_POWERED, Bool)</SEQ_POWERED>
                    <SEQ2_EMISSIVE_DRIVES_VISIBILITY>False</SEQ2_EMISSIVE_DRIVES_VISIBILITY>
                    <SEQ1_CODE_DRIVES_VISIBILITY>False</SEQ1_CODE_DRIVES_VISIBILITY>
                    <SEQ2_CODE_DRIVES_VISIBILITY>False</SEQ2_CODE_DRIVES_VISIBILITY>
                    <OFF_TOOLTIP>COCKPIT.TOOLTIPS.CTR_TK_PUMP_1_OFF</OFF_TOOLTIP>
                    <ON_TOOLTIP>COCKPIT.TOOLTIPS.CTR_TK_PUMP_1_ON</ON_TOOLTIP>
                </UseTemplate>
                <UseTemplate Name="FBW_Airbus_Fuel_Pump">
                    <NODE_ID>PUSH_OVHD_FUEL_FEEDTK2_STBY</NODE_ID>
                    <PART_ID>OVHD_FUEL_PFEDTK2_STBY</PART_ID>
                    <CIRCUIT_ID>65</CIRCUIT_ID>
                    <SEQ_POWERED>(L:A32NX_ELEC_AC_1_BUS_IS_POWERED, Bool)</SEQ_POWERED>
                    <SEQ2_EMISSIVE_DRIVES_VISIBILITY>False</SEQ2_EMISSIVE_DRIVES_VISIBILITY>
                    <SEQ1_CODE_DRIVES_VISIBILITY>False</SEQ1_CODE_DRIVES_VISIBILITY>
                    <SEQ2_CODE_DRIVES_VISIBILITY>False</SEQ2_CODE_DRIVES_VISIBILITY>
                    <OFF_TOOLTIP>COCKPIT.TOOLTIPS.CTR_TK_PUMP_2_OFF</OFF_TOOLTIP>
                    <ON_TOOLTIP>COCKPIT.TOOLTIPS.CTR_TK_PUMP_2_ON</ON_TOOLTIP>
                </UseTemplate>

                <!-- FEED TK3 -->
                <UseTemplate Name="FBW_Airbus_Fuel_Pump">
                    <NODE_ID>PUSH_OVHD_FUEL_FEEDTK3_MAIN</NODE_ID>
                    <PART_ID>OVHD_FUEL_FEEDTK3_MAIN</PART_ID>
                    <CIRCUIT_ID>66</CIRCUIT_ID>
                    <SEQ_POWERED>(L:A32NX_ELEC_AC_2_BUS_IS_POWERED, Bool)</SEQ_POWERED>
                    <SEQ2_EMISSIVE_DRIVES_VISIBILITY>False</SEQ2_EMISSIVE_DRIVES_VISIBILITY>
                    <SEQ1_CODE_DRIVES_VISIBILITY>False</SEQ1_CODE_DRIVES_VISIBILITY>
                    <SEQ2_CODE_DRIVES_VISIBILITY>False</SEQ2_CODE_DRIVES_VISIBILITY>
                    <OFF_TOOLTIP>COCKPIT.TOOLTIPS.CTR_TK_PUMP_1_OFF</OFF_TOOLTIP>
                    <ON_TOOLTIP>COCKPIT.TOOLTIPS.CTR_TK_PUMP_1_ON</ON_TOOLTIP>
                </UseTemplate>
                <UseTemplate Name="FBW_Airbus_Fuel_Pump">
                    <NODE_ID>PUSH_OVHD_FUEL_FEEDTK3_STBY</NODE_ID>
                    <PART_ID>OVHD_FUEL_PFEDTK3_STBY</PART_ID>
                    <CIRCUIT_ID>67</CIRCUIT_ID>
                    <SEQ_POWERED>(L:A32NX_ELEC_AC_1_BUS_IS_POWERED, Bool)</SEQ_POWERED>
                    <SEQ2_EMISSIVE_DRIVES_VISIBILITY>False</SEQ2_EMISSIVE_DRIVES_VISIBILITY>
                    <SEQ1_CODE_DRIVES_VISIBILITY>False</SEQ1_CODE_DRIVES_VISIBILITY>
                    <SEQ2_CODE_DRIVES_VISIBILITY>False</SEQ2_CODE_DRIVES_VISIBILITY>
                    <OFF_TOOLTIP>COCKPIT.TOOLTIPS.CTR_TK_PUMP_2_OFF</OFF_TOOLTIP>
                    <ON_TOOLTIP>COCKPIT.TOOLTIPS.CTR_TK_PUMP_2_ON</ON_TOOLTIP>
                </UseTemplate>

                <!-- FEED TK4 -->
                <UseTemplate Name="FBW_Airbus_Fuel_Pump">
                    <NODE_ID>PUSH_OVHD_FUEL_FEEDTK4_MAIN</NODE_ID>
                    <PART_ID>OVHD_FUEL_FEEDTK4_MAIN</PART_ID>
                    <CIRCUIT_ID>68</CIRCUIT_ID>
                    <SEQ_POWERED>(L:A32NX_ELEC_AC_2_BUS_IS_POWERED, Bool)</SEQ_POWERED>
                    <SEQ2_EMISSIVE_DRIVES_VISIBILITY>False</SEQ2_EMISSIVE_DRIVES_VISIBILITY>
                    <SEQ1_CODE_DRIVES_VISIBILITY>False</SEQ1_CODE_DRIVES_VISIBILITY>
                    <SEQ2_CODE_DRIVES_VISIBILITY>False</SEQ2_CODE_DRIVES_VISIBILITY>
                    <OFF_TOOLTIP>COCKPIT.TOOLTIPS.CTR_TK_PUMP_1_OFF</OFF_TOOLTIP>
                    <ON_TOOLTIP>COCKPIT.TOOLTIPS.CTR_TK_PUMP_1_ON</ON_TOOLTIP>
                </UseTemplate>
                <UseTemplate Name="FBW_Airbus_Fuel_Pump">
                    <NODE_ID>PUSH_OVHD_FUEL_FEEDTK4_STBY</NODE_ID>
                    <PART_ID>OVHD_FUEL_PFEDTK4_STBY</PART_ID>
                    <CIRCUIT_ID>69</CIRCUIT_ID>
                    <SEQ_POWERED>(L:A32NX_ELEC_AC_1_BUS_IS_POWERED, Bool)</SEQ_POWERED>
                    <SEQ2_EMISSIVE_DRIVES_VISIBILITY>False</SEQ2_EMISSIVE_DRIVES_VISIBILITY>
                    <SEQ1_CODE_DRIVES_VISIBILITY>False</SEQ1_CODE_DRIVES_VISIBILITY>
                    <SEQ2_CODE_DRIVES_VISIBILITY>False</SEQ2_CODE_DRIVES_VISIBILITY>
                    <OFF_TOOLTIP>COCKPIT.TOOLTIPS.CTR_TK_PUMP_2_OFF</OFF_TOOLTIP>
                    <ON_TOOLTIP>COCKPIT.TOOLTIPS.CTR_TK_PUMP_2_ON</ON_TOOLTIP>
                </UseTemplate>

                <!-- L OUTR TK PMP -->
                <UseTemplate Name="FBW_Airbus_Fuel_Pump">
                    <NODE_ID>PUSH_OVHD_FUEL_LOUTR_PMP</NODE_ID>
                    <PART_ID>OVHD_FUEL_LOUTR_PMP</PART_ID>
                    <CIRCUIT_ID>70</CIRCUIT_ID>
                    <SEQ_POWERED>(L:A32NX_ELEC_AC_ESS_SHED_BUS_IS_POWERED, Bool)</SEQ_POWERED>
                    <SEQ2_EMISSIVE_DRIVES_VISIBILITY>False</SEQ2_EMISSIVE_DRIVES_VISIBILITY>
                    <SEQ1_CODE_DRIVES_VISIBILITY>False</SEQ1_CODE_DRIVES_VISIBILITY>
                    <SEQ2_CODE_DRIVES_VISIBILITY>False</SEQ2_CODE_DRIVES_VISIBILITY>
                    <OFF_TOOLTIP>COCKPIT.TOOLTIPS.ENG_2_R_TK_PUMP1_OFF</OFF_TOOLTIP>
                    <ON_TOOLTIP>COCKPIT.TOOLTIPS.ENG_2_R_TK_PUMP1_ON</ON_TOOLTIP>
                </UseTemplate>

                <!-- L MID TK -->
                <UseTemplate Name="FBW_Airbus_Fuel_Pump">
                    <NODE_ID>PUSH_OVHD_FUEL_LMIDTK_FWD</NODE_ID>
                    <PART_ID>OVHD_FUEL_LMIDTK_FWD</PART_ID>
                    <OFF_TOOLTIP>COCKPIT.TOOLTIPS.ENG_2_R_TK_PUMP2_OFF</OFF_TOOLTIP>
                    <ON_TOOLTIP>COCKPIT.TOOLTIPS.ENG_2_R_TK_PUMP2_ON</ON_TOOLTIP>
                    <CIRCUIT_ID>71</CIRCUIT_ID>
                    <SEQ_POWERED>(L:A32NX_ELEC_AC_2_BUS_IS_POWERED, Bool)</SEQ_POWERED>
                    <SEQ2_EMISSIVE_DRIVES_VISIBILITY>False</SEQ2_EMISSIVE_DRIVES_VISIBILITY>
                    <SEQ1_CODE_DRIVES_VISIBILITY>False</SEQ1_CODE_DRIVES_VISIBILITY>
                    <SEQ2_CODE_DRIVES_VISIBILITY>False</SEQ2_CODE_DRIVES_VISIBILITY>
                </UseTemplate>
                <UseTemplate Name="FBW_Airbus_Fuel_Pump">
                    <NODE_ID>PUSH_OVHD_FUEL_LMIDTK_AFT</NODE_ID>
                    <PART_ID>OVHD_FUEL_LMIDTK_AFT</PART_ID>
                    <OFF_TOOLTIP>COCKPIT.TOOLTIPS.ENG_2_R_TK_PUMP2_OFF</OFF_TOOLTIP>
                    <ON_TOOLTIP>COCKPIT.TOOLTIPS.ENG_2_R_TK_PUMP2_ON</ON_TOOLTIP>
                    <CIRCUIT_ID>72</CIRCUIT_ID>
                    <SEQ_POWERED>(L:A32NX_ELEC_AC_2_BUS_IS_POWERED, Bool)</SEQ_POWERED>
                    <SEQ2_EMISSIVE_DRIVES_VISIBILITY>False</SEQ2_EMISSIVE_DRIVES_VISIBILITY>
                    <SEQ1_CODE_DRIVES_VISIBILITY>False</SEQ1_CODE_DRIVES_VISIBILITY>
                    <SEQ2_CODE_DRIVES_VISIBILITY>False</SEQ2_CODE_DRIVES_VISIBILITY>
                </UseTemplate>

                <!-- L INR TK -->
                <UseTemplate Name="FBW_Airbus_Fuel_Pump">
                    <NODE_ID>PUSH_OVHD_FUEL_LINRTK_FWD</NODE_ID>
                    <PART_ID>OVHD_FUEL_LINRTK_FWD</PART_ID>
                    <OFF_TOOLTIP>COCKPIT.TOOLTIPS.ENG_2_R_TK_PUMP2_OFF</OFF_TOOLTIP>
                    <ON_TOOLTIP>COCKPIT.TOOLTIPS.ENG_2_R_TK_PUMP2_ON</ON_TOOLTIP>
                    <CIRCUIT_ID>73</CIRCUIT_ID>
                    <SEQ_POWERED>(L:A32NX_ELEC_AC_2_BUS_IS_POWERED, Bool)</SEQ_POWERED>
                    <SEQ2_EMISSIVE_DRIVES_VISIBILITY>False</SEQ2_EMISSIVE_DRIVES_VISIBILITY>
                    <SEQ1_CODE_DRIVES_VISIBILITY>False</SEQ1_CODE_DRIVES_VISIBILITY>
                    <SEQ2_CODE_DRIVES_VISIBILITY>False</SEQ2_CODE_DRIVES_VISIBILITY>
                </UseTemplate>
                <UseTemplate Name="FBW_Airbus_Fuel_Pump">
                    <NODE_ID>PUSH_OVHD_FUEL_LINRTK_AFT</NODE_ID>
                    <PART_ID>OVHD_FUEL_LINRTK_AFT</PART_ID>
                    <OFF_TOOLTIP>COCKPIT.TOOLTIPS.ENG_2_R_TK_PUMP2_OFF</OFF_TOOLTIP>
                    <ON_TOOLTIP>COCKPIT.TOOLTIPS.ENG_2_R_TK_PUMP2_ON</ON_TOOLTIP>
                    <CIRCUIT_ID>74</CIRCUIT_ID>
                    <SEQ_POWERED>(L:A32NX_ELEC_AC_2_BUS_IS_POWERED, Bool)</SEQ_POWERED>
                    <SEQ2_EMISSIVE_DRIVES_VISIBILITY>False</SEQ2_EMISSIVE_DRIVES_VISIBILITY>
                    <SEQ1_CODE_DRIVES_VISIBILITY>False</SEQ1_CODE_DRIVES_VISIBILITY>
                    <SEQ2_CODE_DRIVES_VISIBILITY>False</SEQ2_CODE_DRIVES_VISIBILITY>
                </UseTemplate>

                <!-- R INR TK -->
                <UseTemplate Name="FBW_Airbus_Fuel_Pump">
                    <NODE_ID>PUSH_OVHD_FUEL_RINRTK_FWD</NODE_ID>
                    <PART_ID>OVHD_FUEL_RINRTK_FWD</PART_ID>
                    <OFF_TOOLTIP>COCKPIT.TOOLTIPS.ENG_2_R_TK_PUMP2_OFF</OFF_TOOLTIP>
                    <ON_TOOLTIP>COCKPIT.TOOLTIPS.ENG_2_R_TK_PUMP2_ON</ON_TOOLTIP>
                    <CIRCUIT_ID>78</CIRCUIT_ID>
                    <SEQ_POWERED>(L:A32NX_ELEC_AC_2_BUS_IS_POWERED, Bool)</SEQ_POWERED>
                    <SEQ2_EMISSIVE_DRIVES_VISIBILITY>False</SEQ2_EMISSIVE_DRIVES_VISIBILITY>
                    <SEQ1_CODE_DRIVES_VISIBILITY>False</SEQ1_CODE_DRIVES_VISIBILITY>
                    <SEQ2_CODE_DRIVES_VISIBILITY>False</SEQ2_CODE_DRIVES_VISIBILITY>
                </UseTemplate>
                <UseTemplate Name="FBW_Airbus_Fuel_Pump">
                    <NODE_ID>PUSH_OVHD_FUEL_RINRTK_AFT</NODE_ID>
                    <PART_ID>OVHD_FUEL_RINRTK_AFT</PART_ID>
                    <OFF_TOOLTIP>COCKPIT.TOOLTIPS.ENG_2_R_TK_PUMP2_OFF</OFF_TOOLTIP>
                    <ON_TOOLTIP>COCKPIT.TOOLTIPS.ENG_2_R_TK_PUMP2_ON</ON_TOOLTIP>
                    <CIRCUIT_ID>79</CIRCUIT_ID>
                    <SEQ_POWERED>(L:A32NX_ELEC_AC_2_BUS_IS_POWERED, Bool)</SEQ_POWERED>
                    <SEQ2_EMISSIVE_DRIVES_VISIBILITY>False</SEQ2_EMISSIVE_DRIVES_VISIBILITY>
                    <SEQ1_CODE_DRIVES_VISIBILITY>False</SEQ1_CODE_DRIVES_VISIBILITY>
                    <SEQ2_CODE_DRIVES_VISIBILITY>False</SEQ2_CODE_DRIVES_VISIBILITY>
                </UseTemplate>

                <!-- R MID TK -->
                <UseTemplate Name="FBW_Airbus_Fuel_Pump">
                    <NODE_ID>PUSH_OVHD_FUEL_RMIDTK_FWD</NODE_ID>
                    <PART_ID>OVHD_FUEL_RMIDTK_FWD</PART_ID>
                    <OFF_TOOLTIP>COCKPIT.TOOLTIPS.ENG_2_R_TK_PUMP2_OFF</OFF_TOOLTIP>
                    <ON_TOOLTIP>COCKPIT.TOOLTIPS.ENG_2_R_TK_PUMP2_ON</ON_TOOLTIP>
                    <CIRCUIT_ID>76</CIRCUIT_ID>
                    <SEQ_POWERED>(L:A32NX_ELEC_AC_2_BUS_IS_POWERED, Bool)</SEQ_POWERED>
                    <SEQ2_EMISSIVE_DRIVES_VISIBILITY>False</SEQ2_EMISSIVE_DRIVES_VISIBILITY>
                    <SEQ1_CODE_DRIVES_VISIBILITY>False</SEQ1_CODE_DRIVES_VISIBILITY>
                    <SEQ2_CODE_DRIVES_VISIBILITY>False</SEQ2_CODE_DRIVES_VISIBILITY>
                </UseTemplate>
                <UseTemplate Name="FBW_Airbus_Fuel_Pump">
                    <NODE_ID>PUSH_OVHD_FUEL_RMIDTK_AFT</NODE_ID>
                    <PART_ID>OVHD_FUEL_RMIDTK_AFT</PART_ID>
                    <OFF_TOOLTIP>COCKPIT.TOOLTIPS.ENG_2_R_TK_PUMP2_OFF</OFF_TOOLTIP>
                    <ON_TOOLTIP>COCKPIT.TOOLTIPS.ENG_2_R_TK_PUMP2_ON</ON_TOOLTIP>
                    <CIRCUIT_ID>77</CIRCUIT_ID>
                    <SEQ_POWERED>(L:A32NX_ELEC_AC_2_BUS_IS_POWERED, Bool)</SEQ_POWERED>
                    <SEQ2_EMISSIVE_DRIVES_VISIBILITY>False</SEQ2_EMISSIVE_DRIVES_VISIBILITY>
                    <SEQ1_CODE_DRIVES_VISIBILITY>False</SEQ1_CODE_DRIVES_VISIBILITY>
                    <SEQ2_CODE_DRIVES_VISIBILITY>False</SEQ2_CODE_DRIVES_VISIBILITY>
                </UseTemplate>

                <!-- R OUTR TK -->
                <UseTemplate Name="FBW_Airbus_Fuel_Pump">
                    <NODE_ID>PUSH_OVHD_FUEL_ROUTR_PMP</NODE_ID>
                    <PART_ID>OVHD_FUEL_ROUTR_PMP</PART_ID>
                    <CIRCUIT_ID>75</CIRCUIT_ID>
                    <SEQ_POWERED>(L:A32NX_ELEC_AC_ESS_SHED_BUS_IS_POWERED, Bool)</SEQ_POWERED>
                    <SEQ2_EMISSIVE_DRIVES_VISIBILITY>False</SEQ2_EMISSIVE_DRIVES_VISIBILITY>
                    <SEQ1_CODE_DRIVES_VISIBILITY>False</SEQ1_CODE_DRIVES_VISIBILITY>
                    <SEQ2_CODE_DRIVES_VISIBILITY>False</SEQ2_CODE_DRIVES_VISIBILITY>
                    <OFF_TOOLTIP>COCKPIT.TOOLTIPS.ENG_2_R_TK_PUMP1_OFF</OFF_TOOLTIP>
                    <ON_TOOLTIP>COCKPIT.TOOLTIPS.ENG_2_R_TK_PUMP1_ON</ON_TOOLTIP>
                </UseTemplate>

                <!-- TRIM TK -->
                <UseTemplate Name="FBW_Airbus_Fuel_Pump">
                    <NODE_ID>PUSH_OVHD_FUEL_TRIMTK_L</NODE_ID>
                    <PART_ID>OVHD_FUEL_TRIMTK_L</PART_ID>
                    <OFF_TOOLTIP>COCKPIT.TOOLTIPS.ENG_2_R_TK_PUMP2_OFF</OFF_TOOLTIP>
                    <ON_TOOLTIP>COCKPIT.TOOLTIPS.ENG_2_R_TK_PUMP2_ON</ON_TOOLTIP>
                    <CIRCUIT_ID>80</CIRCUIT_ID>
                    <SEQ_POWERED>(L:A32NX_ELEC_AC_2_BUS_IS_POWERED, Bool)</SEQ_POWERED>
                    <SEQ2_EMISSIVE_DRIVES_VISIBILITY>False</SEQ2_EMISSIVE_DRIVES_VISIBILITY>
                    <SEQ1_CODE_DRIVES_VISIBILITY>False</SEQ1_CODE_DRIVES_VISIBILITY>
                    <SEQ2_CODE_DRIVES_VISIBILITY>False</SEQ2_CODE_DRIVES_VISIBILITY>
                </UseTemplate>
                <UseTemplate Name="FBW_Airbus_Fuel_Pump">
                    <NODE_ID>PUSH_OVHD_FUEL_TRIMTK_R</NODE_ID>
                    <PART_ID>OVHD_FUEL_TRIMTK_R</PART_ID>
                    <OFF_TOOLTIP>COCKPIT.TOOLTIPS.ENG_2_R_TK_PUMP2_OFF</OFF_TOOLTIP>
                    <ON_TOOLTIP>COCKPIT.TOOLTIPS.ENG_2_R_TK_PUMP2_ON</ON_TOOLTIP>
                    <CIRCUIT_ID>81</CIRCUIT_ID>
                    <SEQ_POWERED>(L:A32NX_ELEC_AC_2_BUS_IS_POWERED, Bool)</SEQ_POWERED>
                    <SEQ2_EMISSIVE_DRIVES_VISIBILITY>False</SEQ2_EMISSIVE_DRIVES_VISIBILITY>
                    <SEQ1_CODE_DRIVES_VISIBILITY>False</SEQ1_CODE_DRIVES_VISIBILITY>
                    <SEQ2_CODE_DRIVES_VISIBILITY>False</SEQ2_CODE_DRIVES_VISIBILITY>
                </UseTemplate>

                <UseTemplate Name="FBW_Push_Toggle">
                    <NODE_ID>PUSH_OVHD_FUEL_MODESEL</NODE_ID>
                    <SEQ_POWERED>(L:A32NX_ELEC_AC_1_BUS_IS_POWERED, Bool)</SEQ_POWERED>
                    <SEQ1_CODE>
                        (A:FUELSYSTEM TANK WEIGHT:1, pound) 550 &gt;
                        (A:FUELSYSTEM TANK WEIGHT:2, pound) 11000 &lt;
                        (A:FUELSYSTEM TANK WEIGHT:3, pound) 11000 &lt; or and
                    </SEQ1_CODE>
                    <SEQ2_EMISSIVE_DRIVES_VISIBILITY>False</SEQ2_EMISSIVE_DRIVES_VISIBILITY>
                    <SEQ1_CODE_DRIVES_VISIBILITY>False</SEQ1_CODE_DRIVES_VISIBILITY>
                    <SEQ2_CODE_DRIVES_VISIBILITY>False</SEQ2_CODE_DRIVES_VISIBILITY>
                    <DUMMY_BUTTON />
                </UseTemplate>
            </Component>

            <!-- FLT CTL Left -->
            <Component ID="Flight_Controls_Left">
                <!-- PRIM 1 -->
                <UseTemplate Name="FBW_A380X_OVHD_PRIM_Button_Template">
                    <SEQ_POWERED>(L:A32NX_ELEC_DC_ESS_BUS_IS_POWERED, Bool)</SEQ_POWERED>
                    <ID>1</ID>
                </UseTemplate>

                <!-- SEC 1 -->
                <UseTemplate Name="FBW_A380X_OVHD_SEC_Button_Template">
                    <SEQ_POWERED>(L:A32NX_ELEC_DC_ESS_BUS_IS_POWERED, Bool)</SEQ_POWERED>
                    <ID>1</ID>
                </UseTemplate>

                <!-- PRIM 3 -->
                <UseTemplate Name="FBW_A380X_OVHD_PRIM_Button_Template">
                    <SEQ_POWERED>(L:A32NX_ELEC_DC_1_BUS_IS_POWERED, Bool)</SEQ_POWERED>
                    <ID>3</ID>
                </UseTemplate>

                <!-- SEC 3 -->
                <UseTemplate Name="FBW_A380X_OVHD_SEC_Button_Template">
                    <SEQ_POWERED>(L:A32NX_ELEC_DC_1_BUS_IS_POWERED, Bool)</SEQ_POWERED>
                    <ID>3</ID>
                </UseTemplate>
            </Component>

            <!-- FLT CTL Right -->
            <Component ID="Flight_Controls_Right">
                <!-- PRIM 2 -->
                <UseTemplate Name="FBW_A380X_OVHD_PRIM_Button_Template">
                    <SEQ_POWERED>(L:A32NX_ELEC_247PP_BUS_IS_POWERED, Bool)</SEQ_POWERED>
                    <ID>2</ID>
                </UseTemplate>

                <!-- SEC 2 -->
                <UseTemplate Name="FBW_A380X_OVHD_SEC_Button_Template">
                    <SEQ_POWERED>(L:A32NX_ELEC_247PP_BUS_IS_POWERED, Bool)</SEQ_POWERED>
                    <ID>2</ID>
                </UseTemplate>
            </Component>

            <Component ID="Overhead_Dummies">
                <Component ID="Left_Column">
                    <!-- ELT-->
                    <UseTemplate Name="FBW_Push_Held">
                        <NODE_ID>PUSH_OVHD_ELT_TEST</NODE_ID>
                        <HOLD_SIMVAR>L:A32NX_ELT_TEST_RESET</HOLD_SIMVAR>
                        <TOOLTIPID>Test/Reset ELT (Inop.)</TOOLTIPID>
                    </UseTemplate>
                    <UseTemplate Name="FBW_Push_Held">
                        <NODE_ID>PUSH_OVHD_ELT_ON</NODE_ID>
                        <LEFT_SINGLE_CODE>1 (&gt;L:A32NX_ELT_ON)</LEFT_SINGLE_CODE>
                        <TOOLTIPID>Turn ON ELT (Inop.)</TOOLTIPID>
                    </UseTemplate>

                    <!-- PA -->
                    <UseTemplate Name="FBW_Airbus_PA_Button">
                        <NODE_ID>PUSH_OVHD_PA</NODE_ID>
                        <SEQ_POWERED>(L:A32NX_ELEC_AC_1_BUS_IS_POWERED, Bool)</SEQ_POWERED>
                        <TOOLTIPID>PA Annunciator</TOOLTIPID>
                        <DUMMY_BUTTON />
                        <NO_SEQ2 />
                    </UseTemplate>

                    <!-- COCKPIT DOOR VIDEO -->
                    <UseTemplate Name="FBW_Push_Toggle">
                        <NODE_ID>PUSH_OVHD_COCKPITDOORVIDEO</NODE_ID>
                        <TOGGLE_SIMVAR>L:A32NX_OVHD_COCKPITDOORVIDEO_TOGGLE</TOGGLE_SIMVAR>
                        <SEQ_POWERED>(L:A32NX_ELEC_AC_1_BUS_IS_POWERED, Bool)</SEQ_POWERED>
                        <SEQ2_CODE>(L:A32NX_OVHD_COCKPITDOORVIDEO_TOGGLE, Bool) !</SEQ2_CODE>
                        <SEQ1_EMISSIVE_DRIVES_VISIBILITY>False</SEQ1_EMISSIVE_DRIVES_VISIBILITY>
                        <SEQ2_EMISSIVE_DRIVES_VISIBILITY>False</SEQ2_EMISSIVE_DRIVES_VISIBILITY>
                        <SEQ1_CODE_DRIVES_VISIBILITY>False</SEQ1_CODE_DRIVES_VISIBILITY>
                        <SEQ2_CODE_DRIVES_VISIBILITY>False</SEQ2_CODE_DRIVES_VISIBILITY>
                        <TOOLTIPID>%((L:A32NX_OVHD_COCKPITDOORVIDEO_TOGGLE, Bool))%{if}Turn OFF door
                            video%{else}Turn ON door video%{end}</TOOLTIPID>
                    </UseTemplate>

                    <!-- NSS DATA TO AVNCS-->
                    <UseTemplate Name="FBW_Push_Toggle">
                        <NODE_ID>PUSH_OVHD_NSSAVNCS</NODE_ID>
                        <TOGGLE_SIMVAR>L:A32NX_OVHD_COCKPITDOORVIDEO_TOGGLE</TOGGLE_SIMVAR>
                        <SEQ_POWERED>(L:A32NX_ELEC_AC_1_BUS_IS_POWERED, Bool)</SEQ_POWERED>
                        <SEQ2_CODE>(L:A32NX_OVHD_COCKPITDOORVIDEO_TOGGLE, Bool) !</SEQ2_CODE>
                        <SEQ1_EMISSIVE_DRIVES_VISIBILITY>False</SEQ1_EMISSIVE_DRIVES_VISIBILITY>
                        <SEQ2_EMISSIVE_DRIVES_VISIBILITY>False</SEQ2_EMISSIVE_DRIVES_VISIBILITY>
                        <SEQ1_CODE_DRIVES_VISIBILITY>False</SEQ1_CODE_DRIVES_VISIBILITY>
                        <SEQ2_CODE_DRIVES_VISIBILITY>False</SEQ2_CODE_DRIVES_VISIBILITY>
                        <TOOLTIPID>%((L:A32NX_OVHD_COCKPITDOORVIDEO_TOGGLE, Bool))%{if}Turn OFF door
                            video%{else}Turn ON door video%{end}</TOOLTIPID>
                    </UseTemplate>

                    <UseTemplate Name="FBW_Push_Toggle">
                        <NODE_ID>PUSH_DOORPANEL_VIDEO</NODE_ID>
                        <LEFT_SINGLE_CODE>(L:PUSH_DOORPANEL_VIDEO) ! (>L:PUSH_DOORPANEL_VIDEO)</LEFT_SINGLE_CODE>
                        <MOMENTARY />
                        <NO_SEQ1 />
                        <NO_SEQ2 />
                        <ROUND />
                    </UseTemplate>

                    <Component ID="ADIRS">
                        <UseTemplate Name="FBW_Airbus_ADIRS_IR_Button">
                            <ID>1</ID>
                            <SEQ_POWERED>(L:A32NX_ELEC_AC_1_BUS_IS_POWERED, Bool)</SEQ_POWERED>
                        </UseTemplate>

                        <UseTemplate Name="FBW_Airbus_ADIRS_IR_Button">
                            <ID>2</ID>
                            <SEQ_POWERED>(L:A32NX_ELEC_AC_2_BUS_IS_POWERED, Bool)</SEQ_POWERED>
                        </UseTemplate>

                        <UseTemplate Name="FBW_Airbus_ADIRS_IR_Button">
                            <ID>3</ID>
                            <SEQ_POWERED>(L:A32NX_ELEC_AC_1_BUS_IS_POWERED, Bool)</SEQ_POWERED>
                        </UseTemplate>

                        <!-- ADIRS ON BAT indication -->
                        <UseTemplate Name="FBW_Push_Toggle">
                            <NODE_ID>PUSH_OVHD_ADIRS</NODE_ID>
                            <!--
                                Various buses may power the ON BAT indication, when revisiting the ADIRS implementation,
                                the necessary logic should be implemented and the appropriate power sources used.
                            -->
                            <SEQ1_CODE>(L:A32NX_OVHD_ADIRS_ON_BAT_IS_ILLUMINATED, Bool)</SEQ1_CODE>
                            <NO_SEQ2 />
                            <DUMMY_BUTTON />
                        </UseTemplate>

                        <UseTemplate Name="FBW_Airbus_ADIRS_Knob">
                            <ID>1</ID>
                        </UseTemplate>

                        <UseTemplate Name="FBW_Airbus_ADIRS_Knob">
                            <ID>2</ID>
                        </UseTemplate>

                        <UseTemplate Name="FBW_Airbus_ADIRS_Knob">
                            <ID>3</ID>
                        </UseTemplate>

                        <UseTemplate Name="FBW_Airbus_ADIRS_ADR_Button">
                            <ID>1</ID>
                            <SEQ_POWERED>(L:A32NX_ELEC_AC_1_BUS_IS_POWERED, Bool)</SEQ_POWERED>
                        </UseTemplate>
                        <UseTemplate Name="FBW_Airbus_ADIRS_ADR_Button">
                            <ID>2</ID>
                            <SEQ_POWERED>(L:A32NX_ELEC_AC_2_BUS_IS_POWERED, Bool)</SEQ_POWERED>
                        </UseTemplate>
                        <UseTemplate Name="FBW_Airbus_ADIRS_ADR_Button">
                            <ID>3</ID>
                            <SEQ_POWERED>(L:A32NX_ELEC_AC_1_BUS_IS_POWERED, Bool)</SEQ_POWERED>
                        </UseTemplate>
                    </Component>

                    <Component ID="EVAC">
                            <!-- COMMAND -->
                            <UseTemplate Name="FBW_Covered_Push_Toggle">
                                <NODE_ID>PUSH_OVHD_EVAC_COMMAND</NODE_ID>
                                <LOCK_NODE_ID>LOCK_OVHD_EVAC_COMMAND</LOCK_NODE_ID>

                                <LEFT_SINGLE_CODE>0 (&gt;L:PUSH_OVHD_EVAC_HORN)
                                    (L:A32NX_EVAC_COMMAND_TOGGLE) !
                                    (&gt;L:A32NX_EVAC_COMMAND_TOGGLE)</LEFT_SINGLE_CODE>
                                <INVERTED_ANIMATION />

                                <SEQ_POWERED>(L:A32NX_ELEC_AC_ESS_SHED_BUS_IS_POWERED, Bool)</SEQ_POWERED>
                                <SEQ1_CODE>(L:A32NX_EVAC_COMMAND_TOGGLE, Bool) ! (E:ABSOLUTE TIME,
                                    seconds) 1 % 0.4 &gt; and</SEQ1_CODE>
                                <SEQ2_CODE>(L:A32NX_EVAC_COMMAND_TOGGLE, Bool) !</SEQ2_CODE>
                                <TOOLTIPID>%((L:A32NX_EVAC_COMMAND_TOGGLE, Bool))%{if}Turn ON
                                    evacuation horn%{else}Turn OFF evacuation horn%{end}</TOOLTIPID>
                            </UseTemplate>

                            <!-- HORN SHUT OFF -->
                            <UseTemplate Name="FBW_Push_Toggle">
                                <NODE_ID>PUSH_OVHD_EVAC_HORN</NODE_ID>
                                <LEFT_SINGLE_CODE>1 (&gt;L:PUSH_OVHD_EVAC_HORN)</LEFT_SINGLE_CODE>
                                <MOMENTARY />
                                <NO_SEQ1 />
                                <NO_SEQ2 />
                                <ROUND />
                            </UseTemplate>

                            <!-- CAPT & PURS / CAPT -->
                            <UseTemplate Name="ASOBO_GT_Switch_Dummy">
                                <NODE_ID>SWITCH_OVHD_EVAC_CAPT</NODE_ID>
                                <PART_ID>SWITCH_OVHD_EVAC_CAPT</PART_ID>
                                <ANIM_NAME>SWITCH_OVHD_EVAC_CAPT</ANIM_NAME>
                                <ANIM_CODE>100</ANIM_CODE>
                                <WWISE_EVENT_1>lswitch</WWISE_EVENT_1>
                                <WWISE_EVENT_2>lswitch</WWISE_EVENT_2>
                                <LEFT_SINGLE_CODE>(L:A32NX_EVAC_CAPT_TOGGLE) !
                                    (>L:A32NX_EVAC_CAPT_TOGGLE)</LEFT_SINGLE_CODE>
                            </UseTemplate>
                        </Component>

                    <Component ID="EMER_ELEC_PWR">
                        <!-- EMER GEN TEST -->
                        <UseTemplate Name="FBW_Covered_Push_Toggle">
                            <NODE_ID>PUSH_OVHD_EMERELECPWR_EMERTEST</NODE_ID>
                            <LOCK_NODE_ID>LOCK_OVHD_EMERELECPWR_EMERTEST</LOCK_NODE_ID>
                            <LEFT_SINGLE_CODE>1 (&gt;L:A32NX_EMERELECPWR_GEN_TEST)</LEFT_SINGLE_CODE>
                            <TOOLTIPID>Test emergency generator (Inop.)</TOOLTIPID>
                            <MOMENTARY />
                            <NO_SEQ1 />
                            <NO_SEQ2 />
                        </UseTemplate>

                        <!-- GEN 1 LINE -->
                        <UseTemplate Name="FBW_Push_Toggle">
                            <NODE_ID>PUSH_OVHD_EMERELECPWR_GEN1</NODE_ID>
                            <TOGGLE_SIMVAR>L:A32NX_OVHD_EMER_ELEC_GEN_1_LINE_PB_IS_ON</TOGGLE_SIMVAR>
                            <SEQ_POWERED>(L:A32NX_ELEC_AC_ESS_SHED_BUS_IS_POWERED, Bool)</SEQ_POWERED>
                            <SEQ1_CODE>(L:A32NX_OVHD_EMER_ELEC_GEN_1_LINE_PB_HAS_FAULT, Bool)</SEQ1_CODE>
                            <SEQ2_CODE>(L:A32NX_OVHD_EMER_ELEC_GEN_1_LINE_PB_IS_ON, Bool) !</SEQ2_CODE>
                            <SEQ2_EMISSIVE_DRIVES_VISIBILITY>False</SEQ2_EMISSIVE_DRIVES_VISIBILITY>
                            <SEQ1_CODE_DRIVES_VISIBILITY>False</SEQ1_CODE_DRIVES_VISIBILITY>
                            <SEQ2_CODE_DRIVES_VISIBILITY>False</SEQ2_CODE_DRIVES_VISIBILITY>
                            <TOOLTIPID>%((L:A32NX_OVHD_EMER_ELEC_GEN_1_LINE_PB_IS_ON,
                                Bool))%{if}Turn OFF gen 1 line%{else}Turn ON gen 1 line%{end}</TOOLTIPID>
                        </UseTemplate>

                        <!-- RAT & EMER GEN -->
                        <UseTemplate Name="FBW_Push_Toggle">
                            <NODE_ID>PUSH_OVHD_EMERELECPWR_RAT</NODE_ID>
                            <SEQ_POWERED>(L:A32NX_ELEC_DC_ESS_BUS_IS_POWERED, Bool)</SEQ_POWERED>
                            <SEQ1_CODE>(L:A32NX_OVHD_EMER_ELEC_RAT_AND_EMER_GEN_HAS_FAULT, Bool)</SEQ1_CODE>
                            <SEQ2_EMISSIVE_DRIVES_VISIBILITY>False</SEQ2_EMISSIVE_DRIVES_VISIBILITY>
                            <SEQ1_CODE_DRIVES_VISIBILITY>False</SEQ1_CODE_DRIVES_VISIBILITY>
                            <SEQ2_CODE_DRIVES_VISIBILITY>False</SEQ2_CODE_DRIVES_VISIBILITY>
                            <TOOLTIPID>%((L:A32NX_OVHD_EMER_ELEC_RAT_AND_EMER_GEN_HAS_FAULT,
                                Bool))%{if}RAT and emer gen FAULT%{else}RAT and emer gen
                                NORMAL%{end}</TOOLTIPID>
                            <DUMMY_BUTTON />
                        </UseTemplate>

                        <!-- MAN ON -->
                        <UseTemplate Name="FBW_Covered_Push_Toggle">
                            <NODE_ID>PUSH_OVHD_EMERELECPWR_MANON</NODE_ID>
                            <LOCK_NODE_ID>LOCK_OVHD_EMERELECPWR_MANON</LOCK_NODE_ID>
                            <LEFT_SINGLE_CODE>1
                                (&gt;L:A32NX_OVHD_EMER_ELEC_RAT_AND_EMER_GEN_IS_PRESSED)</LEFT_SINGLE_CODE>
                            <LEFT_LEAVE_CODE>0
                                (&gt;L:A32NX_OVHD_EMER_ELEC_RAT_AND_EMER_GEN_IS_PRESSED)</LEFT_LEAVE_CODE>
                            <TOOLTIPID>%((L:A32NX_OVHD_EMER_ELEC_RAT_AND_EMER_GEN_IS_PRESSED,
                                Bool))%{if}Ram air turbine deployed (Inop.)%{else}Deploy ram air
                                turbine (Inop.)%{end}</TOOLTIPID>
                            <MOMENTARY />
                            <NO_SEQ1 />
                            <NO_SEQ2 />
                        </UseTemplate>
                    </Component>

                    <Component ID="FUEL">
                        <!-- EMER OUTR TK XFR -->
                        <UseTemplate Name="FBW_Covered_Push_Toggle">
                            <NODE_ID>PUSH_OVHD_EMER_OUTR_XFR</NODE_ID>
                            <LOCK_NODE_ID>LOCK_OVHD_EMER_OUTR_XFR</LOCK_NODE_ID>
                            <TOGGLE_SIMVAR>L:A380X_OVHD_FUEL_EMER_OUTR_XFR_PB_IS_ON</TOGGLE_SIMVAR>
                            <NO_SEQ1 />
                            <SEQ_POWERED>(L:A32NX_ELEC_AC_1_BUS_IS_POWERED, Bool)</SEQ_POWERED>
                            <SEQ2_CODE>(L:A380X_OVHD_FUEL_EMER_OUTR_XFR_PB_IS_ON, Bool)</SEQ2_CODE>
                            <SEQ2_EMISSIVE_DRIVES_VISIBILITY>False</SEQ2_EMISSIVE_DRIVES_VISIBILITY>
                            <SEQ2_CODE_DRIVES_VISIBILITY>False</SEQ2_CODE_DRIVES_VISIBILITY>
                        </UseTemplate>

                        <!-- JETTISON ARM -->
                        <UseTemplate Name="FBW_Covered_Push_Toggle">
                            <NODE_ID>PUSH_OVHD_JETTISON_ARM</NODE_ID>
                            <LOCK_NODE_ID>LOCK_OVHD_JETTISON_ARM</LOCK_NODE_ID>
                            <TOGGLE_SIMVAR>L:A380X_OVHD_FUEL_JETTISON_ARM_PB_IS_ON</TOGGLE_SIMVAR>
                            <NO_SEQ1 />
                            <SEQ_POWERED>(L:A32NX_ELEC_AC_1_BUS_IS_POWERED, Bool)</SEQ_POWERED>
                            <SEQ2_CODE>(L:A380X_OVHD_FUEL_JETTISON_ARM_PB_IS_ON, Bool)</SEQ2_CODE>
                            <SEQ2_EMISSIVE_DRIVES_VISIBILITY>False</SEQ2_EMISSIVE_DRIVES_VISIBILITY>
                            <SEQ2_CODE_DRIVES_VISIBILITY>False</SEQ2_CODE_DRIVES_VISIBILITY>
                        </UseTemplate>

                        <!-- JETTISON ACTIVE -->
                        <UseTemplate Name="FBW_Covered_Push_Toggle">
                            <NODE_ID>PUSH_OVHD_JETTISON_ACTIVE</NODE_ID>
                            <LOCK_NODE_ID>LOCK_OVHD_JETTISON_ACTIVE</LOCK_NODE_ID>
                            <TOGGLE_SIMVAR>L:A380X_OVHD_FUEL_JETTISON_ACTIVE_PB_IS_ON</TOGGLE_SIMVAR>
                            <SEQ_POWERED>(L:A32NX_ELEC_AC_1_BUS_IS_POWERED, Bool)</SEQ_POWERED>
                            <SEQ1_CODE>(L:A380X_OVHD_FUEL_JETTISON_IS_OPEN, Bool)</SEQ1_CODE>
                            <SEQ1_EMISSIVE_DRIVES_VISIBILITY>False</SEQ1_EMISSIVE_DRIVES_VISIBILITY>
                            <SEQ1_CODE_DRIVES_VISIBILITY>False</SEQ1_CODE_DRIVES_VISIBILITY>
                            <SEQ2_CODE>(L:A380X_OVHD_FUEL_JETTISON_ACTIVE_PB_IS_ON, Bool)</SEQ2_CODE>
                            <SEQ2_EMISSIVE_DRIVES_VISIBILITY>False</SEQ2_EMISSIVE_DRIVES_VISIBILITY>
                            <SEQ2_CODE_DRIVES_VISIBILITY>False</SEQ2_CODE_DRIVES_VISIBILITY>
                        </UseTemplate>
                    </Component>

                    <Component ID="Center_Column">
                        <!-- ENG 1 PUMP A -->
                        <UseTemplate Name="FBW_Push_Toggle">
                            <NODE_ID>PUSH_OVHD_HYD_ENG1PUMP</NODE_ID>
                            <TOGGLE_SIMVAR>L:A32NX_OVHD_HYD_ENG_1A_PUMP_PB_IS_AUTO</TOGGLE_SIMVAR>
                            <SEQ_POWERED>(L:A32NX_ELEC_AC_1_BUS_IS_POWERED, Bool)</SEQ_POWERED>
                            <SEQ1_CODE>(L:A32NX_OVHD_HYD_ENG_1A_PUMP_PB_HAS_FAULT, Bool)</SEQ1_CODE>
                            <SEQ2_CODE>(L:A32NX_OVHD_HYD_ENG_1A_PUMP_PB_IS_AUTO, Bool) !</SEQ2_CODE>
                            <SEQ2_EMISSIVE_DRIVES_VISIBILITY>False</SEQ2_EMISSIVE_DRIVES_VISIBILITY>
                            <SEQ1_CODE_DRIVES_VISIBILITY>False</SEQ1_CODE_DRIVES_VISIBILITY>
                            <SEQ2_CODE_DRIVES_VISIBILITY>False</SEQ2_CODE_DRIVES_VISIBILITY>
                            <TOOLTIPID>%((L:A32NX_OVHD_HYD_ENG_1A_PUMP_PB_IS_AUTO, Bool))%{if}Turn
                                OFF eng 1 hyd pump A%{else}Turn ON eng 1 hyd pump A%{end}</TOOLTIPID>
                        </UseTemplate>

                        <!-- ENG 1 PUMP B -->
                        <UseTemplate Name="FBW_Push_Toggle">
                            <NODE_ID>PUSH_OVHD_HYD_ENG1PUMPB</NODE_ID>
                            <TOGGLE_SIMVAR>L:A32NX_OVHD_HYD_ENG_1B_PUMP_PB_IS_AUTO</TOGGLE_SIMVAR>
                            <SEQ_POWERED>(L:A32NX_ELEC_AC_1_BUS_IS_POWERED, Bool)</SEQ_POWERED>
                            <SEQ1_CODE>(L:A32NX_OVHD_HYD_ENG_1B_PUMP_PB_HAS_FAULT, Bool)</SEQ1_CODE>
                            <SEQ2_CODE>(L:A32NX_OVHD_HYD_ENG_1B_PUMP_PB_IS_AUTO, Bool) !</SEQ2_CODE>
                            <SEQ2_EMISSIVE_DRIVES_VISIBILITY>False</SEQ2_EMISSIVE_DRIVES_VISIBILITY>
                            <SEQ1_CODE_DRIVES_VISIBILITY>False</SEQ1_CODE_DRIVES_VISIBILITY>
                            <SEQ2_CODE_DRIVES_VISIBILITY>False</SEQ2_CODE_DRIVES_VISIBILITY>
                            <TOOLTIPID>%((L:A32NX_OVHD_HYD_ENG_1B_PUMP_PB_IS_AUTO, Bool))%{if}Turn
                                OFF eng 1 hyd pump B%{else}Turn ON eng 1 hyd pump B%{end}</TOOLTIPID>
                        </UseTemplate>

                        <!-- ENG 2 PUMP A -->
                        <UseTemplate Name="FBW_Push_Toggle">
                            <NODE_ID>PUSH_OVHD_HYD_ENG2PUMP</NODE_ID>
                            <TOGGLE_SIMVAR>L:A32NX_OVHD_HYD_ENG_2A_PUMP_PB_IS_AUTO</TOGGLE_SIMVAR>
                            <SEQ_POWERED>(L:A32NX_ELEC_AC_2_BUS_IS_POWERED, Bool)</SEQ_POWERED>
                            <SEQ1_CODE>(L:A32NX_OVHD_HYD_ENG_2A_PUMP_PB_HAS_FAULT, Bool)</SEQ1_CODE>
                            <SEQ2_CODE>(L:A32NX_OVHD_HYD_ENG_2A_PUMP_PB_IS_AUTO, Bool) !</SEQ2_CODE>
                            <SEQ2_EMISSIVE_DRIVES_VISIBILITY>False</SEQ2_EMISSIVE_DRIVES_VISIBILITY>
                            <SEQ1_CODE_DRIVES_VISIBILITY>False</SEQ1_CODE_DRIVES_VISIBILITY>
                            <SEQ2_CODE_DRIVES_VISIBILITY>False</SEQ2_CODE_DRIVES_VISIBILITY>
                            <TOOLTIPID>%((L:A32NX_OVHD_HYD_ENG_2A_PUMP_PB_IS_AUTO, Bool))%{if}Turn
                                OFF eng 2 hyd pump A%{else}Turn ON eng 2 hyd pump A%{end}</TOOLTIPID>
                        </UseTemplate>

                        <!-- ENG 2 PUMP B -->
                        <UseTemplate Name="FBW_Push_Toggle">
                            <NODE_ID>PUSH_OVHD_HYD_ENG2PUMPB</NODE_ID>
                            <TOGGLE_SIMVAR>L:A32NX_OVHD_HYD_ENG_2B_PUMP_PB_IS_AUTO</TOGGLE_SIMVAR>
                            <SEQ_POWERED>(L:A32NX_ELEC_AC_2_BUS_IS_POWERED, Bool)</SEQ_POWERED>
                            <SEQ1_CODE>(L:A32NX_OVHD_HYD_ENG_2B_PUMP_PB_HAS_FAULT, Bool)</SEQ1_CODE>
                            <SEQ2_CODE>(L:A32NX_OVHD_HYD_ENG_2B_PUMP_PB_IS_AUTO, Bool) !</SEQ2_CODE>
                            <SEQ2_EMISSIVE_DRIVES_VISIBILITY>False</SEQ2_EMISSIVE_DRIVES_VISIBILITY>
                            <SEQ1_CODE_DRIVES_VISIBILITY>False</SEQ1_CODE_DRIVES_VISIBILITY>
                            <SEQ2_CODE_DRIVES_VISIBILITY>False</SEQ2_CODE_DRIVES_VISIBILITY>
                            <TOOLTIPID>%((L:A32NX_OVHD_HYD_ENG_2B_PUMP_PB_IS_AUTO, Bool))%{if}Turn
                                OFF eng 2 hyd pump A%{else}Turn ON eng 2 hyd pump B%{end}</TOOLTIPID>
                        </UseTemplate>

                        <!-- ENG 3 PUMP A -->
                        <UseTemplate Name="FBW_Push_Toggle">
                            <NODE_ID>PUSH_OVHD_HYD_ENG3PUMP</NODE_ID>
                            <TOGGLE_SIMVAR>L:A32NX_OVHD_HYD_ENG_3A_PUMP_PB_IS_AUTO</TOGGLE_SIMVAR>
                            <SEQ_POWERED>(L:A32NX_ELEC_AC_1_BUS_IS_POWERED, Bool)</SEQ_POWERED>
                            <SEQ1_CODE>(L:A32NX_OVHD_HYD_ENG_3A_PUMP_PB_HAS_FAULT, Bool)</SEQ1_CODE>
                            <SEQ2_CODE>(L:A32NX_OVHD_HYD_ENG_3A_PUMP_PB_IS_AUTO, Bool) !</SEQ2_CODE>
                            <SEQ2_EMISSIVE_DRIVES_VISIBILITY>False</SEQ2_EMISSIVE_DRIVES_VISIBILITY>
                            <SEQ1_CODE_DRIVES_VISIBILITY>False</SEQ1_CODE_DRIVES_VISIBILITY>
                            <SEQ2_CODE_DRIVES_VISIBILITY>False</SEQ2_CODE_DRIVES_VISIBILITY>
                            <TOOLTIPID>%((L:A32NX_OVHD_HYD_ENG_3A_PUMP_PB_IS_AUTO, Bool))%{if}Turn
                                OFF eng 3 hyd pump A%{else}Turn ON eng 3 hyd pump A%{end}</TOOLTIPID>
                        </UseTemplate>

                        <!-- ENG 3 PUMP B -->
                        <UseTemplate Name="FBW_Push_Toggle">
                            <NODE_ID>PUSH_OVHD_HYD_ENG3PUMPB</NODE_ID>
                            <TOGGLE_SIMVAR>L:A32NX_OVHD_HYD_ENG_3B_PUMP_PB_IS_AUTO</TOGGLE_SIMVAR>
                            <SEQ_POWERED>(L:A32NX_ELEC_AC_1_BUS_IS_POWERED, Bool)</SEQ_POWERED>
                            <SEQ1_CODE>(L:A32NX_OVHD_HYD_ENG_3B_PUMP_PB_HAS_FAULT, Bool)</SEQ1_CODE>
                            <SEQ2_CODE>(L:A32NX_OVHD_HYD_ENG_3B_PUMP_PB_IS_AUTO, Bool) !</SEQ2_CODE>
                            <SEQ2_EMISSIVE_DRIVES_VISIBILITY>False</SEQ2_EMISSIVE_DRIVES_VISIBILITY>
                            <SEQ1_CODE_DRIVES_VISIBILITY>False</SEQ1_CODE_DRIVES_VISIBILITY>
                            <SEQ2_CODE_DRIVES_VISIBILITY>False</SEQ2_CODE_DRIVES_VISIBILITY>
                            <TOOLTIPID>%((L:A32NX_OVHD_HYD_ENG_3B_PUMP_PB_IS_AUTO, Bool))%{if}Turn
                                OFF eng 3 hyd pump B%{else}Turn ON eng 3 hyd pump B%{end}</TOOLTIPID>
                        </UseTemplate>

                        <!-- ENG 4 PUMP A -->
                        <UseTemplate Name="FBW_Push_Toggle">
                            <NODE_ID>PUSH_OVHD_HYD_ENG4PUMP</NODE_ID>
                            <TOGGLE_SIMVAR>L:A32NX_OVHD_HYD_ENG_4A_PUMP_PB_IS_AUTO</TOGGLE_SIMVAR>
                            <SEQ_POWERED>(L:A32NX_ELEC_AC_2_BUS_IS_POWERED, Bool)</SEQ_POWERED>
                            <SEQ1_CODE>(L:A32NX_OVHD_HYD_ENG_4A_PUMP_PB_HAS_FAULT, Bool)</SEQ1_CODE>
                            <SEQ2_CODE>(L:A32NX_OVHD_HYD_ENG_4A_PUMP_PB_IS_AUTO, Bool) !</SEQ2_CODE>
                            <SEQ2_EMISSIVE_DRIVES_VISIBILITY>False</SEQ2_EMISSIVE_DRIVES_VISIBILITY>
                            <SEQ1_CODE_DRIVES_VISIBILITY>False</SEQ1_CODE_DRIVES_VISIBILITY>
                            <SEQ2_CODE_DRIVES_VISIBILITY>False</SEQ2_CODE_DRIVES_VISIBILITY>
                            <TOOLTIPID>%((L:A32NX_OVHD_HYD_ENG_4A_PUMP_PB_IS_AUTO, Bool))%{if}Turn
                                OFF eng 4 hyd pump A%{else}Turn ON eng 4 hyd pump A%{end}</TOOLTIPID>
                        </UseTemplate>

                        <!-- ENG 4 PUMP B -->
                        <UseTemplate Name="FBW_Push_Toggle">
                            <NODE_ID>PUSH_OVHD_HYD_ENG4PUMPB</NODE_ID>
                            <TOGGLE_SIMVAR>L:A32NX_OVHD_HYD_ENG_4B_PUMP_PB_IS_AUTO</TOGGLE_SIMVAR>
                            <SEQ_POWERED>(L:A32NX_ELEC_AC_2_BUS_IS_POWERED, Bool)</SEQ_POWERED>
                            <SEQ1_CODE>(L:A32NX_OVHD_HYD_ENG_4B_PUMP_PB_HAS_FAULT, Bool)</SEQ1_CODE>
                            <SEQ2_CODE>(L:A32NX_OVHD_HYD_ENG_4B_PUMP_PB_IS_AUTO, Bool) !</SEQ2_CODE>
                            <SEQ2_EMISSIVE_DRIVES_VISIBILITY>False</SEQ2_EMISSIVE_DRIVES_VISIBILITY>
                            <SEQ1_CODE_DRIVES_VISIBILITY>False</SEQ1_CODE_DRIVES_VISIBILITY>
                            <SEQ2_CODE_DRIVES_VISIBILITY>False</SEQ2_CODE_DRIVES_VISIBILITY>
                            <TOOLTIPID>%((L:A32NX_OVHD_HYD_ENG_4B_PUMP_PB_IS_AUTO, Bool))%{if}Turn
                                OFF eng 4 hyd pump B%{else}Turn ON eng 4 hyd pump B%{end}</TOOLTIPID>
                        </UseTemplate>

                        <UseTemplate Name="FBW_Covered_Push_Toggle">
                            <NODE_ID>PUSH_OVHD_HYD_RATMANON</NODE_ID>
                            <LOCK_NODE_ID>LOCK_OVHD_HYD_RATMANON</LOCK_NODE_ID>
                            <LEFT_SINGLE_CODE>1 (&gt;L:A32NX_OVHD_HYD_RAT_MAN_ON_IS_PRESSED)</LEFT_SINGLE_CODE>
                            <LEFT_LEAVE_CODE>0 (&gt;L:A32NX_OVHD_HYD_RAT_MAN_ON_IS_PRESSED)</LEFT_LEAVE_CODE>
                            <TOOLTIPID>Deploys ram air turbine</TOOLTIPID>
                            <MOMENTARY />
                            <NO_SEQ1 />
                            <NO_SEQ2 />
                        </UseTemplate>

                        <!-- BLUE ELEC PUMP -->
                        <UseTemplate Name="FBW_Covered_Push_Toggle">
                            <NODE_ID>PUSH_OVHD_HYD_ELECPUMP</NODE_ID>
                            <LOCK_NODE_ID>LOCK_OVHD_HYD_ELECPUMP</LOCK_NODE_ID>
                            <TOGGLE_SIMVAR>L:A32NX_OVHD_HYD_EPUMPB_PB_IS_AUTO</TOGGLE_SIMVAR>
                            <SEQ_POWERED>(L:A32NX_ELEC_AC_ESS_SHED_BUS_IS_POWERED, Bool)</SEQ_POWERED>
                            <SEQ1_CODE>(L:A32NX_OVHD_HYD_EPUMPB_PB_HAS_FAULT, Bool)</SEQ1_CODE>
                            <SEQ2_CODE>(L:A32NX_OVHD_HYD_EPUMPB_PB_IS_AUTO, Bool) !</SEQ2_CODE>
                            <SEQ2_EMISSIVE_DRIVES_VISIBILITY>False</SEQ2_EMISSIVE_DRIVES_VISIBILITY>
                            <SEQ1_CODE_DRIVES_VISIBILITY>False</SEQ1_CODE_DRIVES_VISIBILITY>
                            <SEQ2_CODE_DRIVES_VISIBILITY>False</SEQ2_CODE_DRIVES_VISIBILITY>
                            <TOOLTIPID>%((L:A32NX_OVHD_HYD_EPUMPB_PB_IS_AUTO, Bool))%{if}Turn OFF
                                elec hyd pump%{else}Turn ON elec hyd pump%{end}</TOOLTIPID>
                        </UseTemplate>

                        <!-- PTU -->
                        <UseTemplate Name="FBW_Push_Toggle">
                            <NODE_ID>PUSH_OVHD_HYD_PTU</NODE_ID>
                            <TOGGLE_SIMVAR>L:A32NX_OVHD_HYD_PTU_PB_IS_AUTO</TOGGLE_SIMVAR>
                            <SEQ_POWERED>(L:A32NX_ELEC_AC_2_BUS_IS_POWERED, Bool)</SEQ_POWERED>
                            <SEQ1_CODE>(L:A32NX_OVHD_HYD_PTU_PB_HAS_FAULT, Bool)</SEQ1_CODE>
                            <SEQ2_CODE>(L:A32NX_OVHD_HYD_PTU_PB_IS_AUTO, Bool) !</SEQ2_CODE>
                            <SEQ2_EMISSIVE_DRIVES_VISIBILITY>False</SEQ2_EMISSIVE_DRIVES_VISIBILITY>
                            <SEQ1_CODE_DRIVES_VISIBILITY>False</SEQ1_CODE_DRIVES_VISIBILITY>
                            <SEQ2_CODE_DRIVES_VISIBILITY>False</SEQ2_CODE_DRIVES_VISIBILITY>
                            <TOOLTIPID>%((L:A32NX_OVHD_HYD_PTU_PB_IS_AUTO, Bool))%{if}Turn OFF
                                PTU%{else}Turn ON PTU%{end}</TOOLTIPID>
                        </UseTemplate>

                        <!-- ENG1 AB -->
                        <UseTemplate Name="FBW_Covered_Push_Toggle">
                            <NODE_ID>PUSH_OVHD_HYD_ENG1_AB</NODE_ID>
                            <LOCK_NODE_ID>LOCK_OVHD_HYD_ENG1_AB</LOCK_NODE_ID>
                            <TOGGLE_SIMVAR>L:A32NX_OVHD_HYD_ENG_1AB_PUMP_DISC_PB_IS_AUTO</TOGGLE_SIMVAR>
                            <SEQ_POWERED>(L:A32NX_ELEC_AC_2_BUS_IS_POWERED, Bool)</SEQ_POWERED>
                            <SEQ1_CODE>(L:A32NX_OVHD_HYD_ENG_1AB_PUMP_DISC_PB_HAS_FAULT, Bool)</SEQ1_CODE>
                            <SEQ2_CODE>(L:A32NX_HYD_ENG_1AB_PUMP_DISC, Bool)</SEQ2_CODE>
                            <SEQ2_EMISSIVE_DRIVES_VISIBILITY>False</SEQ2_EMISSIVE_DRIVES_VISIBILITY>
                            <SEQ1_CODE_DRIVES_VISIBILITY>False</SEQ1_CODE_DRIVES_VISIBILITY>
                            <SEQ2_CODE_DRIVES_VISIBILITY>False</SEQ2_CODE_DRIVES_VISIBILITY>
                            <TOOLTIPID>%((L:A32NX_HYD_ENG_1AB_PUMP_DISC, Bool))%{if}Engine 1
                                hydraulic pump A+B connected%{else}Engine 1 hydraulic pump A+B
                                disconnected%{end}</TOOLTIPID>
                        </UseTemplate>

                        <!-- ENG2 AB -->
                        <UseTemplate Name="FBW_Covered_Push_Toggle">
                            <NODE_ID>PUSH_OVHD_HYD_ENG2_AB</NODE_ID>
                            <LOCK_NODE_ID>LOCK_OVHD_HYD_ENG2_AB</LOCK_NODE_ID>
                            <TOGGLE_SIMVAR>L:A32NX_OVHD_HYD_ENG_2AB_PUMP_DISC_PB_IS_AUTO</TOGGLE_SIMVAR>
                            <SEQ_POWERED>(L:A32NX_ELEC_AC_2_BUS_IS_POWERED, Bool)</SEQ_POWERED>
                            <SEQ1_CODE>(L:A32NX_OVHD_HYD_ENG_2AB_PUMP_DISC_PB_HAS_FAULT, Bool)</SEQ1_CODE>
                            <SEQ2_CODE>(L:A32NX_HYD_ENG_2AB_PUMP_DISC, Bool)</SEQ2_CODE>
                            <SEQ2_EMISSIVE_DRIVES_VISIBILITY>False</SEQ2_EMISSIVE_DRIVES_VISIBILITY>
                            <SEQ1_CODE_DRIVES_VISIBILITY>False</SEQ1_CODE_DRIVES_VISIBILITY>
                            <SEQ2_CODE_DRIVES_VISIBILITY>False</SEQ2_CODE_DRIVES_VISIBILITY>
                            <TOOLTIPID>%((L:A32NX_HYD_ENG_2AB_PUMP_DISC, Bool))%{if}Engine 2
                                hydraulic pump A+B connected%{else}Engine 2 hydraulic pump A+B
                                disconnected%{end}</TOOLTIPID>
                        </UseTemplate>

                        <!-- ENG3 AB -->
                        <UseTemplate Name="FBW_Covered_Push_Toggle">
                            <NODE_ID>PUSH_OVHD_HYD_ENG3_AB</NODE_ID>
                            <LOCK_NODE_ID>LOCK_OVHD_HYD_ENG3_AB</LOCK_NODE_ID>
                            <TOGGLE_SIMVAR>L:A32NX_OVHD_HYD_ENG_3AB_PUMP_DISC_PB_IS_AUTO</TOGGLE_SIMVAR>
                            <SEQ_POWERED>(L:A32NX_ELEC_AC_2_BUS_IS_POWERED, Bool)</SEQ_POWERED>
                            <SEQ1_CODE>(L:A32NX_OVHD_HYD_ENG_3AB_PUMP_DISC_PB_HAS_FAULT, Bool)</SEQ1_CODE>
                            <SEQ2_CODE>(L:A32NX_HYD_ENG_3AB_PUMP_DISC, Bool)</SEQ2_CODE>
                            <SEQ2_EMISSIVE_DRIVES_VISIBILITY>False</SEQ2_EMISSIVE_DRIVES_VISIBILITY>
                            <SEQ1_CODE_DRIVES_VISIBILITY>False</SEQ1_CODE_DRIVES_VISIBILITY>
                            <SEQ2_CODE_DRIVES_VISIBILITY>False</SEQ2_CODE_DRIVES_VISIBILITY>
                            <TOOLTIPID>%((L:A32NX_HYD_ENG_3AB_PUMP_DISC, Bool))%{if}Engine 3
                                hydraulic pump A+B connected%{else}Engine 3 hydraulic pump A+B
                                disconnected%{end}</TOOLTIPID>
                        </UseTemplate>

                        <!-- ENG4 AB -->
                        <UseTemplate Name="FBW_Covered_Push_Toggle">
                            <NODE_ID>PUSH_OVHD_HYD_ENG4_AB</NODE_ID>
                            <LOCK_NODE_ID>LOCK_OVHD_HYD_ENG4_AB</LOCK_NODE_ID>
                            <TOGGLE_SIMVAR>L:A32NX_OVHD_HYD_ENG_4AB_PUMP_DISC_PB_IS_AUTO</TOGGLE_SIMVAR>
                            <SEQ_POWERED>(L:A32NX_ELEC_AC_2_BUS_IS_POWERED, Bool)</SEQ_POWERED>
                            <SEQ1_CODE>(L:A32NX_OVHD_HYD_ENG_4AB_PUMP_DISC_PB_HAS_FAULT, Bool)</SEQ1_CODE>
                            <SEQ2_CODE>(L:A32NX_HYD_ENG_4AB_PUMP_DISC, Bool)</SEQ2_CODE>
                            <SEQ2_EMISSIVE_DRIVES_VISIBILITY>False</SEQ2_EMISSIVE_DRIVES_VISIBILITY>
                            <SEQ1_CODE_DRIVES_VISIBILITY>False</SEQ1_CODE_DRIVES_VISIBILITY>
                            <SEQ2_CODE_DRIVES_VISIBILITY>False</SEQ2_CODE_DRIVES_VISIBILITY>
                            <TOOLTIPID>%((L:A32NX_HYD_ENG_4AB_PUMP_DISC, Bool))%{if}Engine 4
                                hydraulic pump A+B connected%{else}Engine 4 hydraulic pump A+B
                                disconnected%{end}</TOOLTIPID>
                        </UseTemplate>

                        <!-- YELLOW ELEC PUMP -->
                        <UseTemplate Name="FBW_Push_Toggle">
                            <NODE_ID>PUSH_OVHD_HYD_ELECPUMPY</NODE_ID>
                            <TOGGLE_SIMVAR>L:A32NX_OVHD_HYD_EPUMPY_PB_IS_AUTO</TOGGLE_SIMVAR>
                            <SEQ_POWERED>(L:A32NX_ELEC_AC_2_BUS_IS_POWERED, Bool)</SEQ_POWERED>
                            <SEQ1_CODE>(L:A32NX_OVHD_HYD_EPUMPY_PB_HAS_FAULT, Bool)</SEQ1_CODE>
                            <SEQ2_CODE>(L:A32NX_OVHD_HYD_EPUMPY_PB_IS_AUTO, Bool) !</SEQ2_CODE>
                            <SEQ2_EMISSIVE_DRIVES_VISIBILITY>False</SEQ2_EMISSIVE_DRIVES_VISIBILITY>
                            <SEQ1_CODE_DRIVES_VISIBILITY>False</SEQ1_CODE_DRIVES_VISIBILITY>
                            <SEQ2_CODE_DRIVES_VISIBILITY>False</SEQ2_CODE_DRIVES_VISIBILITY>
                            <MOMENTARY />
                            <TOOLTIPID>%((L:A32NX_OVHD_HYD_EPUMPY_PB_IS_AUTO, Bool))%{if}Turn ON
                                yellow elec hyd pump%{else}Turn OFF yellow elec hyd pump%{end}</TOOLTIPID>
                        </UseTemplate>

                        <!-- AIR COND PACK 1 -->
                        <UseTemplate Name="FBW_Push_Toggle">
                            <NODE_ID>PUSH_OVHD_AIRCOND_PACK1</NODE_ID>
                            <PART_ID>AIRCOND_PACK1</PART_ID>
                            <TOGGLE_SIMVAR>L:A32NX_OVHD_COND_PACK_1_PB_IS_ON</TOGGLE_SIMVAR>
                            <SEQ_POWERED>(L:A32NX_ELEC_DC_1_BUS_IS_POWERED, Bool) (L:A32NX_ELEC_DC_ESS_BUS_IS_POWERED, Bool) and</SEQ_POWERED>
                            <SEQ1_CODE>(L:A32NX_OVHD_COND_PACK_1_PB_HAS_FAULT, Bool)</SEQ1_CODE>
                            <SEQ2_CODE>(L:A32NX_OVHD_COND_PACK_1_PB_IS_ON, Bool) !</SEQ2_CODE>
                            <SEQ2_EMISSIVE_DRIVES_VISIBILITY>False</SEQ2_EMISSIVE_DRIVES_VISIBILITY>
                            <SEQ1_CODE_DRIVES_VISIBILITY>False</SEQ1_CODE_DRIVES_VISIBILITY>
                            <SEQ2_CODE_DRIVES_VISIBILITY>False</SEQ2_CODE_DRIVES_VISIBILITY>
                            <TOOLTIPID>%((L:A32NX_AIRCOND_PACK1_TOGGLE, Bool))%{if}Turn OFF pack
                                1%{else}Turn ON pack 1%{end}</TOOLTIPID>
                        </UseTemplate>

                        <!-- AIR COND PACK 2 -->
                        <UseTemplate Name="FBW_Push_Toggle">
                            <NODE_ID>PUSH_OVHD_AIRCOND_PACK2</NODE_ID>
                            <PART_ID>AIRCOND_PACK2</PART_ID>
                            <TOGGLE_SIMVAR>L:A32NX_OVHD_COND_PACK_2_PB_IS_ON</TOGGLE_SIMVAR>
                            <SEQ_POWERED>(L:A32NX_ELEC_DC_2_BUS_IS_POWERED, Bool)</SEQ_POWERED>
                            <SEQ1_CODE>(L:A32NX_OVHD_COND_PACK_2_PB_HAS_FAULT, Bool)</SEQ1_CODE>
                            <SEQ2_CODE>(L:A32NX_OVHD_COND_PACK_2_PB_IS_ON, Bool) !</SEQ2_CODE>
                            <SEQ2_EMISSIVE_DRIVES_VISIBILITY>False</SEQ2_EMISSIVE_DRIVES_VISIBILITY>
                            <SEQ1_CODE_DRIVES_VISIBILITY>False</SEQ1_CODE_DRIVES_VISIBILITY>
                            <SEQ2_CODE_DRIVES_VISIBILITY>False</SEQ2_CODE_DRIVES_VISIBILITY>
                            <TOOLTIPID>%((L:A32NX_OVHD_COND_PACK_2_PB_IS_ON, Bool))%{if}Turn OFF pack
                                2%{else}Turn ON pack 2%{end}</TOOLTIPID>
                        </UseTemplate>

                        <!-- HOT AIR -->
                        <UseTemplate Name="FBW_Push_Toggle">
                            <NODE_ID>PUSH_OVHD_AIRCOND_HOTAIR</NODE_ID>
                            <TOGGLE_SIMVAR>L:A32NX_OVHD_COND_HOT_AIR_1_PB_IS_ON</TOGGLE_SIMVAR>
                            <SEQ_POWERED>(L:A32NX_ELEC_DC_1_BUS_IS_POWERED, Bool) (L:A32NX_ELEC_DC_ESS_BUS_IS_POWERED, Bool) and</SEQ_POWERED>
                            <SEQ1_CODE>(L:A32NX_OVHD_COND_HOT_AIR_1_PB_HAS_FAULT, Bool)</SEQ1_CODE>
                            <SEQ2_CODE>(L:A32NX_OVHD_COND_HOT_AIR_1_PB_IS_ON, Bool) !</SEQ2_CODE>
                            <SEQ2_EMISSIVE_DRIVES_VISIBILITY>False</SEQ2_EMISSIVE_DRIVES_VISIBILITY>
                            <SEQ1_CODE_DRIVES_VISIBILITY>False</SEQ1_CODE_DRIVES_VISIBILITY>
                            <SEQ2_CODE_DRIVES_VISIBILITY>False</SEQ2_CODE_DRIVES_VISIBILITY>
                            <TOOLTIPID>%((L:A32NX_OVHD_COND_HOT_AIR_1_PB_IS_ON, Bool))%{if}Turn OFF hot
                                air%{else}Turn ON hot air%{end}</TOOLTIPID>
                        </UseTemplate>

                        <UseTemplate Name="FBW_Push_Toggle">
                            <NODE_ID>PUSH_OVHD_AIRCOND_HOTAIR2</NODE_ID>
                            <TOGGLE_SIMVAR>L:A32NX_OVHD_COND_HOT_AIR_2_PB_IS_ON</TOGGLE_SIMVAR>
                            <SEQ_POWERED>(L:A32NX_ELEC_DC_1_BUS_IS_POWERED, Bool) (L:A32NX_ELEC_DC_ESS_BUS_IS_POWERED, Bool) and</SEQ_POWERED>
                            <SEQ1_CODE>(L:A32NX_OVHD_COND_HOT_AIR_2_PB_HAS_FAULT, Bool)</SEQ1_CODE>
                            <SEQ2_CODE>(L:A32NX_OVHD_COND_HOT_AIR_2_PB_IS_ON, Bool) !</SEQ2_CODE>
                            <SEQ2_EMISSIVE_DRIVES_VISIBILITY>False</SEQ2_EMISSIVE_DRIVES_VISIBILITY>
                            <SEQ1_CODE_DRIVES_VISIBILITY>False</SEQ1_CODE_DRIVES_VISIBILITY>
                            <SEQ2_CODE_DRIVES_VISIBILITY>False</SEQ2_CODE_DRIVES_VISIBILITY>
                            <TOOLTIPID>%((L:A32NX_OVHD_COND_HOT_AIR_2_PB_IS_ON, Bool))%{if}Turn OFF hot
                                air%{else}Turn ON hot air%{end}</TOOLTIPID>
                        </UseTemplate>

                        <!-- RAM AIR -->
                        <UseTemplate Name="FBW_Covered_Push_Toggle">
                            <NODE_ID>PUSH_OVHD_AIRCOND_RAMAIR</NODE_ID>
                            <LOCK_NODE_ID>LOCK_OVHD_AIRCOND_RAMAIR</LOCK_NODE_ID>
                            <TOGGLE_SIMVAR>L:A32NX_OVHD_COND_RAM_AIR_PB_IS_ON</TOGGLE_SIMVAR>
                            <SEQ_POWERED>(L:A32NX_ELEC_DC_ESS_BUS_IS_POWERED, Bool)</SEQ_POWERED>
                            <SEQ1_CODE>(L:A32NX_OVHD_COND_RAM_AIR_PB_HAS_FAULT, Bool)</SEQ1_CODE>
                            <SEQ2_CODE>(L:A32NX_OVHD_COND_RAM_AIR_PB_IS_ON, Bool)</SEQ2_CODE>
                            <SEQ1_EMISSIVE_DRIVES_VISIBILITY>False</SEQ1_EMISSIVE_DRIVES_VISIBILITY>
                            <SEQ2_EMISSIVE_DRIVES_VISIBILITY>False</SEQ2_EMISSIVE_DRIVES_VISIBILITY>
                            <SEQ1_CODE_DRIVES_VISIBILITY>False</SEQ1_CODE_DRIVES_VISIBILITY>
                            <SEQ2_CODE_DRIVES_VISIBILITY>False</SEQ2_CODE_DRIVES_VISIBILITY>
                            <TOOLTIPID>%((L:A32NX_AIRCOND_RAMAIR_TOGGLE, Bool))%{if}Turn OFF ram
                                air%{else}Turn ON ram air%{end}</TOOLTIPID>
                            <NO_SEQ1 />
                        </UseTemplate>

                        <UseTemplate Name="FBW_AIRLINER_Aircond_Knob_Template">
                            <ID>CKPT</ID>
                            <ANIM_CODE>50</ANIM_CODE>
                            <ANIM_NAME>KNOB_OVHD_AIRCOND_COCKPIT</ANIM_NAME>
                            <NODE_ID>KNOB_OVHD_AIRCOND_COCKPIT</NODE_ID>
                            <ANIM_SIMVAR_PREFIX>COND</ANIM_SIMVAR_PREFIX>
                        </UseTemplate>

                        <Component ID="KNOB_OVHD_AIRCOND_FWDCABIN" Node="KNOB_OVHD_AIRCOND_FWDCABIN">
                            <UseTemplate Name="FBW_Continuous_Knob_Finite_From_Simvar">
                                <NODE_ID>KNOB_OVHD_AIRCOND_FWDCABIN</NODE_ID>
                                <ANIM_NAME>KNOB_OVHD_AIRCOND_FWDCABIN</ANIM_NAME>
                                <ANIM_SIMVAR>L:A32NX_OVHD_COND_CABIN_SELECTOR_KNOB</ANIM_SIMVAR>
                                <ANIM_SIMVAR_UNITS>number</ANIM_SIMVAR_UNITS>
                                <ANIM_SIMVAR_MIN>400</ANIM_SIMVAR_MIN>
                                <ANIM_SIMVAR_MAX>800</ANIM_SIMVAR_MAX>
                                <INFINITE_ROTATION>True</INFINITE_ROTATION>
                                <INCREMENT>s0 50 5 l0 400 % 0 == l0 400 % 350 == or ?</INCREMENT>
                                <DECREMENT>s0 50 5 l0 400 % 0 == l0 400 % 50 == or ?</DECREMENT>
                                <WHEEL_INCREMENT>s0 50 5 l0 400 % 0 == l0 400 % 350 == or ?</WHEEL_INCREMENT>
                                <WHEEL_DECREMENT>s0 50 5 l0 400 % 0 == l0 400 % 50 == or ?</WHEEL_DECREMENT>
                            </UseTemplate>
                        </Component>

                        <UseTemplate Name="ASOBO_GT_Switch_Dummy">
                            <Node_ID>KNOB_OVHD_AUDIOSWITCH</Node_ID>
                            <PART_ID>KNOB_OVHD_AUDIOSWITCH</PART_ID>
                            <ANIM_NAME>KNOB_OVHD_AUDIOSWITCH</ANIM_NAME>
                            <NUM_STATES>3</NUM_STATES>
                            <SWITCH_DIRECTION>Horizontal</SWITCH_DIRECTION>
                            <ARROW_TYPE>Curved</ARROW_TYPE>
                            <WWISE_EVENT>turnknob</WWISE_EVENT>
                            <INIT_VALUE>1</INIT_VALUE>
                            <SWITCH_POSITION_VAR>KNOB_OVHD_AUDIOSWITCH_Position</SWITCH_POSITION_VAR>
                        </UseTemplate>
                    </Component>

                    <Component ID="Right_Column">
                        <UseTemplate Name="FBW_Push_Held">
                            <NODE_ID>PUSH_CWRHEADSET</NODE_ID>
                            <HOLD_SIMVAR>L:A32NX_CREW_HEAD_SET</HOLD_SIMVAR>
                            <TOOLTIPID>CVR headset (Inop.)</TOOLTIPID>
                        </UseTemplate>
                        <UseTemplate Name="FBW_Push_Toggle">
                            <NODE_ID>PUSH_OXYGEN_TWRRESET</NODE_ID>
                            <LEFT_SINGLE_CODE>
                                (L:A32NX_OXYGEN_TMR_RESET, Bool) ! (&gt;L:A32NX_OXYGEN_TMR_RESET,
                                Bool)
                                (L:A32NX_OXYGEN_MASKS_DEPLOYED, Bool) !
                                (&gt;L:A32NX_OXYGEN_MASKS_DEPLOYED, Bool)
                                0 (&gt;L:A32NX_OXYGEN_PASSENGER_LIGHT_ON)
                            </LEFT_SINGLE_CODE>
                            <SEQ_POWERED>(L:A32NX_ELEC_AC_ESS_SHED_BUS_IS_POWERED, Bool)</SEQ_POWERED>
                            <SEQ1_CODE>(L:A32NX_OXYGEN_TMR_RESET_FAULT, Bool)</SEQ1_CODE>
                            <SEQ2_CODE>(L:A32NX_OXYGEN_TMR_RESET, Bool)</SEQ2_CODE>
                            <SEQ2_EMISSIVE_DRIVES_VISIBILITY>False</SEQ2_EMISSIVE_DRIVES_VISIBILITY>
                            <SEQ1_CODE_DRIVES_VISIBILITY>False</SEQ1_CODE_DRIVES_VISIBILITY>
                            <SEQ2_CODE_DRIVES_VISIBILITY>False</SEQ2_CODE_DRIVES_VISIBILITY>
                            <TOOLTIPID>Reset oxygen timer</TOOLTIPID>
                        </UseTemplate>
                        <UseTemplate Name="FBW_Push_Toggle">
                            <NODE_ID>PUSH_OVHD_SVGEINT</NODE_ID>
                            <TOGGLE_SIMVAR>L:A32NX_SVGEINT_OVRD_ON</TOGGLE_SIMVAR>
                            <SEQ_POWERED>(L:A32NX_ELEC_AC_1_BUS_IS_POWERED, Bool)</SEQ_POWERED>
                            <SEQ2_CODE>(L:A32NX_SVGEINT_OVRD_ON, Bool)</SEQ2_CODE>
                            <SEQ1_EMISSIVE_DRIVES_VISIBILITY>False</SEQ1_EMISSIVE_DRIVES_VISIBILITY>
                            <SEQ2_EMISSIVE_DRIVES_VISIBILITY>False</SEQ2_EMISSIVE_DRIVES_VISIBILITY>
                            <SEQ1_CODE_DRIVES_VISIBILITY>False</SEQ1_CODE_DRIVES_VISIBILITY>
                            <SEQ2_CODE_DRIVES_VISIBILITY>False</SEQ2_CODE_DRIVES_VISIBILITY>
                            <TOOLTIPID>%((L:A32NX_SVGEINT_OVRD_ON, Bool))%{if}Turn OFF SVGE INT OVRD
                                (Inop.)%{else}Turn ON SVGE INT OVRD (Inop.)%{end}</TOOLTIPID>
                        </UseTemplate>
                        <UseTemplate Name="FBW_Push_Toggle">
                            <NODE_ID>PUSH_OVHD_AVIONICS_COMPLT</NODE_ID>
                            <TOGGLE_SIMVAR>L:A32NX_AVIONICS_COMPLT_ON</TOGGLE_SIMVAR>
                            <SEQ_POWERED>(L:A32NX_ELEC_AC_2_BUS_IS_POWERED, Bool)</SEQ_POWERED>
                            <SEQ2_CODE>(L:A32NX_AVIONICS_COMPLT_ON, Bool)</SEQ2_CODE>
                            <SEQ1_EMISSIVE_DRIVES_VISIBILITY>False</SEQ1_EMISSIVE_DRIVES_VISIBILITY>
                            <SEQ2_EMISSIVE_DRIVES_VISIBILITY>False</SEQ2_EMISSIVE_DRIVES_VISIBILITY>
                            <SEQ1_CODE_DRIVES_VISIBILITY>False</SEQ1_CODE_DRIVES_VISIBILITY>
                            <SEQ2_CODE_DRIVES_VISIBILITY>False</SEQ2_CODE_DRIVES_VISIBILITY>
                            <TOOLTIPID>%((L:A32NX_AVIONICS_COMPLT_ON, Bool))%{if}Set avionics comp
                                lt to AUTO (Inop.)%{else}Turn ON avionics comp lt (Inop.)%{end}</TOOLTIPID>
                        </UseTemplate>
                        <UseTemplate Name="FBW_Push_Toggle">
                            <NODE_ID>PUSH_OVHD_CARGOVENT_AFTISOL</NODE_ID>
                            <SEQ_POWERED>(L:A32NX_ELEC_AC_ESS_SHED_BUS_IS_POWERED, Bool)</SEQ_POWERED>
                            <SEQ2_EMISSIVE_DRIVES_VISIBILITY>False</SEQ2_EMISSIVE_DRIVES_VISIBILITY>
                            <SEQ1_CODE_DRIVES_VISIBILITY>False</SEQ1_CODE_DRIVES_VISIBILITY>
                            <SEQ2_CODE_DRIVES_VISIBILITY>False</SEQ2_CODE_DRIVES_VISIBILITY>
                            <DUMMY_BUTTON />
                        </UseTemplate>
                        <UseTemplate Name="FBW_AIRBUS_Push_Dummy_Template">
                            <NODE_ID>PUSH_OVHD_CARGOSMOKE_FWD1</NODE_ID>
                            <SEQ1_EMISSIVE_DRIVES_VISIBILITY>False</SEQ1_EMISSIVE_DRIVES_VISIBILITY>
                            <ONLY_SEQ1 />
                        </UseTemplate>
                        <UseTemplate Name="FBW_AIRBUS_Push_Dummy_Template">
                            <NODE_ID>PUSH_OVHD_CARGOSMOKE_FWD2</NODE_ID>
                            <SEQ1_EMISSIVE_DRIVES_VISIBILITY>False</SEQ1_EMISSIVE_DRIVES_VISIBILITY>
                            <ONLY_SEQ1 />
                        </UseTemplate>


                        <!-- CKPT DOOR LCKG SYS -->
                        <UseTemplate Name="FBW_Covered_Push_Toggle">
                            <NODE_ID>PUSH_DOOR_LCKG_SYS</NODE_ID>
                            <LOCK_NODE_ID>LOCK_DOOR_LCKG_SYS</LOCK_NODE_ID>
                            <LEFT_SINGLE_CODE>
                                (L:A32NX_OXYGEN_TMR_RESET, Bool) ! (&gt;L:A32NX_OXYGEN_TMR_RESET,
                                Bool)
                                (L:A32NX_OXYGEN_MASKS_DEPLOYED, Bool) !
                                (&gt;L:A32NX_OXYGEN_MASKS_DEPLOYED, Bool)
                                0 (&gt;L:A32NX_OXYGEN_PASSENGER_LIGHT_ON)
                            </LEFT_SINGLE_CODE>
                            <SEQ_POWERED>(L:A32NX_ELEC_AC_ESS_SHED_BUS_IS_POWERED, Bool)</SEQ_POWERED>
                            <SEQ1_CODE>(L:A32NX_OXYGEN_TMR_RESET_FAULT, Bool)</SEQ1_CODE>
                            <SEQ2_CODE>(L:A32NX_OXYGEN_TMR_RESET, Bool)</SEQ2_CODE>
                            <SEQ2_EMISSIVE_DRIVES_VISIBILITY>False</SEQ2_EMISSIVE_DRIVES_VISIBILITY>
                            <SEQ1_CODE_DRIVES_VISIBILITY>False</SEQ1_CODE_DRIVES_VISIBILITY>
                            <SEQ2_CODE_DRIVES_VISIBILITY>False</SEQ2_CODE_DRIVES_VISIBILITY>
                            <TOOLTIPID>Reset oxygen timer</TOOLTIPID>
                        </UseTemplate>

                        <!-- Data Loading Selector-->
                        <Component ID="Data_Loading_Selector">
                            <UseTemplate Name="FBW_Push_Toggle">
                                <NODE_ID>PUSH_OVHD_DLS_SELCTL</NODE_ID>
                                <LEFT_SINGLE_CODE>
                                </LEFT_SINGLE_CODE>
                                <TOOLTIPID>Select/Control (Inop.)</TOOLTIPID>
                                <MOMENTARY />
                                <NO_SEQ1 />
                                <NO_SEQ2 />
                            </UseTemplate>
                            <UseTemplate Name="FBW_Push_Toggle">
                                <NODE_ID>PUSH_OVHD_DLS_PREV</NODE_ID>
                                <LEFT_SINGLE_CODE></LEFT_SINGLE_CODE>
                                <TOOLTIPID>Previous (Inop.)</TOOLTIPID>
                                <MOMENTARY />
                                <NO_SEQ1 />
                                <NO_SEQ2 />
                            </UseTemplate>
                            <UseTemplate Name="FBW_Push_Toggle">
                                <NODE_ID>PUSH_OVHD_DLS_NEXT</NODE_ID>
                                <LEFT_SINGLE_CODE></LEFT_SINGLE_CODE>
                                <TOOLTIPID>Next (Inop.)</TOOLTIPID>
                                <MOMENTARY />
                                <NO_SEQ1 />
                                <NO_SEQ2 />
                            </UseTemplate>
                            <UseTemplate Name="A32NX_GT_Switch_Dummy">
                                <NODE_ID>SWITCH_OVHD_DLS</NODE_ID>
                                <TOGGLE_SIMVAR>L:A32NX_DLS_ON</TOGGLE_SIMVAR>
                                <ANIM_NAME>SWITCH_OVHD_DLS</ANIM_NAME>
                                <ANIMTIP_0>Turn ON data loading selector (Inop.)</ANIMTIP_0>
                                <ANIMTIP_1>Turn OFF data loading selector (Inop.)</ANIMTIP_1>
                                <WWISE_EVENT_1>lswitch</WWISE_EVENT_1>
                                <WWISE_EVENT_2>lswitch</WWISE_EVENT_2>
                                <NORMALIZED_TIME_1>0.1</NORMALIZED_TIME_1>
                                <NORMALIZED_TIME_2>0.5</NORMALIZED_TIME_2>
                            </UseTemplate>
                        </Component>

                        <!-- VENTILATION -->
                        <Component ID="Ventilation">
                            <!-- VENT AVNCS SMOKE -->
                            <UseTemplate Name="FBW_Push_Toggle">
                                <NODE_ID>PUSH_OVHD_VENTILATION_SMOKE</NODE_ID>
                                <TOGGLE_SIMVAR>L:A32NX_VENTILATION_BLOWER_TOGGLE</TOGGLE_SIMVAR>
                                <SEQ_POWERED>(L:A32NX_ELEC_AC_ESS_SHED_BUS_IS_POWERED, Bool)</SEQ_POWERED>
                                <SEQ1_CODE>(L:A32NX_VENTILATION_BLOWER_FAULT, Bool)</SEQ1_CODE>
                                <SEQ2_CODE>(L:A32NX_VENTILATION_BLOWER_TOGGLE, Bool) !</SEQ2_CODE>
                                <SEQ2_EMISSIVE_DRIVES_VISIBILITY>False</SEQ2_EMISSIVE_DRIVES_VISIBILITY>
                                <SEQ1_CODE_DRIVES_VISIBILITY>False</SEQ1_CODE_DRIVES_VISIBILITY>
                                <SEQ2_CODE_DRIVES_VISIBILITY>False</SEQ2_CODE_DRIVES_VISIBILITY>
                                <TOOLTIPID>%((L:A32NX_VENTILATION_BLOWER_TOGGLE, Bool))%{if}Turn OFF
                                    blower fan%{else}Turn blower fan to AUTO%{end}</TOOLTIPID>
                            </UseTemplate>

                            <!-- EXTRACT -->
                            <UseTemplate Name="FBW_Covered_Push_Toggle">
                                <NODE_ID>PUSH_OVHD_VENTILATION_EXTRACT</NODE_ID>
                                <LOCK_NODE_ID>LOCK_OVHD_VENTILATION_EXTRACT</LOCK_NODE_ID>
                                <TOGGLE_SIMVAR>L:A32NX_VENTILATION_EXTRACT_TOGGLE</TOGGLE_SIMVAR>
                                <SEQ_POWERED>(L:A32NX_ELEC_AC_ESS_SHED_BUS_IS_POWERED, Bool)</SEQ_POWERED>
                                <SEQ1_CODE>(L:A32NX_VENTILATION_EXTRACT_FAULT, Bool)</SEQ1_CODE>
                                <SEQ2_CODE>(L:A32NX_VENTILATION_EXTRACT_TOGGLE, Bool) !</SEQ2_CODE>
                                <SEQ2_EMISSIVE_DRIVES_VISIBILITY>False</SEQ2_EMISSIVE_DRIVES_VISIBILITY>
                                <SEQ1_CODE_DRIVES_VISIBILITY>False</SEQ1_CODE_DRIVES_VISIBILITY>
                                <SEQ2_CODE_DRIVES_VISIBILITY>False</SEQ2_CODE_DRIVES_VISIBILITY>
                                <TOOLTIPID>%((L:A32NX_VENTILATION_EXTRACT_TOGGLE, Bool))%{if}Turn
                                    OFF extraction fan%{else}Turn extraction fan to AUTO%{end}</TOOLTIPID>
                            </UseTemplate>

                            <!-- CABAIR EXTRACT -->
                            <UseTemplate Name="FBW_Covered_Push_Toggle">
                                <NODE_ID>PUSH_OVHD_CABAIR_EXTRACT</NODE_ID>
                                <LOCK_NODE_ID>LOCK_OVHD_CABAIR_EXTRACT</LOCK_NODE_ID>
                                <TOGGLE_SIMVAR>L:A32NX_OVHD_VENT_AIR_EXTRACT_PB_IS_ON</TOGGLE_SIMVAR>
                                <DOWN_CODE>(L:A32NX_OVHD_VENT_AIR_EXTRACT_PB_IS_ON, Bool)</DOWN_CODE>
                                <SEQ_POWERED>(L:A32NX_ELEC_AC_ESS_SHED_BUS_IS_POWERED, Bool)</SEQ_POWERED>
                                <SEQ2_CODE>(L:A32NX_OVHD_VENT_AIR_EXTRACT_PB_IS_ON, Bool)</SEQ2_CODE>
                                <SEQ2_EMISSIVE_DRIVES_VISIBILITY>False</SEQ2_EMISSIVE_DRIVES_VISIBILITY>
                                <SEQ1_CODE_DRIVES_VISIBILITY>False</SEQ1_CODE_DRIVES_VISIBILITY>
                                <SEQ2_CODE_DRIVES_VISIBILITY>False</SEQ2_CODE_DRIVES_VISIBILITY>
                                <TOOLTIPID>%((L:A32NX_OVHD_VENT_AIR_EXTRACT_PB_IS_ON, Bool))%{if}CLOSE
                                    cabin air extract valves%{else}Manually OPEN the cabin air extract
                                    valves%{end}</TOOLTIPID>
                            </UseTemplate>

                            <!-- CAB FANS -->
                            <UseTemplate Name="FBW_Push_Toggle">
                                <NODE_ID>PUSH_OVHD_VENTILATION_CABFANS</NODE_ID>
                                <TOGGLE_SIMVAR>L:A32NX_OVHD_VENT_CAB_FANS_PB_IS_ON</TOGGLE_SIMVAR>
                                <SEQ_POWERED>(L:A32NX_ELEC_AC_1_BUS_IS_POWERED, Bool)</SEQ_POWERED>
                                <SEQ2_CODE>(L:A32NX_OVHD_VENT_CAB_FANS_PB_IS_ON, Bool) !</SEQ2_CODE>
                                <SEQ1_EMISSIVE_DRIVES_VISIBILITY>False</SEQ1_EMISSIVE_DRIVES_VISIBILITY>
                                <SEQ2_EMISSIVE_DRIVES_VISIBILITY>False</SEQ2_EMISSIVE_DRIVES_VISIBILITY>
                                <SEQ1_CODE_DRIVES_VISIBILITY>False</SEQ1_CODE_DRIVES_VISIBILITY>
                                <SEQ2_CODE_DRIVES_VISIBILITY>False</SEQ2_CODE_DRIVES_VISIBILITY>
                            <TOOLTIPID>%((L:A32NX_OVHD_VENT_CAB_FANS_PB_IS_ON, Bool))%{if}Turn
                                    OFF cabin fans%{else}Turn ON cabin fans%{end}</TOOLTIPID>
                            </UseTemplate>

                            <!-- COOLG -->
                            <UseTemplate Name="FBW_Push_Toggle">
                                <NODE_ID>PUSH_OVHD_VENTILATION_COOLG</NODE_ID>
                                <TOGGLE_SIMVAR>L:A32NX_VENTILATION_CABFANS_TOGGLE</TOGGLE_SIMVAR>
                                <SEQ_POWERED>(L:A32NX_ELEC_AC_1_BUS_IS_POWERED, Bool)</SEQ_POWERED>
                                <SEQ2_CODE>(L:A32NX_VENTILATION_CABFANS_TOGGLE, Bool) !</SEQ2_CODE>
                                <SEQ1_EMISSIVE_DRIVES_VISIBILITY>False</SEQ1_EMISSIVE_DRIVES_VISIBILITY>
                                <SEQ2_EMISSIVE_DRIVES_VISIBILITY>False</SEQ2_EMISSIVE_DRIVES_VISIBILITY>
                                <SEQ1_CODE_DRIVES_VISIBILITY>False</SEQ1_CODE_DRIVES_VISIBILITY>
                                <SEQ2_CODE_DRIVES_VISIBILITY>False</SEQ2_CODE_DRIVES_VISIBILITY>
                                <TOOLTIPID>%((L:A32NX_VENTILATION_CABFANS_TOGGLE, Bool))%{if}Turn
                                    OFF cabin fans%{else}Turn ON cabin fans%{end}</TOOLTIPID>
                            </UseTemplate>
                        </Component>

                        <!-- ENG MAN START -->
                        <Component ID="Eng_Man_Start">
                            <!-- 1 -->
                            <UseTemplate Name="FBW_Covered_Push_Toggle">
                                <NODE_ID>PUSH_OVHD_ENGMANSTART_1</NODE_ID>
                                <LOCK_NODE_ID>LOCK_OVHD_ENGMANSTART_1</LOCK_NODE_ID>
                                <TOGGLE_SIMVAR>L:A32NX_ENGMANSTART1_TOGGLE</TOGGLE_SIMVAR>
                                <SEQ_POWERED>(L:A32NX_ELEC_AC_ESS_SHED_BUS_IS_POWERED, Bool)</SEQ_POWERED>
                                <SEQ2_CODE>(L:A32NX_ENGMANSTART1_TOGGLE, Bool)</SEQ2_CODE>
                                <SEQ1_EMISSIVE_DRIVES_VISIBILITY>False</SEQ1_EMISSIVE_DRIVES_VISIBILITY>
                                <SEQ2_EMISSIVE_DRIVES_VISIBILITY>False</SEQ2_EMISSIVE_DRIVES_VISIBILITY>
                                <SEQ1_CODE_DRIVES_VISIBILITY>False</SEQ1_CODE_DRIVES_VISIBILITY>
                                <SEQ2_CODE_DRIVES_VISIBILITY>False</SEQ2_CODE_DRIVES_VISIBILITY>
                                <TOOLTIPID>%((L:A32NX_ENGMANSTART1_TOGGLE, Bool))%{if}Turn OFF
                                    engine 1 manual start%{else}Turn ON engine 1 manual start%{end}</TOOLTIPID>
                            </UseTemplate>

                            <!-- 2 -->
                            <UseTemplate Name="FBW_Covered_Push_Toggle">
                                <NODE_ID>PUSH_OVHD_ENGMANSTART_2</NODE_ID>
                                <LOCK_NODE_ID>LOCK_OVHD_ENGMANSTART_2</LOCK_NODE_ID>
                                <TOGGLE_SIMVAR>L:A32NX_ENGMANSTART2_TOGGLE</TOGGLE_SIMVAR>
                                <SEQ_POWERED>(L:A32NX_ELEC_AC_ESS_SHED_BUS_IS_POWERED, Bool)</SEQ_POWERED>
                                <SEQ2_CODE>(L:A32NX_ENGMANSTART1_TOGGLE, Bool)</SEQ2_CODE>
                                <SEQ1_EMISSIVE_DRIVES_VISIBILITY>False</SEQ1_EMISSIVE_DRIVES_VISIBILITY>
                                <SEQ2_EMISSIVE_DRIVES_VISIBILITY>False</SEQ2_EMISSIVE_DRIVES_VISIBILITY>
                                <SEQ1_CODE_DRIVES_VISIBILITY>False</SEQ1_CODE_DRIVES_VISIBILITY>
                                <SEQ2_CODE_DRIVES_VISIBILITY>False</SEQ2_CODE_DRIVES_VISIBILITY>
                                <TOOLTIPID>%((L:A32NX_ENGMANSTART2_TOGGLE, Bool))%{if}Turn OFF
                                    engine 2 manual start%{else}Turn ON engine 2 manual start%{end}</TOOLTIPID>
                            </UseTemplate>

                            <!-- 3 -->
                            <UseTemplate Name="FBW_Covered_Push_Toggle">
                                <NODE_ID>PUSH_OVHD_ENGMANSTART_3</NODE_ID>
                                <LOCK_NODE_ID>LOCK_OVHD_ENGMANSTART_3</LOCK_NODE_ID>
                                <TOGGLE_SIMVAR>L:A32NX_ENGMANSTART2_TOGGLE</TOGGLE_SIMVAR>
                                <SEQ_POWERED>(L:A32NX_ELEC_AC_ESS_SHED_BUS_IS_POWERED, Bool)</SEQ_POWERED>
                                <SEQ2_CODE>(L:A32NX_ENGMANSTART2_TOGGLE, Bool)</SEQ2_CODE>
                                <SEQ1_EMISSIVE_DRIVES_VISIBILITY>False</SEQ1_EMISSIVE_DRIVES_VISIBILITY>
                                <SEQ2_EMISSIVE_DRIVES_VISIBILITY>False</SEQ2_EMISSIVE_DRIVES_VISIBILITY>
                                <SEQ1_CODE_DRIVES_VISIBILITY>False</SEQ1_CODE_DRIVES_VISIBILITY>
                                <SEQ2_CODE_DRIVES_VISIBILITY>False</SEQ2_CODE_DRIVES_VISIBILITY>
                                <TOOLTIPID>%((L:A32NX_ENGMANSTART2_TOGGLE, Bool))%{if}Turn OFF
                                    engine 2 manual start%{else}Turn ON engine 2 manual start%{end}</TOOLTIPID>
                            </UseTemplate>

                            <!-- 4 -->
                            <UseTemplate Name="FBW_Covered_Push_Toggle">
                                <NODE_ID>PUSH_OVHD_ENGMANSTART_4</NODE_ID>
                                <LOCK_NODE_ID>LOCK_OVHD_ENGMANSTART_4</LOCK_NODE_ID>
                                <TOGGLE_SIMVAR>L:A32NX_ENGMANSTART2_TOGGLE</TOGGLE_SIMVAR>
                                <SEQ_POWERED>(L:A32NX_ELEC_AC_ESS_SHED_BUS_IS_POWERED, Bool)</SEQ_POWERED>
                                <SEQ2_CODE>(L:A32NX_ENGMANSTART2_TOGGLE, Bool)</SEQ2_CODE>
                                <SEQ1_EMISSIVE_DRIVES_VISIBILITY>False</SEQ1_EMISSIVE_DRIVES_VISIBILITY>
                                <SEQ2_EMISSIVE_DRIVES_VISIBILITY>False</SEQ2_EMISSIVE_DRIVES_VISIBILITY>
                                <SEQ1_CODE_DRIVES_VISIBILITY>False</SEQ1_CODE_DRIVES_VISIBILITY>
                                <SEQ2_CODE_DRIVES_VISIBILITY>False</SEQ2_CODE_DRIVES_VISIBILITY>
                                <TOOLTIPID>%((L:A32NX_ENGMANSTART2_TOGGLE, Bool))%{if}Turn OFF
                                    engine 2 manual start%{else}Turn ON engine 2 manual start%{end}</TOOLTIPID>
                            </UseTemplate>

                            <!-- ALTN -->
                            <UseTemplate Name="FBW_Covered_Push_Toggle">
                                <NODE_ID>PUSH_OVHD_ENGMANSTARTALTN</NODE_ID>
                                <LOCK_NODE_ID>LOCK_OVHD_ENGMANSTARTALTN</LOCK_NODE_ID>
                                <TOGGLE_SIMVAR>L:A32NX_ENGMANSTART1_TOGGLE</TOGGLE_SIMVAR>
                                <SEQ_POWERED>(L:A32NX_ELEC_AC_ESS_SHED_BUS_IS_POWERED, Bool)</SEQ_POWERED>
                                <SEQ2_CODE>(L:A32NX_ENGMANSTART2_TOGGLE, Bool)</SEQ2_CODE>
                                <SEQ1_EMISSIVE_DRIVES_VISIBILITY>False</SEQ1_EMISSIVE_DRIVES_VISIBILITY>
                                <SEQ2_EMISSIVE_DRIVES_VISIBILITY>False</SEQ2_EMISSIVE_DRIVES_VISIBILITY>
                                <SEQ1_CODE_DRIVES_VISIBILITY>False</SEQ1_CODE_DRIVES_VISIBILITY>
                                <SEQ2_CODE_DRIVES_VISIBILITY>False</SEQ2_CODE_DRIVES_VISIBILITY>
                                <TOOLTIPID>%((L:A32NX_ENGMANSTART2_TOGGLE, Bool))%{if}Turn OFF
                                    engine 2 manual start%{else}Turn ON engine 2 manual start%{end}</TOOLTIPID>
                            </UseTemplate>
                        </Component>

                        <!-- ENG N1 MODE -->
                        <Component ID="Eng_N1_Mode">
                            <!-- 1 SHOULD NOT BE USED; IS NOT IN REAL AIRCRAFT-->
                            <UseTemplate Name="FBW_Push_Toggle">
                                <NODE_ID>PUSH_OVHD_ENGN1MODE_1</NODE_ID>
                                <LOCK_NODE_ID>LOCK_OVHD_ENGN1MODE_1</LOCK_NODE_ID>
                                <SEQ_POWERED>0</SEQ_POWERED>
                                <SEQ1_EMISSIVE_DRIVES_VISIBILITY>False</SEQ1_EMISSIVE_DRIVES_VISIBILITY>
                                <SEQ2_EMISSIVE_DRIVES_VISIBILITY>False</SEQ2_EMISSIVE_DRIVES_VISIBILITY>
                                <SEQ1_CODE_DRIVES_VISIBILITY>False</SEQ1_CODE_DRIVES_VISIBILITY>
                                <SEQ2_CODE_DRIVES_VISIBILITY>False</SEQ2_CODE_DRIVES_VISIBILITY>
                                <DUMMY_BUTTON />
                            </UseTemplate>

                            <!-- 2 SHOULD NOT BE USED; IS NOT IN REAL AIRCRAFT-->
                            <UseTemplate Name="FBW_Push_Toggle">
                                <NODE_ID>PUSH_OVHD_ENGN1MODE_2</NODE_ID>
                                <LOCK_NODE_ID>LOCK_OVHD_ENGN1MODE_2</LOCK_NODE_ID>
                                <SEQ_POWERED>0</SEQ_POWERED>
                                <SEQ1_EMISSIVE_DRIVES_VISIBILITY>False</SEQ1_EMISSIVE_DRIVES_VISIBILITY>
                                <SEQ2_EMISSIVE_DRIVES_VISIBILITY>False</SEQ2_EMISSIVE_DRIVES_VISIBILITY>
                                <SEQ1_CODE_DRIVES_VISIBILITY>False</SEQ1_CODE_DRIVES_VISIBILITY>
                                <SEQ2_CODE_DRIVES_VISIBILITY>False</SEQ2_CODE_DRIVES_VISIBILITY>
                                <DUMMY_BUTTON />
                            </UseTemplate>
                        </Component>

                        <Component ID="Overhead_Audio_Panel">
                            <OverrideTemplateParameters>
                                <POTENTIOMETER>1</POTENTIOMETER>
                                <EMISSIVE_CODE>(L:A32NX_OVHD_INTLT_ANN) 0 ==
                                    (L:A32NX_ELEC_AC_1_BUS_IS_POWERED, Bool) and</EMISSIVE_CODE>
                                <POTENTIOMETER_SEQ2>86</POTENTIOMETER_SEQ2>
                                <SEQ2_EMISSIVE_CODE>1</SEQ2_EMISSIVE_CODE>
                                <SEQ1_EMISSIVE_DRIVES_VISIBILITY>False</SEQ1_EMISSIVE_DRIVES_VISIBILITY>
                                <SEQ2_EMISSIVE_DRIVES_VISIBILITY>False</SEQ2_EMISSIVE_DRIVES_VISIBILITY>
                            </OverrideTemplateParameters>

                            <UseTemplate Name="A32NX_Audio_Panel_Volume_Dummy">
                                <NODE_ID>PUSH_OVHD_RADIO_VOR1_EMIS</NODE_ID>
                                <AUDIO_KNOB_POWERED>(L:A32NX_ELEC_DC_1_BUS_IS_POWERED, Bool)</AUDIO_KNOB_POWERED>
                            </UseTemplate>
                            <UseTemplate Name="A32NX_Audio_Panel_Volume_Dummy">
                                <NODE_ID>PUSH_OVHD_RADIO_VOR2_EMIS</NODE_ID>
                                <AUDIO_KNOB_POWERED>(L:A32NX_ELEC_DC_1_BUS_IS_POWERED, Bool)</AUDIO_KNOB_POWERED>
                            </UseTemplate>
                            <UseTemplate Name="A32NX_Audio_Panel_Volume_Dummy">
                                <NODE_ID>PUSH_OVHD_RADIO_MKR_EMIS</NODE_ID>
                                <AUDIO_KNOB_POWERED>(L:A32NX_ELEC_DC_1_BUS_IS_POWERED, Bool)</AUDIO_KNOB_POWERED>
                            </UseTemplate>
                            <UseTemplate Name="A32NX_Audio_Panel_Volume_Dummy">
                                <NODE_ID>PUSH_OVHD_RADIO_ILS_EMIS</NODE_ID>
                                <AUDIO_KNOB_POWERED>(L:A32NX_ELEC_DC_1_BUS_IS_POWERED, Bool)</AUDIO_KNOB_POWERED>
                            </UseTemplate>
                            <UseTemplate Name="A32NX_Audio_Panel_Volume_Dummy">
                                <NODE_ID>PUSH_OVHD_RADIO_MLS_EMIS</NODE_ID>
                                <AUDIO_KNOB_POWERED>(L:A32NX_ELEC_DC_1_BUS_IS_POWERED, Bool)</AUDIO_KNOB_POWERED>
                            </UseTemplate>
                            <UseTemplate Name="A32NX_Audio_Panel_Volume_Dummy">
                                <NODE_ID>PUSH_OVHD_RADIO_ADF1_EMIS</NODE_ID>
                                <AUDIO_KNOB_POWERED>(L:A32NX_ELEC_DC_1_BUS_IS_POWERED, Bool)</AUDIO_KNOB_POWERED>
                            </UseTemplate>
                            <UseTemplate Name="A32NX_Audio_Panel_Volume_Dummy">
                                <NODE_ID>PUSH_OVHD_RADIO_ADF2_EMIS</NODE_ID>
                                <AUDIO_KNOB_POWERED>(L:A32NX_ELEC_DC_1_BUS_IS_POWERED, Bool)</AUDIO_KNOB_POWERED>
                            </UseTemplate>
                            <UseTemplate Name="A32NX_Audio_Panel_Volume_Dummy">
                                <NODE_ID>PUSH_OVHD_RADIO_INT_EMIS</NODE_ID>
                                <AUDIO_KNOB_POWERED>(L:A32NX_ELEC_DC_1_BUS_IS_POWERED, Bool)</AUDIO_KNOB_POWERED>
                            </UseTemplate>
                            <UseTemplate Name="FBW_AIRBUS_Push_Dummy_Template">
                                <NODE_ID>SWITCH_OVHD_RADIO_INT</NODE_ID>
                                <NO_SEQ1 />
                                <NO_SEQ2 />
                            </UseTemplate>
                            <UseTemplate Name="FBW_AIRBUS_Push_Dummy_Template">
                                <NODE_ID>PUSH_OVHD_RADIO_VOICE</NODE_ID>
                                <SEQ1_POWERED>(L:A32NX_ELEC_DC_1_BUS_IS_POWERED, Bool)</SEQ1_POWERED>
                                <SEQ2_POWERED>(L:A32NX_ELEC_AC_1_BUS_IS_POWERED, Bool)</SEQ2_POWERED>
                            </UseTemplate>
                            <UseTemplate Name="FBW_AIRBUS_Push_Dummy_Template">
                                <NODE_ID>PUSH_OVHD_RADIO_RESET</NODE_ID>
                                <SEQ2_POWERED>(L:A32NX_ELEC_AC_1_BUS_IS_POWERED, Bool)</SEQ2_POWERED>
                                <NO_SEQ1 />
                            </UseTemplate>
                            <UseTemplate Name="A32NX_Audio_Panel_Volume_Dummy">
                                <NODE_ID>PUSH_OVHD_RADIO_PA1_EMIS</NODE_ID>
                                <AUDIO_KNOB_POWERED>(L:A32NX_ELEC_DC_1_BUS_IS_POWERED, Bool)</AUDIO_KNOB_POWERED>
                            </UseTemplate>
                            <UseTemplate Name="FBW_AIRBUS_Push_Dummy_Template">
                                <NODE_ID>PUSH_OVHD_RADIO_PA</NODE_ID>
                                <SEQ1_POWERED>(L:A32NX_ELEC_DC_1_BUS_IS_POWERED, Bool)</SEQ1_POWERED>
                                <NO_SEQ2 />
                            </UseTemplate>
                            <UseTemplate Name="A32NX_Audio_Panel_Volume_Dummy">
                                <NODE_ID>PUSH_OVHD_RADIO_VHF1_EMIS</NODE_ID>
                                <AUDIO_KNOB_POWERED>(L:A32NX_ELEC_DC_1_BUS_IS_POWERED, Bool)</AUDIO_KNOB_POWERED>
                            </UseTemplate>
                            <UseTemplate Name="A32NX_Audio_Panel_Volume_Dummy">
                                <NODE_ID>PUSH_OVHD_RADIO_VHF2_EMIS</NODE_ID>
                                <AUDIO_KNOB_POWERED>(L:A32NX_ELEC_DC_1_BUS_IS_POWERED, Bool)</AUDIO_KNOB_POWERED>
                            </UseTemplate>
                            <UseTemplate Name="A32NX_Audio_Panel_Volume_Dummy">
                                <NODE_ID>PUSH_OVHD_RADIO_VHF3_EMIS</NODE_ID>
                                <AUDIO_KNOB_POWERED>(L:A32NX_ELEC_DC_1_BUS_IS_POWERED, Bool)</AUDIO_KNOB_POWERED>
                            </UseTemplate>
                            <UseTemplate Name="A32NX_Audio_Panel_Volume_Dummy">
                                <NODE_ID>PUSH_OVHD_RADIO_HF1_EMIS</NODE_ID>
                                <AUDIO_KNOB_POWERED>(L:A32NX_ELEC_DC_1_BUS_IS_POWERED, Bool)</AUDIO_KNOB_POWERED>
                            </UseTemplate>
                            <UseTemplate Name="A32NX_Audio_Panel_Volume_Dummy">
                                <NODE_ID>PUSH_OVHD_RADIO_HF2_EMIS</NODE_ID>
                                <AUDIO_KNOB_POWERED>(L:A32NX_ELEC_DC_1_BUS_IS_POWERED, Bool)</AUDIO_KNOB_POWERED>
                            </UseTemplate>
                            <UseTemplate Name="A32NX_Audio_Panel_Volume_Dummy">
                                <NODE_ID>PUSH_OVHD_RADIO_CAB_EMIS</NODE_ID>
                                <AUDIO_KNOB_POWERED>(L:A32NX_ELEC_DC_1_BUS_IS_POWERED, Bool)</AUDIO_KNOB_POWERED>
                            </UseTemplate>
                            <UseTemplate Name="FBW_AIRBUS_Push_Dummy_Template">
                                <NODE_ID>PUSH_OVHD_RADIO_ATT</NODE_ID>
                                <SEQ1_POWERED>(L:A32NX_ELEC_DC_1_BUS_IS_POWERED, Bool)</SEQ1_POWERED>
                                <SEQ2_POWERED>(L:A32NX_ELEC_AC_1_BUS_IS_POWERED, Bool)</SEQ2_POWERED>
                            </UseTemplate>
                            <UseTemplate Name="FBW_AIRBUS_Push_Dummy_Template">
                                <NODE_ID>PUSH_OVHD_RADIO_MECH</NODE_ID>
                                <SEQ1_POWERED>(L:A32NX_ELEC_DC_1_BUS_IS_POWERED, Bool)</SEQ1_POWERED>
                                <SEQ2_POWERED>(L:A32NX_ELEC_AC_1_BUS_IS_POWERED, Bool)</SEQ2_POWERED>
                            </UseTemplate>
                            <UseTemplate Name="FBW_AIRBUS_Push_Dummy_Template">
                                <NODE_ID>PUSH_OVHD_RADIO_CALL5</NODE_ID>
                                <SEQ1_POWERED>(L:A32NX_ELEC_DC_1_BUS_IS_POWERED, Bool)</SEQ1_POWERED>
                                <SEQ2_POWERED>(L:A32NX_ELEC_AC_1_BUS_IS_POWERED, Bool)</SEQ2_POWERED>
                            </UseTemplate>
                            <UseTemplate Name="FBW_AIRBUS_Push_Dummy_Template">
                                <NODE_ID>PUSH_OVHD_RADIO_CALL4</NODE_ID>
                                <SEQ1_POWERED>(L:A32NX_ELEC_DC_1_BUS_IS_POWERED, Bool)</SEQ1_POWERED>
                                <SEQ2_POWERED>(L:A32NX_ELEC_AC_1_BUS_IS_POWERED, Bool)</SEQ2_POWERED>
                            </UseTemplate>
                            <UseTemplate Name="FBW_AIRBUS_Push_Dummy_Template">
                                <NODE_ID>PUSH_OVHD_RADIO_CALL3</NODE_ID>
                                <SEQ1_POWERED>(L:A32NX_ELEC_DC_1_BUS_IS_POWERED, Bool)</SEQ1_POWERED>
                                <SEQ2_POWERED>(L:A32NX_ELEC_AC_1_BUS_IS_POWERED, Bool)</SEQ2_POWERED>
                            </UseTemplate>
                            <UseTemplate Name="FBW_AIRBUS_Push_Dummy_Template">
                                <NODE_ID>PUSH_OVHD_RADIO_CALL2</NODE_ID>
                                <SEQ1_POWERED>(L:A32NX_ELEC_DC_1_BUS_IS_POWERED, Bool)</SEQ1_POWERED>
                                <SEQ2_POWERED>(L:A32NX_ELEC_AC_1_BUS_IS_POWERED, Bool)</SEQ2_POWERED>
                            </UseTemplate>
                            <UseTemplate Name="FBW_AIRBUS_Push_Dummy_Template">
                                <NODE_ID>PUSH_OVHD_RADIO_CALL1</NODE_ID>
                                <SEQ1_POWERED>(L:A32NX_ELEC_DC_1_BUS_IS_POWERED, Bool)</SEQ1_POWERED>
                                <SEQ2_POWERED>(L:A32NX_ELEC_AC_1_BUS_IS_POWERED, Bool)</SEQ2_POWERED>
                            </UseTemplate>
                        </Component>
                    </Component>

                    <Component ID="Back_Panel">
                        <!--                    <UseTemplate
                        Name="FBW_AIRBUS_Push_Dummy_Template">-->
                        <!--                        <NODE_ID>PUSH_OVHD_HYD_BLUEPUMP</NODE_ID>-->
                        <!--                        <BLOCK_SEQ1>1</BLOCK_SEQ1>-->
                        <!--                    </UseTemplate>-->
                    </Component>
                </Component>

                <Component ID="OverHead_AntiIce">
                    <UseTemplate Name="FBW_Airbus_AntiIce_Engine">
                        <NODE_ID>PUSH_OVHD_ANTIICE_ENG1</NODE_ID>
                        <PART_ID>ANTIICE_ENG1</PART_ID>
                        <ID>1</ID>
                        <SEQ_POWERED>(L:A32NX_ELEC_AC_1_BUS_IS_POWERED, Bool)</SEQ_POWERED>
                        <SEQ2_EMISSIVE_DRIVES_VISIBILITY>False</SEQ2_EMISSIVE_DRIVES_VISIBILITY>
                        <SEQ1_CODE_DRIVES_VISIBILITY>False</SEQ1_CODE_DRIVES_VISIBILITY>
                        <SEQ2_CODE_DRIVES_VISIBILITY>False</SEQ2_CODE_DRIVES_VISIBILITY>
                    </UseTemplate>
                    <UseTemplate Name="FBW_Airbus_AntiIce_Engine">
                        <NODE_ID>PUSH_OVHD_ANTIICE_ENG2</NODE_ID>
                        <PART_ID>ANTIICE_ENG2</PART_ID>
                        <ID>2</ID>
                        <SEQ_POWERED>(L:A32NX_ELEC_AC_2_BUS_IS_POWERED, Bool)</SEQ_POWERED>
                        <SEQ2_EMISSIVE_DRIVES_VISIBILITY>False</SEQ2_EMISSIVE_DRIVES_VISIBILITY>
                        <SEQ1_CODE_DRIVES_VISIBILITY>False</SEQ1_CODE_DRIVES_VISIBILITY>
                        <SEQ2_CODE_DRIVES_VISIBILITY>False</SEQ2_CODE_DRIVES_VISIBILITY>
                    </UseTemplate>
                    <UseTemplate Name="FBW_Airbus_AntiIce_Engine">
                        <NODE_ID>PUSH_OVHD_ANTIICE_ENG3</NODE_ID>
                        <PART_ID>ANTIICE_ENG1</PART_ID>
                        <ID>3</ID>
                        <SEQ_POWERED>(L:A32NX_ELEC_AC_1_BUS_IS_POWERED, Bool)</SEQ_POWERED>
                        <SEQ2_EMISSIVE_DRIVES_VISIBILITY>False</SEQ2_EMISSIVE_DRIVES_VISIBILITY>
                        <SEQ1_CODE_DRIVES_VISIBILITY>False</SEQ1_CODE_DRIVES_VISIBILITY>
                        <SEQ2_CODE_DRIVES_VISIBILITY>False</SEQ2_CODE_DRIVES_VISIBILITY>
                    </UseTemplate>
                    <UseTemplate Name="FBW_Airbus_AntiIce_Engine">
                        <NODE_ID>PUSH_OVHD_ANTIICE_ENG4</NODE_ID>
                        <PART_ID>ANTIICE_ENG2</PART_ID>
                        <ID>4</ID>
                        <SEQ_POWERED>(L:A32NX_ELEC_AC_2_BUS_IS_POWERED, Bool)</SEQ_POWERED>
                        <SEQ2_EMISSIVE_DRIVES_VISIBILITY>False</SEQ2_EMISSIVE_DRIVES_VISIBILITY>
                        <SEQ1_CODE_DRIVES_VISIBILITY>False</SEQ1_CODE_DRIVES_VISIBILITY>
                        <SEQ2_CODE_DRIVES_VISIBILITY>False</SEQ2_CODE_DRIVES_VISIBILITY>
                    </UseTemplate>
                    <UseTemplate Name="FBW_Airbus_AntiIce_Wing">
                        <NODE_ID>PUSH_OVHD_ANTIICE_WING</NODE_ID>
                        <PART_ID>ANTIICE_WING</PART_ID>
                        <SEQ_POWERED>(L:A32NX_ELEC_AC_ESS_SHED_BUS_IS_POWERED, Bool)</SEQ_POWERED>
                        <SEQ2_EMISSIVE_DRIVES_VISIBILITY>False</SEQ2_EMISSIVE_DRIVES_VISIBILITY>
                        <SEQ1_CODE_DRIVES_VISIBILITY>False</SEQ1_CODE_DRIVES_VISIBILITY>
                        <SEQ2_CODE_DRIVES_VISIBILITY>False</SEQ2_CODE_DRIVES_VISIBILITY>
                    </UseTemplate>
                    <UseTemplate Name="FBW_Airbus_Probes_Window_Heat">
                        <NODE_ID>PUSH_OVHD_PROBESWINDOW</NODE_ID>
                        <SEQ_POWERED>(L:A32NX_ELEC_AC_2_BUS_IS_POWERED, Bool)</SEQ_POWERED>
                        <SEQ1_EMISSIVE_DRIVES_VISIBILITY>False</SEQ1_EMISSIVE_DRIVES_VISIBILITY>
                        <SEQ2_EMISSIVE_DRIVES_VISIBILITY>False</SEQ2_EMISSIVE_DRIVES_VISIBILITY>
                        <SEQ1_CODE_DRIVES_VISIBILITY>False</SEQ1_CODE_DRIVES_VISIBILITY>
                        <SEQ2_CODE_DRIVES_VISIBILITY>False</SEQ2_CODE_DRIVES_VISIBILITY>
                    </UseTemplate>
                </Component>

                <Component ID="Overhead_Handling">
                    <UseTemplate Name="FBW_Push_Held">
                        <NODE_ID>PUSH_OVHD_RAINRPLNTL</NODE_ID>
                        <HOLD_SIMVAR>L:A32NX_RAIN_REPELLENT_LEFT_ON</HOLD_SIMVAR>
                        <TOOLTIPID>Dispense rain repellent (Inop.)</TOOLTIPID>
                    </UseTemplate>
                    <UseTemplate Name="FBW_Push_Held">
                        <NODE_ID>PUSH_OVHD_RAINRPNLTR</NODE_ID>
                        <HOLD_SIMVAR>L:A32NX_RAIN_REPELLENT_RIGHT_ON</HOLD_SIMVAR>
                        <TOOLTIPID>Dispense rain repellent (Inop.)</TOOLTIPID>
                    </UseTemplate>
                    <UseTemplate Name="FBW_Airbus_Wiper_Knob">
                        <NODE_ID>HANDLING_Switch_Wiper_left</NODE_ID>
                        <ANIM_NAME>HANDLING_Switch_Wiper_left</ANIM_NAME>
                        <CIRCUIT_ID_WIPERS>141</CIRCUIT_ID_WIPERS>
                        <PART_ID>HANDLING_Switch_Wipers_left</PART_ID>
                        <ANIMTIP_0>Set left wiper to OFF</ANIMTIP_0>
                        <ANIMTIP_1>Set left wiper to SLOW</ANIMTIP_1>
                        <ANIMTIP_2>Set left wiper to FAST</ANIMTIP_2>
                    </UseTemplate>
                    <UseTemplate Name="FBW_Airbus_Wiper_Knob">
                        <NODE_ID>HANDLING_Switch_Wiper_right</NODE_ID>
                        <ANIM_NAME>HANDLING_Switch_Wiper_right</ANIM_NAME>
                        <CIRCUIT_ID_WIPERS>143</CIRCUIT_ID_WIPERS>
                        <PART_ID>HANDLING_Switch_Wipers_right</PART_ID>
                        <ANIMTIP_0>Set right wiper to OFF</ANIMTIP_0>
                        <ANIMTIP_1>Set right wiper to SLOW</ANIMTIP_1>
                        <ANIMTIP_2>Set right wiper to FAST</ANIMTIP_2>
                    </UseTemplate>
                </Component>


                <Component ID="Overhead_Fire">
                    <Component ID="ENG1">
                        <DefaultTemplateParameters>
                            <TYPE>ENG</TYPE>
                            <ID>1</ID>
                            <BUTTON_ID>ENG1</BUTTON_ID>
                        </DefaultTemplateParameters>

                        <!-- Only one fire test pushbutton on the overhead panel -->
                        <UseTemplate Name="FBW_Airbus_FIRE_TEST_BUTTON">
                            <NODE_ID>PUSH_FIRE_ENG1_TEST</NODE_ID>
                            <PART_ID>Fire_test_eng1</PART_ID>
                        </UseTemplate>
                        <UseTemplate Name="FBW_Airbus_FIRE_AGENT">
                            <NODE_ID>PUSH_OVHD_FIRE_ENG1_AGENT1</NODE_ID>
                            <PART_ID>FIRE_ENG1_AGENT1</PART_ID>
                            <AGENT_ID>1</AGENT_ID>
                            <SEQ_POWERED>(L:A32NX_ELEC_AC_ESS_SHED_BUS_IS_POWERED, Bool)</SEQ_POWERED>
                            <SEQ2_EMISSIVE_DRIVES_VISIBILITY>False</SEQ2_EMISSIVE_DRIVES_VISIBILITY>
                            <SEQ1_CODE_DRIVES_VISIBILITY>False</SEQ1_CODE_DRIVES_VISIBILITY>
                            <SEQ2_CODE_DRIVES_VISIBILITY>False</SEQ2_CODE_DRIVES_VISIBILITY>
                        </UseTemplate>
                        <UseTemplate Name="FBW_Airbus_FIRE_AGENT">
                            <NODE_ID>PUSH_OVHD_FIRE_ENG1_AGENT2</NODE_ID>
                            <PART_ID>FIRE_ENG1_AGENT2</PART_ID>
                            <AGENT_ID>2</AGENT_ID>
                            <SEQ_POWERED>(L:A32NX_ELEC_AC_2_BUS_IS_POWERED, Bool)</SEQ_POWERED>
                            <SEQ2_EMISSIVE_DRIVES_VISIBILITY>False</SEQ2_EMISSIVE_DRIVES_VISIBILITY>
                            <SEQ1_CODE_DRIVES_VISIBILITY>False</SEQ1_CODE_DRIVES_VISIBILITY>
                            <SEQ2_CODE_DRIVES_VISIBILITY>False</SEQ2_CODE_DRIVES_VISIBILITY>
                        </UseTemplate>
                        <UseTemplate Name="FBW_Airbus_Engine_Lights">
                            <NODE_ID>PUSH_ENGINES_1</NODE_ID>
                            <SEQ1_POWERED>(L:A32NX_ELEC_AC_ESS_SHED_BUS_IS_POWERED, Bool)</SEQ1_POWERED>
                            <SEQ2_POWERED>(L:A32NX_ELEC_AC_ESS_SHED_BUS_IS_POWERED, Bool)</SEQ2_POWERED>
                        </UseTemplate>
                        <UseTemplate Name="FBW_Airbus_FIRE_GUARD">
                            <NODE_ID>A380X_OVHD_ENG1_FIRE_GUARD</NODE_ID>
                            <PART_ID>A380X_OVHD_ENG1_FIRE_GUARD</PART_ID>
                        </UseTemplate>
                        <UseTemplate Name="FBW_Airbus_FIRE_BUTTON">
                            <NODE_ID>PUSH_OVHD_FIRE_ENG1</NODE_ID>
                            <PART_ID>FIRE_ENG1</PART_ID>
                            <!--
                                The real fire button contains many
                            lights, these lights are powered by different buses.
                                This
                            is currently unsupported by our fire button implementation. Thus we'll
                            turn on the lights
                                if any of the buses
                            is powered.
                            -->
                            <EMISSIVE_POWERED>(L:A32NX_ELEC_AC_ESS_SHED_BUS_IS_POWERED, Bool)
                                (L:A32NX_ELEC_AC_2_BUS_IS_POWERED, Bool) or</EMISSIVE_POWERED>
                        </UseTemplate>
                    </Component>

                    <Component ID="ENG2">
                        <DefaultTemplateParameters>
                            <TYPE>ENG</TYPE>
                            <ID>2</ID>
                            <BUTTON_ID>ENG2</BUTTON_ID>
                        </DefaultTemplateParameters>

                        <UseTemplate Name="FBW_Airbus_FIRE_AGENT">
                            <NODE_ID>PUSH_OVHD_FIRE_ENG2_AGENT1</NODE_ID>
                            <PART_ID>FIRE_ENG2_AGENT1</PART_ID>
                            <AGENT_ID>1</AGENT_ID>
                            <SEQ_POWERED>(L:A32NX_ELEC_AC_2_BUS_IS_POWERED, Bool)</SEQ_POWERED>
                            <SEQ2_EMISSIVE_DRIVES_VISIBILITY>False</SEQ2_EMISSIVE_DRIVES_VISIBILITY>
                            <SEQ1_CODE_DRIVES_VISIBILITY>False</SEQ1_CODE_DRIVES_VISIBILITY>
                            <SEQ2_CODE_DRIVES_VISIBILITY>False</SEQ2_CODE_DRIVES_VISIBILITY>
                        </UseTemplate>
                        <UseTemplate Name="FBW_Airbus_FIRE_AGENT">
                            <NODE_ID>PUSH_OVHD_FIRE_ENG2_AGENT2</NODE_ID>
                            <PART_ID>FIRE_ENG2_AGENT2</PART_ID>
                            <AGENT_ID>2</AGENT_ID>
                            <SEQ_POWERED>(L:A32NX_ELEC_AC_ESS_SHED_BUS_IS_POWERED, Bool)</SEQ_POWERED>
                            <SEQ2_EMISSIVE_DRIVES_VISIBILITY>False</SEQ2_EMISSIVE_DRIVES_VISIBILITY>
                            <SEQ1_CODE_DRIVES_VISIBILITY>False</SEQ1_CODE_DRIVES_VISIBILITY>
                            <SEQ2_CODE_DRIVES_VISIBILITY>False</SEQ2_CODE_DRIVES_VISIBILITY>
                        </UseTemplate>
                        <UseTemplate Name="FBW_Airbus_Engine_Lights">
                            <NODE_ID>PUSH_ENGINES_2</NODE_ID>
                            <SEQ1_POWERED>(L:A32NX_ELEC_AC_2_BUS_IS_POWERED, Bool)</SEQ1_POWERED>
                            <SEQ2_POWERED>(L:A32NX_ELEC_AC_ESS_SHED_BUS_IS_POWERED, Bool)</SEQ2_POWERED>
                        </UseTemplate>
                        <UseTemplate Name="FBW_Airbus_FIRE_GUARD">
                            <NODE_ID>A380X_OVHD_ENG2_FIRE_GUARD</NODE_ID>
                            <PART_ID>A380X_OVHD_ENG2_FIRE_GUARD</PART_ID>
                        </UseTemplate>
                        <UseTemplate Name="FBW_Airbus_FIRE_BUTTON">
                            <NODE_ID>PUSH_OVHD_FIRE_ENG2</NODE_ID>
                            <PART_ID>FIRE_ENG2</PART_ID>
                            <!--
                                The real fire button contains many
                            lights, these lights are powered by different buses.
                                This
                            is currently unsupported by our fire button implementation. Thus we'll
                            turn on the lights
                                if any of the buses
                            is powered.
                            -->
                            <EMISSIVE_POWERED>(L:A32NX_ELEC_AC_ESS_SHED_BUS_IS_POWERED, Bool)
                                (L:A32NX_ELEC_AC_2_BUS_IS_POWERED, Bool) or</EMISSIVE_POWERED>
                        </UseTemplate>
                    </Component>

                    <Component ID="ENG3">
                        <DefaultTemplateParameters>
                            <TYPE>ENG</TYPE>
                            <ID>3</ID>
                            <BUTTON_ID>ENG3</BUTTON_ID>
                        </DefaultTemplateParameters>

                        <UseTemplate Name="FBW_Airbus_FIRE_AGENT">
                            <NODE_ID>PUSH_OVHD_FIRE_ENG3_AGENT1</NODE_ID>
                            <PART_ID>FIRE_ENG3_AGENT1</PART_ID>
                            <AGENT_ID>1</AGENT_ID>
                            <SEQ_POWERED>(L:A32NX_ELEC_AC_ESS_SHED_BUS_IS_POWERED, Bool)</SEQ_POWERED>
                            <SEQ2_EMISSIVE_DRIVES_VISIBILITY>False</SEQ2_EMISSIVE_DRIVES_VISIBILITY>
                            <SEQ1_CODE_DRIVES_VISIBILITY>False</SEQ1_CODE_DRIVES_VISIBILITY>
                            <SEQ2_CODE_DRIVES_VISIBILITY>False</SEQ2_CODE_DRIVES_VISIBILITY>
                        </UseTemplate>
                        <UseTemplate Name="FBW_Airbus_FIRE_AGENT">
                            <NODE_ID>PUSH_OVHD_FIRE_ENG3_AGENT2</NODE_ID>
                            <PART_ID>FIRE_ENG3_AGENT2</PART_ID>
                            <AGENT_ID>2</AGENT_ID>
                            <SEQ_POWERED>(L:A32NX_ELEC_AC_2_BUS_IS_POWERED, Bool)</SEQ_POWERED>
                            <SEQ2_EMISSIVE_DRIVES_VISIBILITY>False</SEQ2_EMISSIVE_DRIVES_VISIBILITY>
                            <SEQ1_CODE_DRIVES_VISIBILITY>False</SEQ1_CODE_DRIVES_VISIBILITY>
                            <SEQ2_CODE_DRIVES_VISIBILITY>False</SEQ2_CODE_DRIVES_VISIBILITY>
                        </UseTemplate>
                        <UseTemplate Name="FBW_Airbus_Engine_Lights">
                            <NODE_ID>PUSH_ENGINES_3</NODE_ID>
                            <SEQ1_POWERED>(L:A32NX_ELEC_AC_ESS_SHED_BUS_IS_POWERED, Bool)</SEQ1_POWERED>
                            <SEQ2_POWERED>(L:A32NX_ELEC_AC_ESS_SHED_BUS_IS_POWERED, Bool)</SEQ2_POWERED>
                        </UseTemplate>
                        <UseTemplate Name="FBW_Airbus_FIRE_GUARD">
                            <NODE_ID>A380X_OVHD_ENG3_FIRE_GUARD</NODE_ID>
                            <PART_ID>A380X_OVHD_ENG3_FIRE_GUARD</PART_ID>
                        </UseTemplate>
                        <UseTemplate Name="FBW_Airbus_FIRE_BUTTON">
                            <NODE_ID>PUSH_OVHD_FIRE_ENG3</NODE_ID>
                            <PART_ID>FIRE_ENG3</PART_ID>
                            <!--
                                The real fire button contains many
                            lights, these lights are powered by different buses.
                                This
                            is currently unsupported by our fire button implementation. Thus we'll
                            turn on the lights
                                if any of the buses
                            is powered.
                            -->
                            <EMISSIVE_POWERED>(L:A32NX_ELEC_AC_ESS_SHED_BUS_IS_POWERED, Bool)
                                (L:A32NX_ELEC_AC_2_BUS_IS_POWERED, Bool) or</EMISSIVE_POWERED>
                        </UseTemplate>
                    </Component>

                    <Component ID="ENG4">
                        <DefaultTemplateParameters>
                            <TYPE>ENG</TYPE>
                            <ID>4</ID>
                            <BUTTON_ID>ENG4</BUTTON_ID>
                        </DefaultTemplateParameters>

                        <UseTemplate Name="FBW_Airbus_FIRE_AGENT">
                            <NODE_ID>PUSH_OVHD_FIRE_ENG4_AGENT1</NODE_ID>
                            <PART_ID>FIRE_ENG4_AGENT1</PART_ID>
                            <AGENT_ID>1</AGENT_ID>
                            <SEQ_POWERED>(L:A32NX_ELEC_AC_2_BUS_IS_POWERED, Bool)</SEQ_POWERED>
                            <SEQ2_EMISSIVE_DRIVES_VISIBILITY>False</SEQ2_EMISSIVE_DRIVES_VISIBILITY>
                            <SEQ1_CODE_DRIVES_VISIBILITY>False</SEQ1_CODE_DRIVES_VISIBILITY>
                            <SEQ2_CODE_DRIVES_VISIBILITY>False</SEQ2_CODE_DRIVES_VISIBILITY>
                        </UseTemplate>
                        <UseTemplate Name="FBW_Airbus_FIRE_AGENT">
                            <NODE_ID>PUSH_OVHD_FIRE_ENG4_AGENT2</NODE_ID>
                            <PART_ID>FIRE_ENG4_AGENT2</PART_ID>
                            <AGENT_ID>2</AGENT_ID>
                            <SEQ_POWERED>(L:A32NX_ELEC_AC_ESS_SHED_BUS_IS_POWERED, Bool)</SEQ_POWERED>
                            <SEQ2_EMISSIVE_DRIVES_VISIBILITY>False</SEQ2_EMISSIVE_DRIVES_VISIBILITY>
                            <SEQ1_CODE_DRIVES_VISIBILITY>False</SEQ1_CODE_DRIVES_VISIBILITY>
                            <SEQ2_CODE_DRIVES_VISIBILITY>False</SEQ2_CODE_DRIVES_VISIBILITY>
                        </UseTemplate>
                        <UseTemplate Name="FBW_Airbus_Engine_Lights">
                            <NODE_ID>PUSH_ENGINES_4</NODE_ID>
                            <SEQ1_POWERED>(L:A32NX_ELEC_AC_2_BUS_IS_POWERED, Bool)</SEQ1_POWERED>
                            <SEQ2_POWERED>(L:A32NX_ELEC_AC_ESS_SHED_BUS_IS_POWERED, Bool)</SEQ2_POWERED>
                        </UseTemplate>
                        <UseTemplate Name="FBW_Airbus_FIRE_GUARD">
                            <NODE_ID>A380X_OVHD_ENG4_FIRE_GUARD</NODE_ID>
                            <PART_ID>A380X_OVHD_ENG4_FIRE_GUARD</PART_ID>
                        </UseTemplate>
                        <UseTemplate Name="FBW_Airbus_FIRE_BUTTON">
                            <NODE_ID>PUSH_OVHD_FIRE_ENG4</NODE_ID>
                            <PART_ID>FIRE_ENG4</PART_ID>
                            <!--
                                The real fire button contains many
                            lights, these lights are powered by different buses.
                                This
                            is currently unsupported by our fire button implementation. Thus we'll
                            turn on the lights
                                if any of the buses
                            is powered.
                            -->
                            <EMISSIVE_POWERED>(L:A32NX_ELEC_AC_ESS_SHED_BUS_IS_POWERED, Bool)
                                (L:A32NX_ELEC_AC_2_BUS_IS_POWERED, Bool) or</EMISSIVE_POWERED>
                        </UseTemplate>
                    </Component>

                    <Component ID="APU">
                        <DefaultTemplateParameters>
                            <TYPE>APU</TYPE>
                            <ID>1</ID>
                            <BUTTON_ID>APU</BUTTON_ID>
                        </DefaultTemplateParameters>

                        <UseTemplate Name="FBW_Airbus_FIRE_AGENT">
                            <NODE_ID>PUSH_OVHD_FIRE_AGENT</NODE_ID>
                            <PART_ID>PUSH_OVHD_FIRE_AGENT</PART_ID>
                            <AGENT_ID>1</AGENT_ID>
                            <SEQ_POWERED>(L:A32NX_ELEC_AC_ESS_SHED_BUS_IS_POWERED, Bool)</SEQ_POWERED>
                            <SEQ2_EMISSIVE_DRIVES_VISIBILITY>False</SEQ2_EMISSIVE_DRIVES_VISIBILITY>
                            <SEQ1_CODE_DRIVES_VISIBILITY>False</SEQ1_CODE_DRIVES_VISIBILITY>
                            <SEQ2_CODE_DRIVES_VISIBILITY>False</SEQ2_CODE_DRIVES_VISIBILITY>
                        </UseTemplate>
                        <UseTemplate Name="FBW_Airbus_FIRE_BUTTON">
                            <NODE_ID>PUSH_OVHD_FIRE_APU</NODE_ID>
                            <PART_ID>PUSH_OVHD_FIRE_APU</PART_ID>
                            <!--
                                The real fire button contains many
                            lights, these lights are powered by different buses.
                                This
                            is currently unsupported by our fire button implementation. Thus we'll
                            turn on the lights
                                if any of the buses
                            is powered.
                            -->
                            <EMISSIVE_POWERED>(L:A32NX_ELEC_AC_ESS_SHED_BUS_IS_POWERED, Bool)
                                (L:A32NX_ELEC_AC_1_BUS_IS_POWERED, Bool) or</EMISSIVE_POWERED>
                        </UseTemplate>
                        <UseTemplate Name="FBW_Airbus_FIRE_GUARD">
                            <NODE_ID>A380X_OVHD_APU_FIRE_GUARD</NODE_ID>
                            <PART_ID>A380X_OVHD_APU_FIRE_GUARD</PART_ID>
                        </UseTemplate>
                    </Component>

                    <Component ID="CARGO_SMOKE">
                        <DefaultTemplateParameters>
                            <TYPE>CARGO</TYPE>
                            <ID></ID>
                        </DefaultTemplateParameters>
                        <UseTemplate Name="FBW_Airbus_CARGOSMOKE_TEST_BUTTON">
                            <NODE_ID>PUSH_OVHD_CARGOSMOKE_TEST</NODE_ID>
                        </UseTemplate>
                        <UseTemplate Name="FBW_Airbus_FIRE_TEST_LIGHTS">
                            <NODE_ID>PUSH_OVHD_CARGOSMOKE_AFT</NODE_ID>
                            <SEQ_POWERED>(L:A32NX_ELEC_AC_ESS_SHED_BUS_IS_POWERED, Bool)</SEQ_POWERED>
                        </UseTemplate>
                        <UseTemplate Name="FBW_Airbus_FIRE_TEST_LIGHTS">
                            <NODE_ID>PUSH_OVHD_CARGOSMOKE_FWD</NODE_ID>
                            <SEQ_POWERED>(L:A32NX_ELEC_AC_ESS_SHED_BUS_IS_POWERED, Bool)</SEQ_POWERED>
                        </UseTemplate>
                        <UseTemplate Name="ASOBO_GT_Switch_Dummy">
                            <NODE_ID>LOCK_OVHD_CARGOSMOKE_FWD</NODE_ID>
                            <ANIM_NAME>LOCK_OVHD_CARGOSMOKE_FWD</ANIM_NAME>
                            <SWITCH_POSITION_TYPE>L</SWITCH_POSITION_TYPE>
                            <SWITCH_POSITION_VAR>A32NX_CARGOSMOKE_DISCH1LOCK_TOGGLE</SWITCH_POSITION_VAR>
                        </UseTemplate>
                        <UseTemplate Name="ASOBO_GT_Switch_Dummy">
                            <NODE_ID>LOCK_OVHD_CARGOSMOKE_AFT</NODE_ID>
                            <ANIM_NAME>LOCK_OVHD_CARGOSMOKE_AFT</ANIM_NAME>
                            <SWITCH_POSITION_TYPE>L</SWITCH_POSITION_TYPE>
                            <SWITCH_POSITION_VAR>A32NX_CARGOSMOKE_DISCH2LOCK_TOGGLE</SWITCH_POSITION_VAR>
                        </UseTemplate>
                        <UseTemplate Name="FBW_Covered_Push_Toggle">
                            <NODE_ID>PUSH_OVHD_CARGOSMOKE_AFT</NODE_ID>
                            <LOCK_NODE_ID>LOCK_OVHD_CARGOSMOKE_AFT</LOCK_NODE_ID>
                            <LEFT_SINGLE_CODE>1 (&gt;L:A32NX_CARGOSMOKE_AFT_DISCHARGED)</LEFT_SINGLE_CODE>
                            <TOOLTIPID>%((L:A32NX_CARGOSMOKE_AFT_DISCHARGED,
                                Bool))%{if}Fire-extinguisher discharged (Inop.)%{else}Discharge
                                fire-extinguisher (Inop.)%{end}</TOOLTIPID>
                            <MOMENTARY />
                        </UseTemplate>
                        <UseTemplate Name="FBW_Covered_Push_Toggle">
                            <NODE_ID>PUSH_OVHD_CARGOSMOKE_FWD</NODE_ID>
                            <LOCK_NODE_ID>LOCK_OVHD_CARGOSMOKE_FWD</LOCK_NODE_ID>
                            <LEFT_SINGLE_CODE>1 (&gt;L:A32NX_CARGOSMOKE_FWD_DISCHARGED)</LEFT_SINGLE_CODE>
                            <TOOLTIPID>%((L:A32NX_CARGOSMOKE_FWD_DISCHARGED,
                                Bool))%{if}Fire-extinguisher discharged (Inop.)%{else}Discharge
                                fire-extinguisher (Inop.)%{end}</TOOLTIPID>
                            <MOMENTARY />
                            <NO_SEQ1 />
                            <NO_SEQ2 />
                        </UseTemplate>
                    </Component>
                </Component>

                <Component ID="RMP">
                    <UseTemplate Name="FBW_A380X_RMP_Template">
                        <RMP_ID>3</RMP_ID>
                    </UseTemplate>
                </Component>

                <Component ID="Overhead_Misc">
                    <Component ID="Left_Column">

                        <Component ID="GPWS">
                            <UseTemplate Name="FBW_Push_Toggle">
                                <NODE_ID>PUSH_OVHD_ENT_CWS</NODE_ID>
                                <TOGGLE_SIMVAR>L:A32NX_GPWS_TERR_OFF</TOGGLE_SIMVAR>
                                <DOWN_CODE>(L:A32NX_GPWS_TERR_OFF, Bool) !</DOWN_CODE>
                                <SEQ_POWERED>(L:A32NX_ELEC_AC_1_BUS_IS_POWERED, Bool)</SEQ_POWERED>
                                <SEQ2_EMISSIVE_DRIVES_VISIBILITY>False</SEQ2_EMISSIVE_DRIVES_VISIBILITY>
                                <SEQ1_CODE_DRIVES_VISIBILITY>False</SEQ1_CODE_DRIVES_VISIBILITY>
                                <SEQ2_CODE_DRIVES_VISIBILITY>False</SEQ2_CODE_DRIVES_VISIBILITY>
                                <TOOLTIPID>%((L:A32NX_GPWS_TERR_OFF, Bool))%{if}(Inop.) Turn ON GPWS
                                    TERR%{else}(Inop.) Turn OFF GPWS TERR%{end}</TOOLTIPID>
                            </UseTemplate>

                            <UseTemplate Name="FBW_Push_Toggle">
                                <NODE_ID>PUSH_OVHD_ENT_IFEC</NODE_ID>
                                <TOGGLE_SIMVAR>L:A32NX_GPWS_TERR_OFF</TOGGLE_SIMVAR>
                                <DOWN_CODE>(L:A32NX_GPWS_TERR_OFF, Bool) !</DOWN_CODE>
                                <SEQ_POWERED>(L:A32NX_ELEC_AC_1_BUS_IS_POWERED, Bool)</SEQ_POWERED>
                                <SEQ2_EMISSIVE_DRIVES_VISIBILITY>False</SEQ2_EMISSIVE_DRIVES_VISIBILITY>
                                <SEQ1_CODE_DRIVES_VISIBILITY>False</SEQ1_CODE_DRIVES_VISIBILITY>
                                <SEQ2_CODE_DRIVES_VISIBILITY>False</SEQ2_CODE_DRIVES_VISIBILITY>
                                <TOOLTIPID>%((L:A32NX_GPWS_TERR_OFF, Bool))%{if}(Inop.) Turn ON GPWS
                                    TERR%{else}(Inop.) Turn OFF GPWS TERR%{end}</TOOLTIPID>
                            </UseTemplate>

                            <UseTemplate Name="FBW_Covered_Push_Toggle">
                                <NODE_ID>PUSH_OVHD_NSS_MASTER</NODE_ID>
                                <LOCK_NODE_ID>LOCK_OVHD_NSSMASTER</LOCK_NODE_ID>
                                <TOGGLE_SIMVAR>L:A32NX_GPWS_TERR_OFF</TOGGLE_SIMVAR>
                                <DOWN_CODE>(L:A32NX_GPWS_TERR_OFF, Bool) !</DOWN_CODE>
                                <SEQ_POWERED>(L:A32NX_ELEC_AC_1_BUS_IS_POWERED, Bool)</SEQ_POWERED>
                                <SEQ2_EMISSIVE_DRIVES_VISIBILITY>False</SEQ2_EMISSIVE_DRIVES_VISIBILITY>
                                <SEQ1_CODE_DRIVES_VISIBILITY>False</SEQ1_CODE_DRIVES_VISIBILITY>
                                <SEQ2_CODE_DRIVES_VISIBILITY>False</SEQ2_CODE_DRIVES_VISIBILITY>
                                <TOOLTIPID>%((L:A32NX_GPWS_TERR_OFF, Bool))%{if}(Inop.) Turn ON GPWS
                                    TERR%{else}(Inop.) Turn OFF GPWS TERR%{end}</TOOLTIPID>
                            </UseTemplate>

                            <UseTemplate Name="FBW_Push_Toggle">
                                <NODE_ID>PUSH_OVHD_GPWS_SYS</NODE_ID>
                                <TOGGLE_SIMVAR>L:A32NX_GPWS_SYS_OFF</TOGGLE_SIMVAR>
                                <DOWN_CODE>(L:A32NX_GPWS_SYS_OFF, Bool) !</DOWN_CODE>
                                <SEQ_POWERED>(L:A32NX_ELEC_AC_1_BUS_IS_POWERED, Bool)</SEQ_POWERED>
                                <SEQ2_EMISSIVE_DRIVES_VISIBILITY>False</SEQ2_EMISSIVE_DRIVES_VISIBILITY>
                                <SEQ1_CODE_DRIVES_VISIBILITY>False</SEQ1_CODE_DRIVES_VISIBILITY>
                                <SEQ2_CODE_DRIVES_VISIBILITY>False</SEQ2_CODE_DRIVES_VISIBILITY>
                                <TOOLTIPID>%((L:A32NX_GPWS_SYS_OFF, Bool))%{if}Turn ON GPWS
                                    SYS%{else}Turn OFF GPWS SYS%{end}</TOOLTIPID>
                            </UseTemplate>

                            <UseTemplate Name="FBW_Push_Toggle">
                                <NODE_ID>PUSH_OVHD_GPWS_GSMODE</NODE_ID>
                                <TOGGLE_SIMVAR>L:A32NX_GPWS_GS_OFF</TOGGLE_SIMVAR>
                                <DOWN_CODE>(L:A32NX_GPWS_GS_OFF, Bool) !</DOWN_CODE>
                                <SEQ_POWERED>(L:A32NX_ELEC_AC_1_BUS_IS_POWERED, Bool)</SEQ_POWERED>
                                <SEQ1_EMISSIVE_DRIVES_VISIBILITY>False</SEQ1_EMISSIVE_DRIVES_VISIBILITY>
                                <SEQ2_EMISSIVE_DRIVES_VISIBILITY>False</SEQ2_EMISSIVE_DRIVES_VISIBILITY>
                                <SEQ1_CODE_DRIVES_VISIBILITY>False</SEQ1_CODE_DRIVES_VISIBILITY>
                                <SEQ2_CODE_DRIVES_VISIBILITY>False</SEQ2_CODE_DRIVES_VISIBILITY>
                                <TOOLTIPID>%((L:A32NX_GPWS_GS_OFF, Bool))%{if}Turn ON GPWS G/S
                                    mode%{else}Turn OFF GPWS G/S mode%{end}</TOOLTIPID>
                            </UseTemplate>

                            <UseTemplate Name="FBW_Push_Toggle">
                                <NODE_ID>PUSH_OVHD_GPWS_FLAP</NODE_ID>
                                <PART_ID>GPWS_Flap</PART_ID>
                                <TOGGLE_SIMVAR>L:A32NX_GPWS_FLAP_OFF</TOGGLE_SIMVAR>
                                <DOWN_CODE>(L:A32NX_GPWS_FLAP_OFF, Bool) !</DOWN_CODE>
                                <SEQ_POWERED>(L:A32NX_ELEC_AC_1_BUS_IS_POWERED, Bool)</SEQ_POWERED>
                                <SEQ1_EMISSIVE_DRIVES_VISIBILITY>False</SEQ1_EMISSIVE_DRIVES_VISIBILITY>
                                <SEQ2_EMISSIVE_DRIVES_VISIBILITY>False</SEQ2_EMISSIVE_DRIVES_VISIBILITY>
                                <SEQ1_CODE_DRIVES_VISIBILITY>False</SEQ1_CODE_DRIVES_VISIBILITY>
                                <SEQ2_CODE_DRIVES_VISIBILITY>False</SEQ2_CODE_DRIVES_VISIBILITY>
                                <TOOLTIPID>%((L:A32NX_GPWS_FLAP_OFF, Bool))%{if}Turn ON GPWS flap
                                    mode%{else}Turn OFF GPWS flap mode%{end}</TOOLTIPID>
                            </UseTemplate>

                            <!-- LDG FLAP 3 -->
                            <UseTemplate Name="FBW_Push_Toggle">
                                <NODE_ID>PUSH_OVHD_GPWS_LDG</NODE_ID>
                                <PART_ID>GPWS_Flap3</PART_ID>
                                <TOGGLE_SIMVAR>L:A32NX_GPWS_FLAPS3</TOGGLE_SIMVAR>
                                <DOWN_CODE>(L:A32NX_GPWS_FLAPS3, Bool)</DOWN_CODE>
                                <SEQ_POWERED>(L:A32NX_ELEC_AC_1_BUS_IS_POWERED, Bool)</SEQ_POWERED>
                                <SEQ1_EMISSIVE_DRIVES_VISIBILITY>False</SEQ1_EMISSIVE_DRIVES_VISIBILITY>
                                <SEQ2_EMISSIVE_DRIVES_VISIBILITY>False</SEQ2_EMISSIVE_DRIVES_VISIBILITY>
                                <SEQ1_CODE_DRIVES_VISIBILITY>False</SEQ1_CODE_DRIVES_VISIBILITY>
                                <SEQ2_CODE_DRIVES_VISIBILITY>False</SEQ2_CODE_DRIVES_VISIBILITY>
                                <TOOLTIPID>%((L:A32NX_GPWS_FLAPS3, Bool))%{if}Switch landing flaps
                                    to FULL%{else}Switch landing flaps to 3%{end}</TOOLTIPID>
                            </UseTemplate>
                        </Component>

                        <Component ID="RCDR">
                            <UseTemplate Name="FBW_CVR_Ground_Control_Pushbutton">
                                <NODE_ID>PUSH_OVHD_RCDR_GNDCTL</NODE_ID>
                                <PART_ID>PUSH_OVHD_RCDR_GNDCTL</PART_ID>
                                <SEQ_POWERED>(L:A32NX_ELEC_AC_1_BUS_IS_POWERED, Bool)</SEQ_POWERED>
                                <SEQ2_CODE>(L:A32NX_RCDR_GROUND_CONTROL_ON, Bool)</SEQ2_CODE>
                                <SEQ1_EMISSIVE_DRIVES_VISIBILITY>False</SEQ1_EMISSIVE_DRIVES_VISIBILITY>
                                <SEQ2_EMISSIVE_DRIVES_VISIBILITY>False</SEQ2_EMISSIVE_DRIVES_VISIBILITY>
                                <SEQ1_CODE_DRIVES_VISIBILITY>False</SEQ1_CODE_DRIVES_VISIBILITY>
                                <SEQ2_CODE_DRIVES_VISIBILITY>False</SEQ2_CODE_DRIVES_VISIBILITY>
                                <TOOLTIPID>%((L:A32NX_RCDR_GROUND_CONTROL_ON, Bool))%{if}Set Ground
                                    Control to AUTO%{else}Turn ON Ground Control%{end}</TOOLTIPID>
                            </UseTemplate>
                            <UseTemplate Name="FBW_Push_Held">
                                <NODE_ID>PUSH_OVHD_RCDR_ERASE</NODE_ID>
                                <TOOLTIPID>Erase CVR</TOOLTIPID>
                            </UseTemplate>
                            <UseTemplate Name="FBW_Push_Held">
                                <NODE_ID>PUSH_OVHD_RCDR_TEST</NODE_ID>
                                <PART_ID>PUSH_OVHD_RCDR_TEST</PART_ID>
                                <HOLD_SIMVAR>L:A32NX_RCDR_TEST</HOLD_SIMVAR>
                                <TOOLTIPID>Test CVR</TOOLTIPID>
                            </UseTemplate>
                        </Component>

                        <Component ID="REMOTEGNDCTRL">
                            <UseTemplate Name="FBW_CVR_Ground_Control_Pushbutton">
                                <NODE_ID>PUSH_OVHD_REMO_GNDCTL</NODE_ID>
                                <PART_ID>PUSH_OVHD_RCDR_GNDCTL</PART_ID>
                                <SEQ_POWERED>(L:A32NX_ELEC_AC_1_BUS_IS_POWERED, Bool)</SEQ_POWERED>
                                <SEQ2_CODE>(L:A32NX_RCDR_GROUND_CONTROL_ON, Bool)</SEQ2_CODE>
                                <SEQ1_EMISSIVE_DRIVES_VISIBILITY>False</SEQ1_EMISSIVE_DRIVES_VISIBILITY>
                                <SEQ2_EMISSIVE_DRIVES_VISIBILITY>False</SEQ2_EMISSIVE_DRIVES_VISIBILITY>
                                <SEQ1_CODE_DRIVES_VISIBILITY>False</SEQ1_CODE_DRIVES_VISIBILITY>
                                <SEQ2_CODE_DRIVES_VISIBILITY>False</SEQ2_CODE_DRIVES_VISIBILITY>
                                <TOOLTIPID>%((L:A32NX_RCDR_GROUND_CONTROL_ON, Bool))%{if}Set Ground
                                    Control to AUTO%{else}Turn ON Ground Control%{end}</TOOLTIPID>
                            </UseTemplate>
                            <UseTemplate Name="FBW_Push_Held">
                                <NODE_ID>PUSH_OVHD_RCDR_ERASE</NODE_ID>
                                <TOOLTIPID>Erase CVR</TOOLTIPID>
                            </UseTemplate>
                            <UseTemplate Name="FBW_Push_Held">
                                <NODE_ID>PUSH_OVHD_RCDR_TEST</NODE_ID>
                                <PART_ID>PUSH_OVHD_RCDR_TEST</PART_ID>
                                <HOLD_SIMVAR>L:A32NX_RCDR_TEST</HOLD_SIMVAR>
                                <TOOLTIPID>Test CVR</TOOLTIPID>
                            </UseTemplate>
                        </Component>

                        <Component ID="OXYGEN">
                            <UseTemplate Name="FBW_Covered_Push_Toggle">
                                <NODE_ID>PUSH_OVHD_OXYGEN_RATMANON</NODE_ID>
                                <LOCK_NODE_ID>LOCK_OVHD_OXYGEN_RATMANON</LOCK_NODE_ID>
                                <LEFT_SINGLE_CODE>
                                    1 (&gt;L:A32NX_OXYGEN_MASKS_DEPLOYED)
                                    1 (&gt;L:A32NX_OXYGEN_PASSENGER_LIGHT_ON)
                                </LEFT_SINGLE_CODE>
                                <TOOLTIPID>%((L:A32NX_OXYGEN_MASKS_DEPLOYED, Bool))%{if}Cabin oxygen
                                    masks deployed%{else}Deploy cabin oxygen masks%{end}</TOOLTIPID>
                                <MOMENTARY />
                                <NO_SEQ1 />
                                <NO_SEQ2 />
                            </UseTemplate>

                            <UseTemplate Name="FBW_Push_Toggle">
                                <NODE_ID>PUSH_OVHD_OXYGEN_PASSENGER</NODE_ID>
                                <SEQ_POWERED>(L:A32NX_ELEC_AC_ESS_SHED_BUS_IS_POWERED, Bool)</SEQ_POWERED>
                                <SEQ1_CODE>(L:A32NX_OXYGEN_PASSENGER_LIGHT_ON, Bool)</SEQ1_CODE>
                                <SEQ2_EMISSIVE_DRIVES_VISIBILITY>False</SEQ2_EMISSIVE_DRIVES_VISIBILITY>
                                <SEQ1_CODE_DRIVES_VISIBILITY>False</SEQ1_CODE_DRIVES_VISIBILITY>
                                <SEQ2_CODE_DRIVES_VISIBILITY>False</SEQ2_CODE_DRIVES_VISIBILITY>
                                <TOOLTIPID>Oxygen mask doors annunciator</TOOLTIPID>
                                <DUMMY_BUTTON />
                            </UseTemplate>

                            <UseTemplate Name="FBW_Push_Toggle">
                                <NODE_ID>PUSH_OVHD_OXYGEN_CREW</NODE_ID>
                                <PART_ID>Crew_Supply</PART_ID>
                                <TOGGLE_SIMVAR>L:PUSH_OVHD_OXYGEN_CREW</TOGGLE_SIMVAR>
                                <DOWN_CODE>(L:PUSH_OVHD_OXYGEN_CREW, Bool) !</DOWN_CODE>
                                <SEQ_POWERED>(L:A32NX_ELEC_AC_ESS_SHED_BUS_IS_POWERED, Bool)</SEQ_POWERED>
                                <SEQ1_EMISSIVE_DRIVES_VISIBILITY>False</SEQ1_EMISSIVE_DRIVES_VISIBILITY>
                                <SEQ2_EMISSIVE_DRIVES_VISIBILITY>False</SEQ2_EMISSIVE_DRIVES_VISIBILITY>
                                <SEQ1_CODE_DRIVES_VISIBILITY>False</SEQ1_CODE_DRIVES_VISIBILITY>
                                <SEQ2_CODE_DRIVES_VISIBILITY>False</SEQ2_CODE_DRIVES_VISIBILITY>
                                <TOOLTIPID>Crew oxygen supply</TOOLTIPID>
                            </UseTemplate>
                        </Component>

                        <Component ID="CALLS">
                            <UseTemplate Name="FBW_Push_Held">
                                <NODE_ID>PUSH_OVHD_CALLS_MECH</NODE_ID>
                                <HOLD_SIMVAR>L:PUSH_OVHD_CALLS_MECH</HOLD_SIMVAR>
                            </UseTemplate>
                            <UseTemplate Name="FBW_Push_Held">
                                <NODE_ID>PUSH_OVHD_CALLS_ALL</NODE_ID>
                                <PART_ID>PUSH_OVHD_CALLS_ALL</PART_ID>
                                <HOLD_SIMVAR>L:PUSH_OVHD_CALLS_ALL</HOLD_SIMVAR>
                            </UseTemplate>
                            <UseTemplate Name="FBW_Push_Held">
                                <NODE_ID>PUSH_OVHD_CALLS_FWD</NODE_ID>
                                <HOLD_SIMVAR>L:PUSH_OVHD_CALLS_FWD</HOLD_SIMVAR>
                            </UseTemplate>
                            <UseTemplate Name="FBW_Push_Held">
                                <NODE_ID>PUSH_OVHD_CALLS_AFT</NODE_ID>
                                <HOLD_SIMVAR>L:PUSH_OVHD_CALLS_AFT</HOLD_SIMVAR>
                            </UseTemplate>
                            <UseTemplate Name="FBW_Covered_Push_Toggle">
                                <NODE_ID>PUSH_OVHD_CALLS_EMER</NODE_ID>
                                <LOCK_NODE_ID>LOCK_OVHD_CALLS_EMER</LOCK_NODE_ID>
                                <TOGGLE_SIMVAR>L:A32NX_CALLS_EMER_ON</TOGGLE_SIMVAR>
                                <TOOLTIPID>%((L:A32NX_CALLS_EMER_ON, Bool))%{if}Turn OFF emergency
                                    call%{else}Turn ON emergency call%{end}</TOOLTIPID>
                                <SEQ_POWERED>(L:A32NX_ELEC_AC_ESS_SHED_BUS_IS_POWERED, Bool)</SEQ_POWERED>
                                <SEQ1_CODE>(L:A32NX_CALLS_EMER_ON, Bool) (E:ABSOLUTE TIME, seconds)
                                    1 % 0.4 &gt; and</SEQ1_CODE>
                                <SEQ2_CODE>(L:A32NX_CALLS_EMER_ON, Bool) (E:ABSOLUTE TIME, seconds)
                                    1 % 0.4 &gt; and</SEQ2_CODE>
                                <SEQ1_CODE_DRIVES_VISIBILITY>False</SEQ1_CODE_DRIVES_VISIBILITY>
                                <SEQ2_CODE_DRIVES_VISIBILITY>False</SEQ2_CODE_DRIVES_VISIBILITY>
                            </UseTemplate>
                        </Component>
                    </Component>
                </Component>

                <Component ID="Right_Pedestal_Misc">
                    <UseTemplate Name="FBW_Push_Held">
                        <NODE_ID>PUSH_ACMS_TRIGGER</NODE_ID>
                        <HOLD_SIMVAR>L:A32NX_ACMS_TRIGGER_ON</HOLD_SIMVAR>
                        <TOOLTIP>ACMS trigger (Inop.)</TOOLTIP>
                    </UseTemplate>
                    <UseTemplate Name="FBW_Push_Held">
                        <NODE_ID>PUSH_DFDR_EVENT</NODE_ID>
                        <HOLD_SIMVAR>L:A32NX_DFDR_EVENT_ON</HOLD_SIMVAR>
                        <TOOLTIP>Print data (Inop.)</TOOLTIP>
                    </UseTemplate>
                </Component>

                <Component ID="Overhead_Reading_Lights">
                    <!-- Left knob: READING LT -->
                    <UseTemplate Name="FBW_Stepless_Potentiometer">
                        <NODE_ID>KNOB_OVHD_READINGLTL</NODE_ID>
                        <POTENTIOMETER>96</POTENTIOMETER>
                        <ANIMTIP_0>TT:COCKPIT.TOOLTIPS.LIGHTS_READING_DECREASE</ANIMTIP_0>
                        <ANIMTIP_1>TT:COCKPIT.TOOLTIPS.LIGHTS_READING_INCREASE</ANIMTIP_1>
                    </UseTemplate>

                    <!-- Left light -->
                    <UseTemplate Name="ASOBO_LIGHTING_Potentiometer_Emissive_Template">
                        <NODE_ID>LIGHT_OVHD_READINGLLT</NODE_ID>
                        <POTENTIOMETER>96</POTENTIOMETER>
                        <EMISSIVE_CODE>(L:A32NX_ELEC_DC_1_BUS_IS_POWERED, Bool)</EMISSIVE_CODE>
                    </UseTemplate>

                    <!-- Right knob: READING LT -->
                    <UseTemplate Name="FBW_Stepless_Potentiometer">
                        <NODE_ID>KNOB_OVHD_READINGLTR</NODE_ID>
                        <POTENTIOMETER>97</POTENTIOMETER>
                        <ANIMTIP_0>TT:COCKPIT.TOOLTIPS.LIGHTS_READING_DECREASE</ANIMTIP_0>
                        <ANIMTIP_1>TT:COCKPIT.TOOLTIPS.LIGHTS_READING_INCREASE</ANIMTIP_1>
                    </UseTemplate>

                    <!-- Right light -->
                    <UseTemplate Name="ASOBO_LIGHTING_Potentiometer_Emissive_Template">
                        <NODE_ID>LIGHT_OVHD_READINGLTR</NODE_ID>
                        <POTENTIOMETER>97</POTENTIOMETER>
                        <EMISSIVE_CODE>(L:A32NX_ELEC_DC_1_BUS_IS_POWERED, Bool)</EMISSIVE_CODE>
                    </UseTemplate>
                </Component>

                <Component ID="Overhead_Back_Panel">

                    <!-- "GREEN PUMP A" -->
                    <UseTemplate Name="FBW_Anim_Interactions">
                        <ANIM_TYPE>KORRY_PROTECTED</ANIM_TYPE>
                        <ANIM_TEMPLATE>FBW_Covered_Push_Toggle</ANIM_TEMPLATE>
                        <NODE_ID>PUSH_OVHD_HYD_GPUMPA</NODE_ID>
                        <LOCK_NODE_ID>LOCK_OVHD_HYD_GPUMPA</LOCK_NODE_ID>
                        <TOGGLE_SIMVAR>L:A32NX_OVHD_HYD_EPUMPGA_ON_PB_IS_AUTO</TOGGLE_SIMVAR>
                        <SEQ_POWERED>(L:A32NX_ELEC_AC_ESS_SHED_BUS_IS_POWERED, Bool)</SEQ_POWERED>
                        <SEQ1_CODE>(L:A32NX_OVHD_HYD_EPUMPGA_ON_PB_HAS_FAULT, Bool)</SEQ1_CODE>
                        <SEQ2_CODE>(L:A32NX_OVHD_HYD_EPUMPGA_ON_PB_IS_AUTO, Bool) !</SEQ2_CODE>
                        <SEQ2_EMISSIVE_DRIVES_VISIBILITY>False</SEQ2_EMISSIVE_DRIVES_VISIBILITY>
                        <SEQ1_CODE_DRIVES_VISIBILITY>False</SEQ1_CODE_DRIVES_VISIBILITY>
                        <SEQ2_CODE_DRIVES_VISIBILITY>False</SEQ2_CODE_DRIVES_VISIBILITY>
                        <MOMENTARY />
                        <TOOLTIPID>%((L:A32NX_OVHD_HYD_EPUMPGA_ON_PB_IS_AUTO, Bool))%{if}Turn ON
                            elec hyd pump%{else}Turn AUTO elec hyd pump%{end}</TOOLTIPID>
                    </UseTemplate>

                    <!-- "GREEN PUMP B" -->
                    <UseTemplate Name="FBW_Anim_Interactions">
                        <ANIM_TYPE>KORRY_PROTECTED</ANIM_TYPE>
                        <ANIM_TEMPLATE>FBW_Covered_Push_Toggle</ANIM_TEMPLATE>
                        <NODE_ID>PUSH_OVHD_HYD_GPUMPB</NODE_ID>
                        <LOCK_NODE_ID>LOCK_OVHD_HYD_GPUMPB</LOCK_NODE_ID>
                        <TOGGLE_SIMVAR>L:A32NX_OVHD_HYD_EPUMPGB_ON_PB_IS_AUTO</TOGGLE_SIMVAR>
                        <SEQ_POWERED>(L:A32NX_ELEC_AC_ESS_SHED_BUS_IS_POWERED, Bool)</SEQ_POWERED>
                        <SEQ1_CODE>(L:A32NX_OVHD_HYD_EPUMPGB_ON_PB_HAS_FAULT, Bool)</SEQ1_CODE>
                        <SEQ2_CODE>(L:A32NX_OVHD_HYD_EPUMPGB_ON_PB_IS_AUTO, Bool) !</SEQ2_CODE>
                        <SEQ2_EMISSIVE_DRIVES_VISIBILITY>False</SEQ2_EMISSIVE_DRIVES_VISIBILITY>
                        <SEQ1_CODE_DRIVES_VISIBILITY>False</SEQ1_CODE_DRIVES_VISIBILITY>
                        <SEQ2_CODE_DRIVES_VISIBILITY>False</SEQ2_CODE_DRIVES_VISIBILITY>
                        <MOMENTARY />
                        <TOOLTIPID>%((L:A32NX_OVHD_HYD_EPUMPGB_ON_PB_IS_AUTO, Bool))%{if}Turn ON
                            elec hyd pump%{else}Turn AUTO elec hyd pump%{end}</TOOLTIPID>
                    </UseTemplate>

                    <!-- "YELLOW PUMP A" -->
                    <UseTemplate Name="FBW_Anim_Interactions">
                        <ANIM_TYPE>KORRY_PROTECTED</ANIM_TYPE>
                        <ANIM_TEMPLATE>FBW_Covered_Push_Toggle</ANIM_TEMPLATE>
                        <NODE_ID>PUSH_OVHD_HYD_YPUMPA</NODE_ID>
                        <LOCK_NODE_ID>LOCK_OVHD_HYD_YPUMPA</LOCK_NODE_ID>
                        <TOGGLE_SIMVAR>L:A32NX_OVHD_HYD_EPUMPYA_ON_PB_IS_AUTO</TOGGLE_SIMVAR>
                        <SEQ_POWERED>(L:A32NX_ELEC_AC_ESS_SHED_BUS_IS_POWERED, Bool)</SEQ_POWERED>
                        <SEQ1_CODE>(L:A32NX_OVHD_HYD_EPUMPYA_ON_PB_HAS_FAULT, Bool)</SEQ1_CODE>
                        <SEQ2_CODE>(L:A32NX_OVHD_HYD_EPUMPYA_ON_PB_IS_AUTO, Bool) !</SEQ2_CODE>
                        <SEQ2_EMISSIVE_DRIVES_VISIBILITY>False</SEQ2_EMISSIVE_DRIVES_VISIBILITY>
                        <SEQ1_CODE_DRIVES_VISIBILITY>False</SEQ1_CODE_DRIVES_VISIBILITY>
                        <SEQ2_CODE_DRIVES_VISIBILITY>False</SEQ2_CODE_DRIVES_VISIBILITY>
                        <MOMENTARY />
                        <TOOLTIPID>%((L:A32NX_OVHD_HYD_EPUMPYA_ON_PB_IS_AUTO, Bool))%{if}Turn ON
                            elec hyd pump%{else}Turn AUTO elec hyd pump%{end}</TOOLTIPID>
                    </UseTemplate>

                    <!-- "YELLOW PUMP B" -->
                    <UseTemplate Name="FBW_Anim_Interactions">
                        <ANIM_TYPE>KORRY_PROTECTED</ANIM_TYPE>
                        <ANIM_TEMPLATE>FBW_Covered_Push_Toggle</ANIM_TEMPLATE>
                        <NODE_ID>PUSH_OVHD_HYD_YPUMPB</NODE_ID>
                        <LOCK_NODE_ID>LOCK_OVHD_HYD_YPUMPB</LOCK_NODE_ID>
                        <TOGGLE_SIMVAR>L:A32NX_OVHD_HYD_EPUMPYB_ON_PB_IS_AUTO</TOGGLE_SIMVAR>
                        <SEQ_POWERED>(L:A32NX_ELEC_AC_ESS_SHED_BUS_IS_POWERED, Bool)</SEQ_POWERED>
                        <SEQ1_CODE>(L:A32NX_OVHD_HYD_EPUMPYB_ON_PB_HAS_FAULT, Bool)</SEQ1_CODE>
                        <SEQ2_CODE>(L:A32NX_OVHD_HYD_EPUMPYB_ON_PB_IS_AUTO, Bool) !</SEQ2_CODE>
                        <SEQ2_EMISSIVE_DRIVES_VISIBILITY>False</SEQ2_EMISSIVE_DRIVES_VISIBILITY>
                        <SEQ1_CODE_DRIVES_VISIBILITY>False</SEQ1_CODE_DRIVES_VISIBILITY>
                        <SEQ2_CODE_DRIVES_VISIBILITY>False</SEQ2_CODE_DRIVES_VISIBILITY>
                        <MOMENTARY />
                        <TOOLTIPID>%((L:A32NX_OVHD_HYD_EPUMPYB_ON_PB_IS_AUTO, Bool))%{if}Turn ON
                            elec hyd pump%{else}Turn AUTO elec hyd pump%{end}</TOOLTIPID>
                    </UseTemplate>

                    <!-- "HYD " -->

                    <!-- Green A -->
                    <UseTemplate Name="FBW_Anim_Interactions">
                        <ANIM_TYPE>KORRY_BUTTON</ANIM_TYPE>
                        <ANIM_TEMPLATE>FBW_Push_Toggle</ANIM_TEMPLATE>
                        <NODE_ID>PUSH_OVHD_HYD_G_A</NODE_ID>
                        <TOGGLE_SIMVAR>L:A32NX_OVHD_HYD_EPUMPGA_OFF_PB_IS_AUTO</TOGGLE_SIMVAR>
                        <SEQ_POWERED>(L:A32NX_ELEC_AC_2_BUS_IS_POWERED, Bool)</SEQ_POWERED>
                        <SEQ1_CODE>(L:A32NX_OVHD_HYD_EPUMPGA_OFF_PB_HAS_FAULT, Bool)</SEQ1_CODE>
                        <SEQ2_CODE>(L:A32NX_OVHD_HYD_EPUMPGA_OFF_PB_IS_AUTO, Bool) !</SEQ2_CODE>
                        <SEQ2_EMISSIVE_DRIVES_VISIBILITY>False</SEQ2_EMISSIVE_DRIVES_VISIBILITY>
                        <SEQ1_CODE_DRIVES_VISIBILITY>False</SEQ1_CODE_DRIVES_VISIBILITY>
                        <SEQ2_CODE_DRIVES_VISIBILITY>False</SEQ2_CODE_DRIVES_VISIBILITY>
                        <TOOLTIPID>%((L:A32NX_OVHD_HYD_EPUMPGA_OFF_PB_IS_AUTO, Bool))%{if}Turn OFF
                            Green A elec hyd pump%{else}Turn AUTO Green A elec hyd pump%{end}</TOOLTIPID>
                    </UseTemplate>

                    <!-- Green B -->
                    <UseTemplate Name="FBW_Anim_Interactions">
                        <ANIM_TYPE>KORRY_BUTTON</ANIM_TYPE>
                        <ANIM_TEMPLATE>FBW_Push_Toggle</ANIM_TEMPLATE>
                        <NODE_ID>PUSH_OVHD_HYD_G_B</NODE_ID>
                        <TOGGLE_SIMVAR>L:A32NX_OVHD_HYD_EPUMPGB_OFF_PB_IS_AUTO</TOGGLE_SIMVAR>
                        <SEQ_POWERED>(L:A32NX_ELEC_AC_2_BUS_IS_POWERED, Bool)</SEQ_POWERED>
                        <SEQ1_CODE>(L:A32NX_OVHD_HYD_EPUMPGB_OFF_PB_HAS_FAULT, Bool)</SEQ1_CODE>
                        <SEQ2_CODE>(L:A32NX_OVHD_HYD_EPUMPGB_OFF_PB_IS_AUTO, Bool) !</SEQ2_CODE>
                        <SEQ2_EMISSIVE_DRIVES_VISIBILITY>False</SEQ2_EMISSIVE_DRIVES_VISIBILITY>
                        <SEQ1_CODE_DRIVES_VISIBILITY>False</SEQ1_CODE_DRIVES_VISIBILITY>
                        <SEQ2_CODE_DRIVES_VISIBILITY>False</SEQ2_CODE_DRIVES_VISIBILITY>
                        <TOOLTIPID>%((L:A32NX_OVHD_HYD_EPUMPGB_OFF_PB_IS_AUTO, Bool))%{if}Turn OFF
                            Green B elec hyd pump%{else}Turn AUTO Green B elec hyd pump%{end}</TOOLTIPID>
                    </UseTemplate>

                    <!-- Yellow A -->
                    <UseTemplate Name="FBW_Anim_Interactions">
                        <ANIM_TYPE>KORRY_BUTTON</ANIM_TYPE>
                        <ANIM_TEMPLATE>FBW_Push_Toggle</ANIM_TEMPLATE>
                        <NODE_ID>PUSH_OVHD_HYD_Y_A</NODE_ID>
                        <TOGGLE_SIMVAR>L:A32NX_OVHD_HYD_EPUMPYA_OFF_PB_IS_AUTO</TOGGLE_SIMVAR>
                        <SEQ_POWERED>(L:A32NX_ELEC_AC_2_BUS_IS_POWERED, Bool)</SEQ_POWERED>
                        <SEQ1_CODE>(L:A32NX_OVHD_HYD_EPUMPYA_OFF_PB_HAS_FAULT, Bool)</SEQ1_CODE>
                        <SEQ2_CODE>(L:A32NX_OVHD_HYD_EPUMPYA_OFF_PB_IS_AUTO, Bool) !</SEQ2_CODE>
                        <SEQ2_EMISSIVE_DRIVES_VISIBILITY>False</SEQ2_EMISSIVE_DRIVES_VISIBILITY>
                        <SEQ1_CODE_DRIVES_VISIBILITY>False</SEQ1_CODE_DRIVES_VISIBILITY>
                        <SEQ2_CODE_DRIVES_VISIBILITY>False</SEQ2_CODE_DRIVES_VISIBILITY>
                        <TOOLTIPID>%((L:A32NX_OVHD_HYD_EPUMPYA_OFF_PB_IS_AUTO, Bool))%{if}Turn OFF
                            Yellow A elec hyd pump%{else}Turn AUTO Yellow A elec hyd pump%{end}</TOOLTIPID>
                    </UseTemplate>

                    <!-- Yellow B -->
                    <UseTemplate Name="FBW_Anim_Interactions">
                        <ANIM_TYPE>KORRY_BUTTON</ANIM_TYPE>
                        <ANIM_TEMPLATE>FBW_Push_Toggle</ANIM_TEMPLATE>
                        <NODE_ID>PUSH_OVHD_HYD_Y_B</NODE_ID>
                        <TOGGLE_SIMVAR>L:A32NX_OVHD_HYD_EPUMPYB_OFF_PB_IS_AUTO</TOGGLE_SIMVAR>
                        <SEQ_POWERED>(L:A32NX_ELEC_AC_2_BUS_IS_POWERED, Bool)</SEQ_POWERED>
                        <SEQ1_CODE>(L:A32NX_OVHD_HYD_EPUMPYB_OFF_PB_HAS_FAULT, Bool)</SEQ1_CODE>
                        <SEQ2_CODE>(L:A32NX_OVHD_HYD_EPUMPYB_OFF_PB_IS_AUTO, Bool) !</SEQ2_CODE>
                        <SEQ2_EMISSIVE_DRIVES_VISIBILITY>False</SEQ2_EMISSIVE_DRIVES_VISIBILITY>
                        <SEQ1_CODE_DRIVES_VISIBILITY>False</SEQ1_CODE_DRIVES_VISIBILITY>
                        <SEQ2_CODE_DRIVES_VISIBILITY>False</SEQ2_CODE_DRIVES_VISIBILITY>
                        <TOOLTIPID>%((L:A32NX_OVHD_HYD_EPUMPYB_OFF_PB_IS_AUTO, Bool))%{if}Turn OFF
                            Yellow B elec hyd pump%{else}Turn AUTO Yellow B elec hyd pump%{end}</TOOLTIPID>
                    </UseTemplate>

                    <!-- ENG FADEC GND PWR -->

                    <!-- 1 -->

                    <UseTemplate Name="FBW_Covered_Push_Toggle">
                        <NODE_ID>PUSH_OVHD_ENG_FADEC1</NODE_ID>
                        <LOCK_NODE_ID>LOCK_OVHD_ENG_FADEC1</LOCK_NODE_ID>
                        <TOGGLE_SIMVAR>L:A32NX_OVHD_FADEC_1</TOGGLE_SIMVAR>
                        <SEQ_POWERED>(L:A32NX_ELEC_DC_ESS_BUS_IS_POWERED, Bool)</SEQ_POWERED>
                        <SEQ1_EMISSIVE_DRIVES_VISIBILITY>False</SEQ1_EMISSIVE_DRIVES_VISIBILITY>
                        <SEQ2_EMISSIVE_DRIVES_VISIBILITY>False</SEQ2_EMISSIVE_DRIVES_VISIBILITY>
                        <SEQ1_CODE_DRIVES_VISIBILITY>False</SEQ1_CODE_DRIVES_VISIBILITY>
                        <SEQ2_CODE_DRIVES_VISIBILITY>False</SEQ2_CODE_DRIVES_VISIBILITY>
                    </UseTemplate>

                    <!-- 2 -->

                    <UseTemplate Name="FBW_Covered_Push_Toggle">
                        <NODE_ID>PUSH_OVHD_ENG_FADEC2</NODE_ID>
                        <LOCK_NODE_ID>LOCK_OVHD_ENG_FADEC2</LOCK_NODE_ID>
                        <TOGGLE_SIMVAR>L:A32NX_OVHD_FADEC_2</TOGGLE_SIMVAR>
                        <SEQ_POWERED>(L:A32NX_ELEC_DC_ESS_BUS_IS_POWERED, Bool)</SEQ_POWERED>
                        <SEQ1_EMISSIVE_DRIVES_VISIBILITY>False</SEQ1_EMISSIVE_DRIVES_VISIBILITY>
                        <SEQ2_EMISSIVE_DRIVES_VISIBILITY>False</SEQ2_EMISSIVE_DRIVES_VISIBILITY>
                        <SEQ1_CODE_DRIVES_VISIBILITY>False</SEQ1_CODE_DRIVES_VISIBILITY>
                        <SEQ2_CODE_DRIVES_VISIBILITY>False</SEQ2_CODE_DRIVES_VISIBILITY>
                    </UseTemplate>

                    <!-- 3 -->

                    <UseTemplate Name="FBW_Covered_Push_Toggle">
                        <NODE_ID>PUSH_OVHD_ENG_FADEC3</NODE_ID>
                        <LOCK_NODE_ID>LOCK_OVHD_ENG_FADEC3</LOCK_NODE_ID>
                        <TOGGLE_SIMVAR>L:A32NX_OVHD_FADEC_3</TOGGLE_SIMVAR>
                        <SEQ_POWERED>(L:A32NX_ELEC_DC_ESS_BUS_IS_POWERED, Bool)</SEQ_POWERED>
                        <SEQ1_EMISSIVE_DRIVES_VISIBILITY>False</SEQ1_EMISSIVE_DRIVES_VISIBILITY>
                        <SEQ2_EMISSIVE_DRIVES_VISIBILITY>False</SEQ2_EMISSIVE_DRIVES_VISIBILITY>
                        <SEQ1_CODE_DRIVES_VISIBILITY>False</SEQ1_CODE_DRIVES_VISIBILITY>
                        <SEQ2_CODE_DRIVES_VISIBILITY>False</SEQ2_CODE_DRIVES_VISIBILITY>
                    </UseTemplate>

                    <!-- 4 -->

                    <UseTemplate Name="FBW_Covered_Push_Toggle">
                        <NODE_ID>PUSH_OVHD_ENG_FADEC4</NODE_ID>
                        <LOCK_NODE_ID>LOCK_OVHD_ENG_FADEC4</LOCK_NODE_ID>
                        <TOGGLE_SIMVAR>L:A32NX_OVHD_FADEC_4</TOGGLE_SIMVAR>
                        <SEQ_POWERED>(L:A32NX_ELEC_DC_ESS_BUS_IS_POWERED, Bool)</SEQ_POWERED>
                        <SEQ1_EMISSIVE_DRIVES_VISIBILITY>False</SEQ1_EMISSIVE_DRIVES_VISIBILITY>
                        <SEQ2_EMISSIVE_DRIVES_VISIBILITY>False</SEQ2_EMISSIVE_DRIVES_VISIBILITY>
                        <SEQ1_CODE_DRIVES_VISIBILITY>False</SEQ1_CODE_DRIVES_VISIBILITY>
                        <SEQ2_CODE_DRIVES_VISIBILITY>False</SEQ2_CODE_DRIVES_VISIBILITY>
                    </UseTemplate>

                    <!-- APU AUTO EXTING TEST-->

                    <UseTemplate Name="FBW_Push_Toggle">
                        <NODE_ID>PUSH_OVHD_APU_AUTOEXITING_TEST</NODE_ID>
                        <TOGGLE_SIMVAR>L:A32NX_APU_AUTOEXITING_TEST_ON</TOGGLE_SIMVAR>
                        <SEQ_POWERED>(L:A32NX_ELEC_AC_1_BUS_IS_POWERED, Bool)</SEQ_POWERED>
                        <SEQ1_CODE>(L:A32NX_APU_AUTOEXITING_TEST_OK)</SEQ1_CODE>
                        <SEQ2_CODE>(L:A32NX_APU_AUTOEXITING_TEST_ON)</SEQ2_CODE>
                        <SEQ2_EMISSIVE_DRIVES_VISIBILITY>False</SEQ2_EMISSIVE_DRIVES_VISIBILITY>
                        <SEQ1_CODE_DRIVES_VISIBILITY>False</SEQ1_CODE_DRIVES_VISIBILITY>
                        <SEQ2_CODE_DRIVES_VISIBILITY>False</SEQ2_CODE_DRIVES_VISIBILITY>
                        <TOOLTIPID>Test APU autoexiting (Inop.)</TOOLTIPID>
                    </UseTemplate>

                    <!-- APU AUTO EXITING RESET-->

                    <UseTemplate Name="FBW_Push_Held">
                        <NODE_ID>PUSH_OVHD_APU_AUTOEXITING_RESET</NODE_ID>
                        <HOLD_SIMVAR>L:A32NX_APU_AUTOEXITING_RESET</HOLD_SIMVAR>
                        <TOOLTIPID>Reset APU autoexiting (Inop.)</TOOLTIPID>
                    </UseTemplate>
                </Component>

                <Component ID="Overhead_CabinPress">
                    <!-- MANUAL ALT SELECTION -->
                    <Component ID="KNOB_OVHD_CABINPRESS_LDGELEV" Node="KNOB_OVHD_CABINPRESS_LDGELEV">
                        <UseTemplate Name="FBW_Continuous_Knob_Limited_From_Simvar">
                            <NODE_ID>KNOB_OVHD_CABINPRESS_LDGELEV</NODE_ID>
                            <ANIM_SIMVAR_MAX>88</ANIM_SIMVAR_MAX>
                            <LOCAL_SIMVAR>L:A32NX_OVHD_PRESS_MAN_ALTITUDE_KNOB</LOCAL_SIMVAR>
                            <LOCAL_SIMVAR_UNITS>feet</LOCAL_SIMVAR_UNITS>
                            <INCREMENT>0.5</INCREMENT>
                            <CONVERSION_FORMULA>193.182 * 2000 -</CONVERSION_FORMULA>
                            <SET_CODE>(&gt;L:XMLVAR_KNOB_OVHD_CABINPRESS_LDGELEV)</SET_CODE>
                        </UseTemplate>
                    </Component>

                    <!-- MANUAL VS SELECTION -->
                    <Component ID="KNOB_OVHD_CABINPRESS_MANVSCTL" Node="SWITCH_OVHD_CABINPRESS_MANVSCTL">
                        <UseTemplate Name="FBW_Continuous_Knob_Limited_From_Simvar">
                            <NODE_ID>SWITCH_OVHD_CABINPRESS_MANVSCTL</NODE_ID>
                            <LOCAL_SIMVAR>L:A32NX_OVHD_PRESS_MAN_VS_CTL_KNOB</LOCAL_SIMVAR>
                            <LOCAL_SIMVAR_UNITS>foot per minute</LOCAL_SIMVAR_UNITS>
                            <INCREMENT>0.5</INCREMENT>
                            <CONVERSION_FORMULA>40 * 1500 -</CONVERSION_FORMULA>
                            <SET_CODE>(&gt;L:XMLVAR_SWITCH_OVHD_CABINPRESS_MANVSCTL)</SET_CODE>
                        </UseTemplate>
                    </Component>

                    <!-- ALTITUDE MANUAL SEL -->
                    <UseTemplate Name="FBW_Push_Toggle">
                        <NODE_ID>PUSH_OVHD_CABINPRESS_MODESEL</NODE_ID>
                        <TOGGLE_SIMVAR>L:A32NX_OVHD_PRESS_MAN_ALTITUDE_PB_IS_AUTO</TOGGLE_SIMVAR>
                        <DOWN_CODE>(L:A32NX_OVHD_PRESS_MAN_ALTITUDE_PB_IS_AUTO, Bool) !</DOWN_CODE>
                        <SEQ_POWERED>(L:A32NX_ELEC_AC_ESS_SHED_BUS_IS_POWERED, Bool)</SEQ_POWERED>
                        <SEQ2_CODE>(L:A32NX_OVHD_PRESS_MAN_ALTITUDE_PB_IS_AUTO) !</SEQ2_CODE>
                        <SEQ2_EMISSIVE_DRIVES_VISIBILITY>False</SEQ2_EMISSIVE_DRIVES_VISIBILITY>
                        <SEQ2_CODE_DRIVES_VISIBILITY>False</SEQ2_CODE_DRIVES_VISIBILITY>
                    </UseTemplate>

                    <!-- VERTICAL SPEED MANUAL SEL -->
                    <UseTemplate Name="FBW_Push_Toggle">
                        <NODE_ID>PUSH_OVHD_CABINPRESS_MODESELVS</NODE_ID>
                        <TOGGLE_SIMVAR>L:A32NX_OVHD_PRESS_MAN_VS_CTL_PB_IS_AUTO</TOGGLE_SIMVAR>
                        <DOWN_CODE>(L:A32NX_OVHD_PRESS_MAN_VS_CTL_PB_IS_AUTO, Bool) !</DOWN_CODE>
                        <SEQ_POWERED>(L:A32NX_ELEC_AC_ESS_SHED_BUS_IS_POWERED, Bool)</SEQ_POWERED>
                        <SEQ2_CODE>(L:A32NX_OVHD_PRESS_MAN_VS_CTL_PB_IS_AUTO) !</SEQ2_CODE>
                        <SEQ2_EMISSIVE_DRIVES_VISIBILITY>False</SEQ2_EMISSIVE_DRIVES_VISIBILITY>
                        <SEQ2_CODE_DRIVES_VISIBILITY>False</SEQ2_CODE_DRIVES_VISIBILITY>
                    </UseTemplate>

                    <UseTemplate Name="FBW_Covered_Push_Toggle">
                        <NODE_ID>PUSH_OVHD_CABINPRESS_DITCHING</NODE_ID>
                        <LOCK_NODE_ID>LOCK_OVHD_CABINPRESS_DITCHING</LOCK_NODE_ID>
                        <TOGGLE_SIMVAR>L:A32NX_OVHD_PRESS_DITCHING_PB_IS_ON</TOGGLE_SIMVAR>
                        <SEQ_POWERED>(L:A32NX_ELEC_AC_ESS_SHED_BUS_IS_POWERED, Bool)</SEQ_POWERED>
                        <SEQ2_CODE>(L:A32NX_OVHD_PRESS_DITCHING_PB_IS_ON)</SEQ2_CODE>
                        <SEQ2_EMISSIVE_DRIVES_VISIBILITY>False</SEQ2_EMISSIVE_DRIVES_VISIBILITY>
                        <SEQ1_CODE_DRIVES_VISIBILITY>False</SEQ1_CODE_DRIVES_VISIBILITY>
                        <SEQ2_CODE_DRIVES_VISIBILITY>False</SEQ2_CODE_DRIVES_VISIBILITY>
                    </UseTemplate>
                </Component>
            </Component>

            <CameraTitle>OverheadLower</CameraTitle>
        </Component>

        <Component ID="AUTOPILOT">
            <DefaultTemplateParameters>
                <SEQ1_EMISSIVE_DRIVES_VISIBILITY>False</SEQ1_EMISSIVE_DRIVES_VISIBILITY>
                <SEQ2_EMISSIVE_DRIVES_VISIBILITY>False</SEQ2_EMISSIVE_DRIVES_VISIBILITY>
                <SEQ3_EMISSIVE_DRIVES_VISIBILITY>False</SEQ3_EMISSIVE_DRIVES_VISIBILITY>
                <SEQ4_EMISSIVE_DRIVES_VISIBILITY>False</SEQ4_EMISSIVE_DRIVES_VISIBILITY>
                <DEFAULT_TEMPLATE_EMISSIVE>ASOBO_LIGHTING_Potentiometer_Emissive_Template</DEFAULT_TEMPLATE_EMISSIVE>

                <PLANE_NAME>A32NX</PLANE_NAME>
            </DefaultTemplateParameters>

            <UseTemplate Name="FBW_Airbus_Autoland_Warning">
                <SIDE>L</SIDE>
                <BUS_TOP>AC_ESS_SHED</BUS_TOP>
                <BUS_BOTTOM>AC_2</BUS_BOTTOM>
            </UseTemplate>
            <UseTemplate Name="FBW_Airbus_Autoland_Warning">
                <SIDE>R</SIDE>
                <BUS_TOP>AC_2</BUS_TOP>
                <BUS_BOTTOM>AC_ESS_SHED</BUS_BOTTOM>
            </UseTemplate>

            <UseTemplate Name="FBW_AIRBUS_Push_Metric_Alt_Template">
                <NODE_ID>PUSH_AUTOPILOT_METRICALT</NODE_ID>
                <ANIM_NAME>PUSH_AUTOPILOT_METRICALT</ANIM_NAME>
            </UseTemplate>

            <UseTemplate Name="ASOBO_AUTOPILOT_Switch_Altitude_Increment_Template">
                <NODE_ID>KNOB_AUTOPILOT_SELECTOR_ALT</NODE_ID>
                <ANIM_NAME>KNOB_AUTOPILOT_SELECTOR_ALT</ANIM_NAME>
                <WWISE_EVENT_1>lswitch</WWISE_EVENT_1>
                <WWISE_EVENT_2>lswitch</WWISE_EVENT_2>
            </UseTemplate>

            <UseTemplate Name="ASOBO_LIGHTING_Potentiometer_Emissive_Template">
                <NODE_ID>KNOB_AUTOPILOT_SELECTOR_ALT</NODE_ID>
                <POTENTIOMETER>84</POTENTIOMETER>
                <DONT_OVERRIDE_BASE_EMISSIVE>True</DONT_OVERRIDE_BASE_EMISSIVE>
                <EMISSIVE_CODE>(L:A32NX_ELEC_AC_1_BUS_IS_POWERED, Bool)</EMISSIVE_CODE>
            </UseTemplate>

            <UseTemplate Name="FBW_Airbus_FCU_Altitude_Knob">
                <NODE_ID>KNOB_AUTOPILOT_KNOB_ALT</NODE_ID>
                <PART_ID>KNOB_AUTOPILOT_KNOB_ALT</PART_ID>
                <ANIM_NAME_KNOB>KNOB_AUTOPILOT_ALT</ANIM_NAME_KNOB>
                <ANIM_NAME_PUSHPULL>PUSH_AUTOPILOT_ALT</ANIM_NAME_PUSHPULL>
                <ANIMREF_ID>-1</ANIMREF_ID>
                <ANIMTIP_0>TT:COCKPIT.TOOLTIPS.AUTOPILOT_PANEL_ALT_DECREASE</ANIMTIP_0>
                <ANIMTIP_0_ON_CURSOR>TurnLeft</ANIMTIP_0_ON_CURSOR>
                <ANIMTIP_1>TT:COCKPIT.TOOLTIPS.AUTOPILOT_PANEL_ALT_INCREASE</ANIMTIP_1>
                <ANIMTIP_1_ON_CURSOR>TurnRight</ANIMTIP_1_ON_CURSOR>
                <ANIMTIP_2>TT:COCKPIT.TOOLTIPS.AUTOPILOT_PANEL_ENGAGE_MANAGED_ALTITUDE_MODE</ANIMTIP_2>
                <ANIMTIP_2_ON_CURSOR>UpArrow</ANIMTIP_2_ON_CURSOR>
                <ANIMTIP_3>TT:COCKPIT.TOOLTIPS.AUTOPILOT_PANEL_ENGAGE_SELECTED_ALTITUDE_MODE</ANIMTIP_3>
                <ANIMTIP_3_ON_CURSOR>DownArrow</ANIMTIP_3_ON_CURSOR>
            </UseTemplate>

            <UseTemplate Name="FBW_Airbus_Autopilot_Knob_VerticalSpeed_Template">
                <NODE_ID>KNOB_AUTOPILOT_UPDN</NODE_ID>
                <PART_ID>KNOB_AUTOPILOT_UPDN</PART_ID>
                <ANIM_NAME_KNOB>KNOB_AUTOPILOT_UPDN</ANIM_NAME_KNOB>
                <ANIM_NAME_PUSHPULL>PUSH_AUTOPILOT_UPDN</ANIM_NAME_PUSHPULL>
                <ANIMREF_ID>0</ANIMREF_ID>
                <ANIMTIP_2>TT:COCKPIT.TOOLTIPS.AUTOPILOT_PANEL_LEVEL_OFF</ANIMTIP_2>
                <ANIMTIP_2_ON_CURSOR>UpArrow</ANIMTIP_2_ON_CURSOR>
            </UseTemplate>

            <UseTemplate Name="FBW_AIRBUS_NAV_AID_SWITCH_Template">
                <BASE_NAME>SWITCH_AUTOPILOT_ADF1_L</BASE_NAME>
                <SIDE>L</SIDE>
                <INDEX>1</INDEX>
            </UseTemplate>

            <UseTemplate Name="FBW_AIRBUS_NAV_AID_SWITCH_Template">
                <BASE_NAME>SWITCH_AUTOPILOT_ADF2_L</BASE_NAME>
                <SIDE>L</SIDE>
                <INDEX>2</INDEX>
            </UseTemplate>

            <UseTemplate Name="FBW_AIRBUS_NAV_AID_SWITCH_Template">
                <BASE_NAME>SWITCH_AUTOPILOT_ADF1_R</BASE_NAME>
                <SIDE>R</SIDE>
                <INDEX>1</INDEX>
            </UseTemplate>

            <UseTemplate Name="FBW_AIRBUS_NAV_AID_SWITCH_Template">
                <BASE_NAME>SWITCH_AUTOPILOT_ADF2_R</BASE_NAME>
                <SIDE>R</SIDE>
                <INDEX>2</INDEX>
            </UseTemplate>
            <CameraTitle>PA</CameraTitle>
        </Component>

        <Component ID="Airbus_EICAS">
            <UseTemplate Name="ASOBO_Airbus_EICAS_Template">
                <BOTH_SCREENS_ON_ONE_NODE />
                <NODE_ID>DYN_SCREEN</NODE_ID>
            </UseTemplate>

            <UseTemplate Name="FBW_ECAM_PAGE_SELECTION_Template">
                <POTENTIOMETER>85</POTENTIOMETER>
                <SEQ1_POWERED>(L:A32NX_ELEC_DC_ESS_BUS_IS_POWERED, Bool)</SEQ1_POWERED>
                <SEQ2_POWERED>(L:A32NX_ELEC_DC_1_BUS_IS_POWERED, Bool)</SEQ2_POWERED>
            </UseTemplate>

            <CameraTitle>ECAM</CameraTitle>
        </Component>

        <Component ID="Airbus_BRK">
            <Component ID="BRK_PRESS_ARC_L" Node="BRK_PRESS_ARC_L">
                <UseTemplate Name="ASOBO_GT_Anim_Code">
                    <ANIM_NAME>Press_Arc_L</ANIM_NAME>
                    <PART_ID>Press_Arc_L</PART_ID>
                    <ANIM_LENGTH>3</ANIM_LENGTH>
                    <ANIM_DURATION>1</ANIM_DURATION>
                    <ANIM_CODE>
                        (L:A32NX_ELEC_DC_ESS_BUS_IS_POWERED, Bool) if{
                        (L:A32NX_HYD_BRAKE_ALTN_LEFT_PRESS, number) 1000 /
                        } els{
                        0
                        }
                    </ANIM_CODE>
                </UseTemplate>
            </Component>
            <Component ID="BRK_PRESS_ARC_R" Node="BRK_PRESS_ARC_L">
                <UseTemplate Name="ASOBO_GT_Anim_Code">
                    <ANIM_NAME>Press_Arc_R</ANIM_NAME>
                    <PART_ID>Press_Arc_R</PART_ID>
                    <ANIM_LENGTH>3</ANIM_LENGTH>
                    <ANIM_DURATION>1</ANIM_DURATION>
                    <ANIM_CODE>
                        (L:A32NX_ELEC_DC_ESS_BUS_IS_POWERED, Bool) if{
                        (L:A32NX_HYD_BRAKE_ALTN_RIGHT_PRESS, number) 1000 /
                        } els{
                        0
                        }
                    </ANIM_CODE>
                </UseTemplate>
            </Component>
            <Component ID="ACCU_PRESS" Node="BRK_ACCU_PRESS_ARC">
                <UseTemplate Name="ASOBO_GT_Anim_Code">
                    <ANIM_NAME>Accu_Press</ANIM_NAME>
                    <PART_ID>Accu_Press</PART_ID>
                    <ANIM_LENGTH>1</ANIM_LENGTH>
                    <ANIM_DURATION>1</ANIM_DURATION>
                    <ANIM_CODE>
                        (L:A32NX_ELEC_DC_ESS_BUS_IS_POWERED, Bool) if{
                        (L:A32NX_HYD_BRAKE_ALTN_ACC_PRESS, number) 4000 /
                        } els{
                        0
                        }
                    </ANIM_CODE>
                </UseTemplate>
            </Component>

            <UseTemplate Name="ASOBO_LIGHTING_Panel_Emissive_Template">
                <NODE_ID>BRK_DECALS</NODE_ID>
                <POTENTIOMETER>85</POTENTIOMETER>
                <EMISSIVE_CODE>(L:A32NX_ELEC_DC_1_BUS_IS_POWERED, Bool)</EMISSIVE_CODE>
            </UseTemplate>
            <UseTemplate Name="ASOBO_LIGHTING_Panel_Emissive_Template">
                <NODE_ID>BRK_ACCU_PRESS_IND</NODE_ID>
                <POTENTIOMETER>85</POTENTIOMETER>
                <EMISSIVE_CODE>(L:A32NX_ELEC_DC_1_BUS_IS_POWERED, Bool)</EMISSIVE_CODE>
            </UseTemplate>
            <UseTemplate Name="ASOBO_LIGHTING_Panel_Emissive_Template">
                <NODE_ID>BRK_PRESS_IND_L</NODE_ID>
                <POTENTIOMETER>85</POTENTIOMETER>
                <EMISSIVE_CODE>(L:A32NX_ELEC_DC_1_BUS_IS_POWERED, Bool)</EMISSIVE_CODE>
            </UseTemplate>
            <UseTemplate Name="ASOBO_LIGHTING_Panel_Emissive_Template">
                <NODE_ID>BRK_PRESS_IND_R</NODE_ID>
                <POTENTIOMETER>85</POTENTIOMETER>
                <EMISSIVE_CODE>(L:A32NX_ELEC_DC_1_BUS_IS_POWERED, Bool)</EMISSIVE_CODE>
            </UseTemplate>
        </Component>

        <Component ID="Airbus_Pedestal_Radios">
            <Component ID="Switching_Panel">
                <UseTemplate Name="A32NX_AIRBUS_DATA_SWITCHING_TEMPLATE">
                    <ID>1</ID>
                    <TYPE>ATT_HDG</TYPE>
                    <TIP_TEXT>ATT HDG</TIP_TEXT>
                </UseTemplate>
                <UseTemplate Name="A32NX_AIRBUS_DATA_SWITCHING_TEMPLATE">
                    <ID>2</ID>
                    <TYPE>AIR_DATA</TYPE>
                    <TIP_TEXT>AIR DATA</TIP_TEXT>
                </UseTemplate>
                <UseTemplate Name="A32NX_AIRBUS_DATA_SWITCHING_TEMPLATE">
                    <ID>3</ID>
                    <TYPE>EIS_DMC</TYPE>
                    <TIP_TEXT>EIS DMC</TIP_TEXT>
                </UseTemplate>
                <UseTemplate Name="A32NX_AIRBUS_DATA_SWITCHING_TEMPLATE">
                    <ID>4</ID>
                    <TYPE>ECAM_ND_XFR</TYPE>
                    <TIP_TEXT>ECAM/ND XFR</TIP_TEXT>
                </UseTemplate>
            </Component>
        </Component>

        <Component ID="SAFETY">
            <UseTemplate Name="ASOBO_SAFETY_Push_Warning_Template">
                <TYPE>AIRLINER</TYPE>
                <PUSH_EVENT>
                    0 (&gt;L:A32NX_MASTER_WARNING)
                    1 (&gt;L:PUSH_AUTOPILOT_MASTERAWARN_L)
                </PUSH_EVENT>
                <RELEASE_EVENT>
                    0 (&gt;L:PUSH_AUTOPILOT_MASTERAWARN_L)
                </RELEASE_EVENT>
                <ALT_CODE>(L:A32NX_OVHD_INTLT_ANN, number) 2 == if{ 0.1 } els{ 1 } *</ALT_CODE>
                <!-- As emissives aren't split between SEQ1 and SEQ2, we'll just require either bus
                to power both lights. -->
                <IS_STATE_ACTIVE>(L:Generic_Master_Warning_Active) (L:A32NX_OVHD_INTLT_ANN) 0 == or
                    (L:A32NX_ELEC_AC_ESS_SHED_BUS_IS_POWERED, Bool)
                    (L:A32NX_ELEC_AC_2_BUS_IS_POWERED, Bool) or and</IS_STATE_ACTIVE>
                <TOOLTIPID>TT:COCKPIT.TOOLTIPS.MASTER_WARNING_ACKNOWLEDGE</TOOLTIPID>
                <NODE_ID>PUSH_AUTOPILOT_MASTERAWARN_L</NODE_ID>
                <NODE_ID_SEQ1>PUSH_AUTOPILOT_MASTERAWARN_L_SEQ1</NODE_ID_SEQ1>
                <NODE_ID_SEQ2>PUSH_AUTOPILOT_MASTERAWARN_L_SEQ2</NODE_ID_SEQ2>
                <ANIM_NAME>PUSH_AUTOPILOT_MASTERAWARN_L</ANIM_NAME>
                <WWISE_EVENT_1>mpb1on</WWISE_EVENT_1>
                <WWISE_EVENT_2>mpb1off</WWISE_EVENT_2>
                <EMISSIVE_DRIVES_VISIBILITY>True</EMISSIVE_DRIVES_VISIBILITY>
                <NO_SEQ2 />
                <ID>1</ID>
            </UseTemplate>
            <UseTemplate Name="ASOBO_SAFETY_Push_Caution_Template">
                <TYPE>AIRLINER</TYPE>
                <PUSH_EVENT>
                    0 (&gt;L:A32NX_MASTER_CAUTION)
                    1 (&gt;L:PUSH_AUTOPILOT_MASTERCAUT_L)
                </PUSH_EVENT>
                <RELEASE_EVENT>
                    0 (&gt;L:PUSH_AUTOPILOT_MASTERCAUT_L)
                </RELEASE_EVENT>
                <ALT_CODE>(L:A32NX_OVHD_INTLT_ANN, number) 2 == if{ 0.1 } els{ 1 } *</ALT_CODE>
                <!-- As emissives aren't split between SEQ1 and SEQ2, we'll just require either bus
                to power both lights. -->
                <IS_STATE_ACTIVE>(L:Generic_Master_Caution_Active) (L:A32NX_OVHD_INTLT_ANN) 0 == or
                    (L:A32NX_ELEC_AC_ESS_SHED_BUS_IS_POWERED, Bool)
                    (L:A32NX_ELEC_AC_2_BUS_IS_POWERED, Bool) or and</IS_STATE_ACTIVE>
                <TOOLTIPID>TT:COCKPIT.TOOLTIPS.MASTER_CAUTION_ACKNOWLEDGE</TOOLTIPID>
                <NODE_ID>PUSH_AUTOPILOT_MASTERCAUT_L</NODE_ID>
                <NODE_ID_SEQ1>PUSH_AUTOPILOT_MASTERCAUT_L_SEQ1</NODE_ID_SEQ1>
                <NODE_ID_SEQ2>PUSH_AUTOPILOT_MASTERCAUT_L_SEQ2</NODE_ID_SEQ2>
                <ANIM_NAME>PUSH_AUTOPILOT_MASTERCAUT_L</ANIM_NAME>
                <WWISE_EVENT_1>mpb1on</WWISE_EVENT_1>
                <WWISE_EVENT_2>mpb1off</WWISE_EVENT_2>
                <EMISSIVE_DRIVES_VISIBILITY>True</EMISSIVE_DRIVES_VISIBILITY>
                <NO_SEQ2 />
                <ID>1</ID>
            </UseTemplate>
            <UseTemplate Name="ASOBO_SAFETY_Push_Warning_Template">
                <TYPE>AIRLINER</TYPE>
                <PUSH_EVENT>
                    0 (&gt;L:A32NX_MASTER_WARNING)
                    1 (&gt;L:PUSH_AUTOPILOT_MASTERAWARN_R)
                </PUSH_EVENT>
                <RELEASE_EVENT>
                    0 (&gt;L:PUSH_AUTOPILOT_MASTERAWARN_R)
                </RELEASE_EVENT>
                <ALT_CODE>(L:A32NX_OVHD_INTLT_ANN, number) 2 == if{ 0.1 } els{ 1 } *</ALT_CODE>
                <!-- As emissives aren't split between SEQ1 and SEQ2, we'll just require either bus
                to power both lights. -->
                <IS_STATE_ACTIVE>(L:Generic_Master_Warning_Active) (L:A32NX_OVHD_INTLT_ANN) 0 == or
                    (L:A32NX_ELEC_AC_ESS_SHED_BUS_IS_POWERED, Bool)
                    (L:A32NX_ELEC_AC_2_BUS_IS_POWERED, Bool) or and</IS_STATE_ACTIVE>
                <TOOLTIPID>TT:COCKPIT.TOOLTIPS.MASTER_WARNING_ACKNOWLEDGE</TOOLTIPID>
                <NODE_ID>PUSH_AUTOPILOT_MASTERAWARN_R</NODE_ID>
                <NODE_ID_SEQ1>PUSH_AUTOPILOT_MASTERAWARN_R_SEQ1</NODE_ID_SEQ1>
                <NODE_ID_SEQ2>PUSH_AUTOPILOT_MASTERAWARN_R_SEQ2</NODE_ID_SEQ2>
                <ANIM_NAME>PUSH_AUTOPILOT_MASTERAWARN_R</ANIM_NAME>
                <WWISE_EVENT_1>mpb1on</WWISE_EVENT_1>
                <WWISE_EVENT_2>mpb1off</WWISE_EVENT_2>
                <EMISSIVE_DRIVES_VISIBILITY>True</EMISSIVE_DRIVES_VISIBILITY>
                <NO_SEQ2 />
                <PUSH_ID>Warning</PUSH_ID>
                <ID>2</ID>
            </UseTemplate>
            <UseTemplate Name="ASOBO_SAFETY_Push_Caution_Template">
                <TYPE>AIRLINER</TYPE>
                <PUSH_EVENT>
                    0 (&gt;L:A32NX_MASTER_CAUTION)
                    1 (&gt;L:PUSH_AUTOPILOT_MASTERCAUT_R)
                </PUSH_EVENT>
                <RELEASE_EVENT>
                    0 (&gt;L:PUSH_AUTOPILOT_MASTERCAUT_R)
                </RELEASE_EVENT>
                <ALT_CODE>(L:A32NX_OVHD_INTLT_ANN, number) 2 == if{ 0.1 } els{ 1 } *</ALT_CODE>
                <!-- As emissives aren't split between SEQ1 and SEQ2, we'll just require either bus
                to power both lights. -->
                <IS_STATE_ACTIVE>(L:Generic_Master_Caution_Active) (L:A32NX_OVHD_INTLT_ANN) 0 == or
                    (L:A32NX_ELEC_AC_ESS_SHED_BUS_IS_POWERED, Bool)
                    (L:A32NX_ELEC_AC_2_BUS_IS_POWERED, Bool) or and</IS_STATE_ACTIVE>
                <TOOLTIPID>TT:COCKPIT.TOOLTIPS.MASTER_CAUTION_ACKNOWLEDGE</TOOLTIPID>
                <NODE_ID>PUSH_AUTOPILOT_MASTERCAUT_R</NODE_ID>
                <NODE_ID_SEQ1>PUSH_AUTOPILOT_MASTERCAUT_R_SEQ1</NODE_ID_SEQ1>
                <NODE_ID_SEQ2>PUSH_AUTOPILOT_MASTERCAUT_R_SEQ2</NODE_ID_SEQ2>
                <ANIM_NAME>PUSH_AUTOPILOT_MASTERCAUT_R</ANIM_NAME>
                <WWISE_EVENT_1>mpb1on</WWISE_EVENT_1>
                <WWISE_EVENT_2>mpb1off</WWISE_EVENT_2>
                <EMISSIVE_DRIVES_VISIBILITY>True</EMISSIVE_DRIVES_VISIBILITY>
                <NO_SEQ2 />
                <ID>2</ID>
            </UseTemplate>
        </Component>

        <Component ID="DOOR_PANEL">
            <UseTemplate Name="A32NX_SWITCH_DOORPANEL_LOCK">
                <NODE_ID>LOCK_DOOR_LCKG_SYS</NODE_ID>
                <ANIM_NAME>LOCK_DOOR_LCKG_SYS</ANIM_NAME>
                <INVERT_ANIM>1</INVERT_ANIM>
            </UseTemplate>
            <UseTemplate Name="A32NX_PUSH_DOORPANEL_OPEN">
                <NODE_ID>PUSH_DOOR_LCKG_SYS</NODE_ID>
                <ANIM_NAME>PUSH_DOOR_LCKG_SYS</ANIM_NAME>
                <SEQ1_POWERED>(L:A32NX_ELEC_DC_1_BUS_IS_POWERED, Bool)</SEQ1_POWERED>
                <SEQ2_POWERED>(L:A32NX_ELEC_DC_1_BUS_IS_POWERED, Bool)</SEQ2_POWERED>
            </UseTemplate>
        </Component>

        <Component ID="Chronometer">
            <UseTemplate Name="FBW_AIRBUS_Chronometer_Button">
                <NODE_ID>PUSH_GLARESHIELD_CS_CHRONO</NODE_ID>
                <ANIM_NAME>PUSH_GLARESHIELD_CS_CHRONO</ANIM_NAME>
                <SIDE>L</SIDE>
            </UseTemplate>
            <UseTemplate Name="FBW_AIRBUS_Chronometer_Button">
                <NODE_ID>PUSH_GLARESHIELD_FO_CHRONO</NODE_ID>
                <ANIM_NAME>PUSH_GLARESHIELD_FO_CHRONO</ANIM_NAME>
                <SIDE>R</SIDE>
            </UseTemplate>

            <UseTemplate Name="FBW_Chrono_Push_Toggle">
                <NODE_ID>PUSH_CHRONO_RST</NODE_ID>
                <WWISE_EVENT_1>RSTon</WWISE_EVENT_1>
                <WWISE_EVENT_2>RSToff</WWISE_EVENT_2>
                <TOOLTIPID>Reset Chronometer</TOOLTIPID>
                <MOMENTARY />
                <LEFT_SINGLE_CODE>(&gt;H:A32NX_CHRONO_RST)</LEFT_SINGLE_CODE>
                <NO_SEQ1 />
                <NO_SEQ2 />
            </UseTemplate>

            <UseTemplate Name="FBW_Chrono_Push_Toggle">
                <NODE_ID>PUSH_CHRONO_CHR</NODE_ID>
                <WWISE_EVENT_1>CHRon</WWISE_EVENT_1>
                <WWISE_EVENT_2>CHRoff</WWISE_EVENT_2>
                <TOOLTIPID>Start/Stop Chronometer</TOOLTIPID>
                <MOMENTARY />
                <LEFT_SINGLE_CODE>(&gt;H:A32NX_CHRONO_TOGGLE)</LEFT_SINGLE_CODE>
                <NO_SEQ1 />
                <NO_SEQ2 />
            </UseTemplate>

            <UseTemplate Name="FBW_Push_Held">
                <NODE_ID>PUSH_CHRONO_SET</NODE_ID>
                <WWISE_EVENT_1>SETon</WWISE_EVENT_1>
                <WWISE_EVENT_2>SEToff</WWISE_EVENT_2>
                <TOOLTIPID>Toggle clock date/time</TOOLTIPID>
                <LEFT_SINGLE_CODE>(&gt;H:A32NX_CHRONO_DATE)</LEFT_SINGLE_CODE>
                <LEFT_LEAVE_CODE>(&gt;H:A32NX_CHRONO_DATE)</LEFT_LEAVE_CODE>
            </UseTemplate>

            <UseTemplate Name="ASOBO_GT_Interaction_Tooltip">
                <NODE_ID>KNOB_CHRONO_GPS</NODE_ID>
            </UseTemplate>

            <!-- Should be springloaded in the 3rd position, not sure how to do that. -->
            <Component ID="KNOB_CHRONO_RUN" Node="KNOB_CHRONO_RUN">
                <UseTemplate Name="ASOBO_GT_Knob_Finite_Code">
                    <NODE_ID>KNOB_CHRONO_RUN</NODE_ID>
                    <ANIM_NAME>KNOB_CHRONO_RUN</ANIM_NAME>
                    <WWISE_EVENT>smallknob</WWISE_EVENT>
                    <NORMALIZED_TIME_1>0.1</NORMALIZED_TIME_1>
                    <NORMALIZED_TIME_2>0.5</NORMALIZED_TIME_2>
                    <ANIM_CODE>(L:A32NX_CHRONO_ET_SWITCH_POS, number) 10 *</ANIM_CODE>
                    <CLOCKWISE_CODE>
                        (L:A32NX_CHRONO_ET_SWITCH_POS, number) 1 + 2 min
                        (&gt;L:A32NX_CHRONO_ET_SWITCH_POS, number)
                        (&gt;H:A32NX_CHRONO_ET_POS_CHANGED)
                    </CLOCKWISE_CODE>
                    <ANTICLOCKWISE_CODE>
                        (L:A32NX_CHRONO_ET_SWITCH_POS, number) 1 - 0 max
                        (&gt;L:A32NX_CHRONO_ET_SWITCH_POS, number)
                        (&gt;H:A32NX_CHRONO_ET_POS_CHANGED)
                    </ANTICLOCKWISE_CODE>
                </UseTemplate>
            </Component>

            <CameraTitle>ECAM</CameraTitle>
        </Component>

        <Component ID="INOP">
            <UseTemplate Name="ASOBO_GT_Interaction_Tooltip">
                <NODE_ID>SWITCH_LEFT</NODE_ID>
            </UseTemplate>
            <UseTemplate Name="FBW_Airbus_ATC_MSG_Button">
                <NODE_ID>PUSH_AUTOPILOT_LL</NODE_ID>
                <SEQ1_POWERED>(L:A32NX_ELEC_AC_2_BUS_IS_POWERED, Bool)</SEQ1_POWERED>
            </UseTemplate>
            <UseTemplate Name="ASOBO_GT_Interaction_Tooltip">
                <NODE_ID>PUSH_AUTOPILOT_SIDESTICK_L</NODE_ID>
            </UseTemplate>
            <UseTemplate Name="ASOBO_GT_Interaction_Tooltip">
                <NODE_ID>PUSH_AUTOPILOT_SIDESTICK_R</NODE_ID>
            </UseTemplate>
            <UseTemplate Name="FBW_Airbus_ATC_MSG_Button">
                <NODE_ID>PUSH_AUTOPILOT_RR</NODE_ID>
                <SEQ1_POWERED>(L:A32NX_ELEC_AC_2_BUS_IS_POWERED, Bool)</SEQ1_POWERED>
            </UseTemplate>
            <UseTemplate Name="ASOBO_GT_Interaction_Tooltip">
                <NODE_ID>SWITCH_RIGHT</NODE_ID>
            </UseTemplate>
            <UseTemplate Name="ASOBO_GT_Interaction_Tooltip">
                <NODE_ID>KNOB_RIGHT</NODE_ID>
            </UseTemplate>
            <!-- Landing Light Indicators
        <UseTemplate Name="ASOBO_GT_Interaction_Tooltip">
            <NODE_ID>PUSH_AUTOBKR_LDGGEAR_1</NODE_ID>
        </UseTemplate>
        <UseTemplate
            Name="ASOBO_GT_Interaction_Tooltip">
            <NODE_ID>PUSH_AUTOBKR_LDGGEAR_2</NODE_ID>
            </UseTemplate>
        <UseTemplate Name="ASOBO_GT_Interaction_Tooltip">
            <NODE_ID>PUSH_AUTOBKR_LDGGEAR_3</NODE_ID>
        </UseTemplate>
         -->
            <UseTemplate Name="ASOBO_GT_Interaction_Tooltip">
                <NODE_ID>KNOB_EFIS_FO_LOUDSPKR</NODE_ID>
            </UseTemplate>
            <UseTemplate Name="ASOBO_GT_Interaction_Tooltip">
                <NODE_ID>PUSH_AUDIOL_RESET</NODE_ID>
            </UseTemplate>
            <UseTemplate Name="ASOBO_GT_Interaction_Tooltip">
                <NODE_ID>PUSH_AUDIOL_VOICE</NODE_ID>
            </UseTemplate>
            <UseTemplate Name="ASOBO_GT_Interaction_Tooltip">
                <NODE_ID>PUSH_AUDIOL_ADF2</NODE_ID>
            </UseTemplate>
            <UseTemplate Name="ASOBO_GT_Interaction_Tooltip">
                <NODE_ID>KNOB_AUDIOL_ADF2</NODE_ID>
            </UseTemplate>
            <UseTemplate Name="ASOBO_GT_Interaction_Tooltip">
                <NODE_ID>PUSH_AUDIOL_ADF1</NODE_ID>
            </UseTemplate>
            <UseTemplate Name="ASOBO_GT_Interaction_Tooltip">
                <NODE_ID>KNOB_AUDIOL_ADF1</NODE_ID>
            </UseTemplate>
            <UseTemplate Name="ASOBO_GT_Interaction_Tooltip">
                <NODE_ID>PUSH_AUDIOL_MLS</NODE_ID>
            </UseTemplate>
            <UseTemplate Name="ASOBO_GT_Interaction_Tooltip">
                <NODE_ID>KNOB_AUDIOL_MLS</NODE_ID>
            </UseTemplate>
            <UseTemplate Name="ASOBO_GT_Interaction_Tooltip">
                <NODE_ID>PUSH_AUDIOL_ILS</NODE_ID>
            </UseTemplate>
            <UseTemplate Name="ASOBO_GT_Interaction_Tooltip">
                <NODE_ID>KNOB_AUDIOL_ILS</NODE_ID>
            </UseTemplate>
            <UseTemplate Name="ASOBO_GT_Interaction_Tooltip">
                <NODE_ID>PUSH_AUDIOL_MKR</NODE_ID>
            </UseTemplate>
            <UseTemplate Name="ASOBO_GT_Interaction_Tooltip">
                <NODE_ID>KNOB_AUDIOL_MKR</NODE_ID>
            </UseTemplate>
            <UseTemplate Name="ASOBO_GT_Interaction_Tooltip">
                <NODE_ID>PUSH_AUDIOL_VOR1</NODE_ID>
            </UseTemplate>
            <UseTemplate Name="ASOBO_GT_Interaction_Tooltip">
                <NODE_ID>KNOB_AUDIOL_VOR1</NODE_ID>
            </UseTemplate>
            <UseTemplate Name="ASOBO_GT_Interaction_Tooltip">
                <NODE_ID>PUSH_AUDIOL_VOR2</NODE_ID>
            </UseTemplate>
            <UseTemplate Name="ASOBO_GT_Interaction_Tooltip">
                <NODE_ID>KNOB_AUDIOL_VOR2</NODE_ID>
            </UseTemplate>
            <UseTemplate Name="ASOBO_GT_Interaction_Tooltip">
                <NODE_ID>PUSH_AUDIOL_PA</NODE_ID>
            </UseTemplate>
            <UseTemplate Name="ASOBO_GT_Interaction_Tooltip">
                <NODE_ID>KNOB_AUDIOL_PA</NODE_ID>
            </UseTemplate>
            <UseTemplate Name="ASOBO_GT_Interaction_Tooltip">
                <NODE_ID>PUSH_AUDIOL_ATT</NODE_ID>
            </UseTemplate>
            <UseTemplate Name="ASOBO_GT_Interaction_Tooltip">
                <NODE_ID>KNOB_AUDIOL_CAB</NODE_ID>
            </UseTemplate>
            <UseTemplate Name="ASOBO_GT_Interaction_Tooltip">
                <NODE_ID>PUSH_AUDIOL_MECH</NODE_ID>
            </UseTemplate>
            <UseTemplate Name="ASOBO_GT_Interaction_Tooltip">
                <NODE_ID>KNOB_AUDIOL_INT</NODE_ID>
            </UseTemplate>
            <UseTemplate Name="ASOBO_GT_Interaction_Tooltip">
                <NODE_ID>PUSH_AUDIOL_CALL4</NODE_ID>
            </UseTemplate>
            <UseTemplate Name="ASOBO_GT_Interaction_Tooltip">
                <NODE_ID>KNOB_AUDIOL_HF1</NODE_ID>
            </UseTemplate>
            <UseTemplate Name="ASOBO_GT_Interaction_Tooltip">
                <NODE_ID>PUSH_AUDIOL_CALL5</NODE_ID>
            </UseTemplate>
            <UseTemplate Name="ASOBO_GT_Interaction_Tooltip">
                <NODE_ID>KNOB_AUDIOL_HF2</NODE_ID>
            </UseTemplate>
            <UseTemplate Name="ASOBO_GT_Interaction_Tooltip">
                <NODE_ID>PUSH_AUDIOR_RESET</NODE_ID>
            </UseTemplate>
            <UseTemplate Name="ASOBO_GT_Interaction_Tooltip">
                <NODE_ID>PUSH_AUDIOR_VOICE</NODE_ID>
            </UseTemplate>
            <UseTemplate Name="ASOBO_GT_Interaction_Tooltip">
                <NODE_ID>PUSH_AUDIOR_ADF2</NODE_ID>
            </UseTemplate>
            <UseTemplate Name="ASOBO_GT_Interaction_Tooltip">
                <NODE_ID>KNOB_AUDIOR_ADF2</NODE_ID>
            </UseTemplate>
            <UseTemplate Name="ASOBO_GT_Interaction_Tooltip">
                <NODE_ID>PUSH_AUDIOR_ADF1</NODE_ID>
            </UseTemplate>
            <UseTemplate Name="ASOBO_GT_Interaction_Tooltip">
                <NODE_ID>KNOB_AUDIOR_ADF1</NODE_ID>
            </UseTemplate>
            <UseTemplate Name="ASOBO_GT_Interaction_Tooltip">
                <NODE_ID>PUSH_AUDIOR_MLS</NODE_ID>
            </UseTemplate>
            <UseTemplate Name="ASOBO_GT_Interaction_Tooltip">
                <NODE_ID>KNOB_AUDIOR_MLS</NODE_ID>
            </UseTemplate>
            <UseTemplate Name="ASOBO_GT_Interaction_Tooltip">
                <NODE_ID>PUSH_AUDIOR_ILS</NODE_ID>
            </UseTemplate>
            <UseTemplate Name="ASOBO_GT_Interaction_Tooltip">
                <NODE_ID>KNOB_AUDIOR_ILS</NODE_ID>
            </UseTemplate>
            <UseTemplate Name="ASOBO_GT_Interaction_Tooltip">
                <NODE_ID>PUSH_AUDIOR_MKR</NODE_ID>
            </UseTemplate>
            <UseTemplate Name="ASOBO_GT_Interaction_Tooltip">
                <NODE_ID>KNOB_AUDIOR_MKR</NODE_ID>
            </UseTemplate>
            <UseTemplate Name="ASOBO_GT_Interaction_Tooltip">
                <NODE_ID>PUSH_AUDIOR_VOR1</NODE_ID>
            </UseTemplate>
            <UseTemplate Name="ASOBO_GT_Interaction_Tooltip">
                <NODE_ID>KNOB_AUDIOR_VOR1</NODE_ID>
            </UseTemplate>
            <UseTemplate Name="ASOBO_GT_Interaction_Tooltip">
                <NODE_ID>PUSH_AUDIOR_VOR2</NODE_ID>
            </UseTemplate>
            <UseTemplate Name="ASOBO_GT_Interaction_Tooltip">
                <NODE_ID>KNOB_AUDIOR_VOR2</NODE_ID>
            </UseTemplate>
            <UseTemplate Name="ASOBO_GT_Interaction_Tooltip">
                <NODE_ID>PUSH_AUDIOR_PA</NODE_ID>
            </UseTemplate>
            <UseTemplate Name="ASOBO_GT_Interaction_Tooltip">
                <NODE_ID>KNOB_AUDIOR_PA</NODE_ID>
            </UseTemplate>
            <UseTemplate Name="ASOBO_GT_Interaction_Tooltip">
                <NODE_ID>PUSH_AUDIOR_ATT</NODE_ID>
            </UseTemplate>
            <UseTemplate Name="ASOBO_GT_Interaction_Tooltip">
                <NODE_ID>KNOB_AUDIOR_CAB</NODE_ID>
            </UseTemplate>
            <UseTemplate Name="ASOBO_GT_Interaction_Tooltip">
                <NODE_ID>PUSH_AUDIOR_MECH</NODE_ID>
            </UseTemplate>
            <UseTemplate Name="ASOBO_GT_Interaction_Tooltip">
                <NODE_ID>KNOB_AUDIOR_INT</NODE_ID>
            </UseTemplate>
            <UseTemplate Name="ASOBO_GT_Interaction_Tooltip">
                <NODE_ID>PUSH_AUDIOR_CALL4</NODE_ID>
            </UseTemplate>
            <UseTemplate Name="ASOBO_GT_Interaction_Tooltip">
                <NODE_ID>KNOB_AUDIOR_HF1</NODE_ID>
            </UseTemplate>
            <UseTemplate Name="ASOBO_GT_Interaction_Tooltip">
                <NODE_ID>PUSH_AUDIOR_CALL5</NODE_ID>
            </UseTemplate>
            <UseTemplate Name="ASOBO_GT_Interaction_Tooltip">
                <NODE_ID>KNOB_AUDIOR_HF2</NODE_ID>
            </UseTemplate>
            <UseTemplate Name="ASOBO_GT_Interaction_Tooltip">
                <NODE_ID>SWITCH_AUDIOL_INT</NODE_ID>
            </UseTemplate>
            <UseTemplate Name="ASOBO_GT_Interaction_Tooltip">
                <NODE_ID>SWITCH_AUDIOR_INT</NODE_ID>
            </UseTemplate>
            <UseTemplate Name="ASOBO_GT_Interaction_Tooltip">
                <NODE_ID>KNOB_RADAR_GAIN</NODE_ID>
            </UseTemplate>
            <UseTemplate Name="ASOBO_GT_Interaction_Tooltip">
                <NODE_ID>KNOB_RADAR_TILT</NODE_ID>
            </UseTemplate>
            <UseTemplate Name="ASOBO_GT_Interaction_Tooltip">
                <NODE_ID>KNOB_ATC_1</NODE_ID>
            </UseTemplate>
            <UseTemplate Name="ASOBO_GT_Interaction_Tooltip">
                <NODE_ID>PUSH_HANDLE_LEFT_YOKE</NODE_ID>
            </UseTemplate>
            <UseTemplate Name="ASOBO_GT_Interaction_Tooltip">
                <NODE_ID>PUSH_HANDLE_RIGHT_YOKE</NODE_ID>
            </UseTemplate>
            <UseTemplate Name="ASOBO_GT_Interaction_Tooltip">
                <NODE_ID>HANDLE_LEFT_YOKE</NODE_ID>
            </UseTemplate>
            <UseTemplate Name="ASOBO_GT_Interaction_Tooltip">
                <NODE_ID>HANDLE_RIGHT_YOKE</NODE_ID>
            </UseTemplate>
            <UseTemplate Name="ASOBO_GT_Interaction_Tooltip">
                <NODE_ID>HANDLE_LEFT</NODE_ID>
            </UseTemplate>
            <UseTemplate Name="ASOBO_GT_Interaction_Tooltip">
                <NODE_ID>HANDLE_RIGHT</NODE_ID>
            </UseTemplate>
            <UseTemplate Name="ASOBO_GT_Interaction_Tooltip">
                <NODE_ID>PUSH_OVHD_FUEL_MODESEL</NODE_ID>
            </UseTemplate>
            <UseTemplate Name="ASOBO_GT_Interaction_Tooltip">
                <NODE_ID>PUSH_OVHD_CARGOVENT_AFTISOL</NODE_ID>
            </UseTemplate>
            <UseTemplate Name="ASOBO_GT_Interaction_Tooltip">
                <NODE_ID>PUSH_OVHD_RADIO_VOR1</NODE_ID>
            </UseTemplate>
            <UseTemplate Name="ASOBO_GT_Interaction_Tooltip">
                <NODE_ID>PUSH_OVHD_RADIO_VOR2</NODE_ID>
            </UseTemplate>
            <UseTemplate Name="ASOBO_GT_Interaction_Tooltip">
                <NODE_ID>PUSH_OVHD_RADIO_MKR</NODE_ID>
            </UseTemplate>
            <UseTemplate Name="ASOBO_GT_Interaction_Tooltip">
                <NODE_ID>PUSH_OVHD_RADIO_ILS</NODE_ID>
            </UseTemplate>
            <UseTemplate Name="ASOBO_GT_Interaction_Tooltip">
                <NODE_ID>PUSH_OVHD_RADIO_MLS</NODE_ID>
            </UseTemplate>
            <UseTemplate Name="ASOBO_GT_Interaction_Tooltip">
                <NODE_ID>PUSH_OVHD_RADIO_ADF1</NODE_ID>
            </UseTemplate>
            <UseTemplate Name="ASOBO_GT_Interaction_Tooltip">
                <NODE_ID>PUSH_OVHD_RADIO_ADF2</NODE_ID>
            </UseTemplate>
            <UseTemplate Name="ASOBO_GT_Interaction_Tooltip">
                <NODE_ID>SWITCH_OVHD_RADIO_INT</NODE_ID>
            </UseTemplate>
            <UseTemplate Name="ASOBO_GT_Interaction_Tooltip">
                <NODE_ID>PUSH_OVHD_RADIO_VOICE</NODE_ID>
            </UseTemplate>
            <UseTemplate Name="ASOBO_GT_Interaction_Tooltip">
                <NODE_ID>PUSH_OVHD_RADIO_RESET</NODE_ID>
            </UseTemplate>
            <UseTemplate Name="ASOBO_GT_Interaction_Tooltip">
                <NODE_ID>PUSH_OVHD_RADIO_PA1</NODE_ID>
            </UseTemplate>
            <UseTemplate Name="ASOBO_GT_Interaction_Tooltip">
                <NODE_ID>PUSH_OVHD_RADIO_PA</NODE_ID>
            </UseTemplate>
            <UseTemplate Name="ASOBO_GT_Interaction_Tooltip">
                <NODE_ID>PUSH_OVHD_RADIO_VHF1</NODE_ID>
            </UseTemplate>
            <UseTemplate Name="ASOBO_GT_Interaction_Tooltip">
                <NODE_ID>PUSH_OVHD_RADIO_VHF2</NODE_ID>
            </UseTemplate>
            <UseTemplate Name="ASOBO_GT_Interaction_Tooltip">
                <NODE_ID>PUSH_OVHD_RADIO_VHF3</NODE_ID>
            </UseTemplate>
            <UseTemplate Name="ASOBO_GT_Interaction_Tooltip">
                <NODE_ID>PUSH_OVHD_RADIO_HF1</NODE_ID>
            </UseTemplate>
            <UseTemplate Name="ASOBO_GT_Interaction_Tooltip">
                <NODE_ID>PUSH_OVHD_RADIO_HF2</NODE_ID>
            </UseTemplate>
            <UseTemplate Name="ASOBO_GT_Interaction_Tooltip">
                <NODE_ID>PUSH_OVHD_RADIO_CAB</NODE_ID>
            </UseTemplate>
            <UseTemplate Name="ASOBO_GT_Interaction_Tooltip">
                <NODE_ID>PUSH_OVHD_RADIO_ATT</NODE_ID>
            </UseTemplate>
            <UseTemplate Name="ASOBO_GT_Interaction_Tooltip">
                <NODE_ID>PUSH_OVHD_RADIO_MECH</NODE_ID>
            </UseTemplate>
            <UseTemplate Name="ASOBO_GT_Interaction_Tooltip">
                <NODE_ID>PUSH_OVHD_RADIO_CALL5</NODE_ID>
            </UseTemplate>
            <UseTemplate Name="ASOBO_GT_Interaction_Tooltip">
                <NODE_ID>PUSH_OVHD_RADIO_CALL4</NODE_ID>
            </UseTemplate>
            <UseTemplate Name="ASOBO_GT_Interaction_Tooltip">
                <NODE_ID>PUSH_OVHD_RADIO_CALL3</NODE_ID>
            </UseTemplate>
            <UseTemplate Name="ASOBO_GT_Interaction_Tooltip">
                <NODE_ID>PUSH_OVHD_RADIO_CALL2</NODE_ID>
            </UseTemplate>
            <UseTemplate Name="ASOBO_GT_Interaction_Tooltip">
                <NODE_ID>PUSH_OVHD_RADIO_CALL1</NODE_ID>
            </UseTemplate>
            <!--            <UseTemplate Name="ASOBO_GT_Interaction_Tooltip">-->
            <!--                <NODE_ID>KNOB_OVHD_READINGLTR</NODE_ID>-->
            <!--            </UseTemplate>-->
            <!--            <UseTemplate Name="ASOBO_GT_Interaction_Tooltip">-->
            <!--                <NODE_ID>LOCK_OVHD_ENG_FADEC2</NODE_ID>-->
            <!--            </UseTemplate>-->
            <!--            <UseTemplate Name="ASOBO_GT_Interaction_Tooltip">-->
            <!--                <NODE_ID>PUSH_OVHD_ENG_FADEC2</NODE_ID>-->
            <!--            </UseTemplate>-->
            <!--            <UseTemplate Name="ASOBO_GT_Interaction_Tooltip">-->
            <!--                <NODE_ID>LOCK_OVHD_ENG_FADEC1</NODE_ID>-->
            <!--            </UseTemplate>-->
            <!--            <UseTemplate Name="ASOBO_GT_Interaction_Tooltip">-->
            <!--                <NODE_ID>PUSH_OVHD_ENG_FADEC1</NODE_ID>-->
            <!--            </UseTemplate>-->
            <!--            <UseTemplate Name="ASOBO_GT_Interaction_Tooltip">-->
            <!--                <NODE_ID>LOCK_OVHD_HYD_Y</NODE_ID>-->
            <!--            </UseTemplate>-->
            <!--            <UseTemplate Name="ASOBO_GT_Interaction_Tooltip">-->
            <!--                <NODE_ID>PUSH_OVHD_HYD_Y</NODE_ID>-->
            <!--            </UseTemplate>-->
            <!--            <UseTemplate Name="ASOBO_GT_Interaction_Tooltip">-->
            <!--                <NODE_ID>LOCK_OVHD_HYD_B</NODE_ID>-->
            <!--            </UseTemplate>-->
            <!--            <UseTemplate Name="ASOBO_GT_Interaction_Tooltip">-->
            <!--                <NODE_ID>PUSH_OVHD_HYD_B</NODE_ID>-->
            <!--            </UseTemplate>-->
            <!--            <UseTemplate Name="ASOBO_GT_Interaction_Tooltip">-->
            <!--                <NODE_ID>PUSH_OVHD_HYD_G</NODE_ID>-->
            <!--            </UseTemplate>-->
            <!--            <UseTemplate Name="ASOBO_GT_Interaction_Tooltip">-->
            <!--                <NODE_ID>LOCK_OVHD_HYD_G</NODE_ID>-->
            <!--            </UseTemplate>-->
            <!--            <UseTemplate Name="ASOBO_GT_Interaction_Tooltip">-->
            <!--                <NODE_ID>LOCK_OVHD_HYD_BLUEPUMPOVRD</NODE_ID>-->
            <!--            </UseTemplate>-->
            <!--            <UseTemplate Name="ASOBO_GT_Interaction_Tooltip">-->
            <!--                <NODE_ID>PUSH_OVHD_CKPTDOOR_BOT</NODE_ID>-->
            <!--            </UseTemplate>-->
            <!--            <UseTemplate Name="ASOBO_GT_Interaction_Tooltip">-->
            <!--                <NODE_ID>PUSH_OVHD_CKPTDOOR_MID</NODE_ID>-->
            <!--            </UseTemplate>-->
            <!--            <UseTemplate Name="ASOBO_GT_Interaction_Tooltip">-->
            <!--                <NODE_ID>PUSH_OVHD_CKPTDOOR_TOP</NODE_ID>-->
            <!--            </UseTemplate>-->
            <!--            <UseTemplate Name="ASOBO_GT_Interaction_Tooltip">-->
            <!--                <NODE_ID>PUSH_OVHD_CKPTDOOR_LEFT</NODE_ID>-->
            <!--            </UseTemplate>-->
            <!--            <UseTemplate Name="ASOBO_GT_Interaction_Tooltip">-->
            <!--                <NODE_ID>PUSH_OVHD_CKPTDOOR_RIGHT</NODE_ID>-->
            <!--            </UseTemplate>-->
            <!--            <UseTemplate Name="ASOBO_GT_Interaction_Tooltip">-->
            <!--                <NODE_ID>PUSH_OVHD_CKPTDOOR_CHAN2</NODE_ID>-->
            <!--            </UseTemplate>-->
            <!--            <UseTemplate Name="ASOBO_GT_Interaction_Tooltip">-->
            <!--                <NODE_ID>PUSH_OVHD_CKPTDOOR_CHAN1</NODE_ID>-->
            <!--            </UseTemplate>-->
        </Component>

        <Component ID="COFFEE">
            <UseTemplate Name="FBW_Coffee_Cup">
                <NODE_ID>COCKPIT_COFFEE_L</NODE_ID>
            </UseTemplate>
            <UseTemplate Name="FBW_Coffee_Cup">
                <NODE_ID>COCKPIT_COFFEE_R</NODE_ID>
            </UseTemplate>
        </Component>

        <Component ID="HOSE0815" Node="HOSE0815">
            <UseTemplate Name="ASOBO_GT_Visibility_Code">
                <VISIBILITY_CODE>(L:XMLVar_HOSE0815:VISIBILITY , bool) 1 ==</VISIBILITY_CODE>
            </UseTemplate>
        </Component>

        <Component ID="HAT04" Node="HAT04">
            <UseTemplate Name="ASOBO_GT_MouseRect">
                <CALLBACKCODE_DEFAULT_IM>(M:Event) 'LeftSingle' scmp 0 == if{ (L:XMLVar_HOSE0815:VISIBILITY , bool) ! (&gt;L:XMLVar_HOSE0815:VISIBILITY , bool) }</CALLBACKCODE_DEFAULT_IM>
                <MOUSEFLAGS>LeftSingle</MOUSEFLAGS>
                <CURSOR>Hand</CURSOR>
            </UseTemplate>
        </Component>

        <Component ID="HOSE0816" Node="A380_CABIN">
            <UseTemplate Name="ASOBO_GT_Visibility_Code">
                <VISIBILITY_CODE>(L:XMLVar_HOSE0816:VISIBILITY , bool) 0 ==</VISIBILITY_CODE>
            </UseTemplate>
        </Component>

        <Component ID="HAT03" Node="HAT03">
            <UseTemplate Name="ASOBO_GT_MouseRect">
                <CALLBACKCODE_DEFAULT_IM>(M:Event) 'LeftSingle' scmp 0 == if{ (L:XMLVar_HOSE0816:VISIBILITY , bool) ! (&gt;L:XMLVar_HOSE0816:VISIBILITY , bool) }</CALLBACKCODE_DEFAULT_IM>
                <MOUSEFLAGS>LeftSingle</MOUSEFLAGS>
                <CURSOR>Hand</CURSOR>
            </UseTemplate>
        </Component>

		<Component ID="A380_ICING_INDICATOR">
			<!-- ICING STATE -->
			<UseTemplate Name="ASOBO_GT_Anim">
				<ANIM_NAME>ICING_INDICATOR</ANIM_NAME>
				<ANIM_CODE>(L:A32NX_ICING_STATE_ICING_STICK_INDICATOR)</ANIM_CODE>
				<ANIM_LENGTH>1</ANIM_LENGTH>
			</UseTemplate>
		</Component>

    </Behaviors>
</ModelInfo><|MERGE_RESOLUTION|>--- conflicted
+++ resolved
@@ -512,15 +512,6 @@
             </UseTemplate>
 
             <UseTemplate Name="ASOBO_LIGHTING_Panel_Emissive_Template">
-<<<<<<< HEAD
-=======
-                <NODE_ID>LEVER_ELEVATORTRIM_DECAL</NODE_ID>
-                <POTENTIOMETER>85</POTENTIOMETER>
-                <EMISSIVE_CODE>(L:A32NX_ELEC_DC_1_BUS_IS_POWERED, Bool)</EMISSIVE_CODE>
-            </UseTemplate>
-
-            <UseTemplate Name="ASOBO_LIGHTING_Panel_Emissive_Template">
->>>>>>> 4d54f0de
                 <NODE_ID>pedestal_cables</NODE_ID>
                 <POTENTIOMETER>85</POTENTIOMETER>
                 <EMISSIVE_CODE>(L:A32NX_ELEC_DC_1_BUS_IS_POWERED, Bool)</EMISSIVE_CODE>

#!/bin/bash

set -e

cd /external

for arg in "$@"; do
  if [ "$arg" = "--clean" ]; then
    echo "Removing node_modules..."
    rm -rf node_modules/
  fi
done

<<<<<<< HEAD
NODE_OPTIONS=--no-network-family-autoselection npm ci
=======
pnpm i
>>>>>>> a77367e0
<|MERGE_RESOLUTION|>--- conflicted
+++ resolved
@@ -11,8 +11,4 @@
   fi
 done
 
-<<<<<<< HEAD
-NODE_OPTIONS=--no-network-family-autoselection npm ci
-=======
-pnpm i
->>>>>>> a77367e0
+pnpm i
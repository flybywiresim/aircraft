--- conflicted
+++ resolved
@@ -3,8 +3,6 @@
 set -ex
 
 cd /external
-<<<<<<< HEAD
-=======
 
 for arg in "$@"; do
   if [ "$arg" = "--clean" ]; then
@@ -13,5 +11,4 @@
   fi
 done
 
->>>>>>> f7a5e436
 npm ci
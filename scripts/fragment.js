const fragmenter = require('@flybywiresim/fragmenter');
const fs = require('fs');

const execute = async () => {
    try {
        const result = await fragmenter.pack({
            baseDir: './flybywire-aircraft-a320-neo',
            outDir: './build-modules',
            modules: [{
                name: 'effects',
                sourceDir: './effects'
            }, {
                name: 'html_ui',
                sourceDir: './html_ui'
            }, {
                name: 'CUSTOMIZE',
                sourceDir: './CUSTOMIZE'
            }, {
                name: 'ModelBehaviorDefs',
                sourceDir: './ModelBehaviorDefs'
            }, {
                name: 'Textures',
                sourceDir: './SimObjects/AirPlanes/FlyByWire_A320_NEO/TEXTURE'
            }, {
                name: 'Livery',
                sourceDir: './SimObjects/AirPlanes/_FlyByWire_A320_NEO-LIVERY'
            }, {
<<<<<<< HEAD
                name: 'Livery',
                sourceDir: './SimObjects/AirPlanes/_FlyByWire_A320_NEO-LIVERY-XMAS'
            }, {
=======
>>>>>>> 050c91ca
                name: 'Sound',
                sourceDir: './SimObjects/AirPlanes/FlyByWire_A320_NEO/sound'
            }, {
                name: 'Model',
                sourceDir: './SimObjects/AirPlanes/FlyByWire_A320_NEO/model'
            }, {
                name: 'Panels',
                sourceDir: './SimObjects/AirPlanes/FlyByWire_A320_NEO/panel'
            }, {
                name: 'MarketplaceData',
                sourceDir: './MarketplaceData'
            }]
        });
        console.log(result);
        console.log(fs.readFileSync('./build-modules/modules.json').toString());
    } catch (e) {
        console.error(e);
        process.exit(1);
    }
};

execute();<|MERGE_RESOLUTION|>--- conflicted
+++ resolved
@@ -25,12 +25,6 @@
                 name: 'Livery',
                 sourceDir: './SimObjects/AirPlanes/_FlyByWire_A320_NEO-LIVERY'
             }, {
-<<<<<<< HEAD
-                name: 'Livery',
-                sourceDir: './SimObjects/AirPlanes/_FlyByWire_A320_NEO-LIVERY-XMAS'
-            }, {
-=======
->>>>>>> 050c91ca
                 name: 'Sound',
                 sourceDir: './SimObjects/AirPlanes/FlyByWire_A320_NEO/sound'
             }, {

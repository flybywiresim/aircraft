# Changelog
<!-- ⚠⚠ Please follow the format provided ⚠⚠ -->
<!-- Always use "1." at the start instead of "2. " or "X. " as GitHub will auto renumber everything. -->
<!-- Use the following format below -->
<!--  1. [Changed Area] Title of changes - @github username (Name)  -->
## 2020/10
1. [CDU] Added actual VLS and VApp calculation - @MisterChocker (Leon)
1. [PFD] Added actual F and S speed calculation for approach - @MisterChocker (Leon)
1. [ENGINE] Improved engine performance - @MisterChocker (Leon)
1. [AERODYNAMICS] Improved overall flight performance - @MisterChocker (Leon)
1. [ND] Change ND Sizing - @nathaninnes (Nathan Innes)
1. [GPWS] Added Pull Up, Sink Rate, Dont sink GPWS with Default Sounds & Added (Too low) terrain, flaps and gear without Sounds (Future PR by Boris) - @oliverpope03 (Oliver Pope)
1. [Sounds] Added new sounds for fuel pumps, flaps, ground roll and rattles, touchdowns, and wind - @hotshotp (Boris)
1. [ND] Hide the aircraft indicator in PLAN mode while ADIRS are not aligned - @lousybyte (lousybyte)
1. [LIGHTS] Improved Strobe, Nav and beacon lights - @lukecologne (lukecologne)
1. [Sounds] Added new startup sounds - @hotshotp (Boris)
1. [ECAM] ELAC/SEC warning color fix, added spoiler functionality to ECAM page - @wpine215 (Iceman)
1. [OVHD] Implemented missing functionality for multiple overhead buttons and switches - @wpine215 (Iceman)
1. [ECAM] Improved APU ECAM visuals - @wpine215 (Iceman)
1. [TEXTURES] Changed texture of glareshield and added details - @Pleasure0102 (Pleasure)
1. [ECAM] Improved Fuel ECAM visuals and corrected center pump inconsistency - @wpine215 (Iceman)
1. [MISC] Separated Captian and F/O displays - @tyler58546 (tyler58546)
1. [ECAM] Added engine FADEC power supply logic - @tyler58546 (tyler58546)
1. [ECAM] Improved lower engine ECAM - @lousybyte (lousybyte)
1. [CDU] Add "Closest Airports" page - @lhoenig (Lukas Hoenig)
1. [PFD] Fixed FD bars appearing on PFD when on the ground - @Curtis-VL (Curtis)
1. [CDU] Added IRS Init page - @externoak (Externo)
1. [OVHD] Implement additional overhead button/switch functionality (EMER ELEC, EVAC, air data switching, etc.) - @wpine215 (Iceman)
1. [ECAM] Made open doors on DOOR/OXY page amber instead of green - @Benjozork (Benjamin Dupont)
1. [PFD] Adjust vertical Flight Director offset - @veikkos (Veikko Soininen)
1. [PFD] Fix Radio altimeter only updating every second - @lukecologne (luke)
1. [Systems] Pitot heating should now be active while engines are running - @lousybyte (lousybyte)
1. [TEXTURES] Higher resoloution Mainpanel, fixed glareshield texture error - @Pleasure0102 (Pleasure)
1. [ECAM] Overhauled WHEEL Page - @Benjozork (Benjamin Dupont)
1. [CDU] Add approach waypoints to DCT page - @lengyc0208 (lyc)
1. [Sounds] Added 3D emitters for all sounds - @hotshotp (Boris)
1. [Sounds] Added sounds for Evac horn, emer cabin call, mech horn, gear extend/retract, and cargo door - @hotshotp (Boris)
1. [CDU] Revised blue, green and amber colors on CDU - @lucky38i (Lucky38i)
1. [CDU] Revised INIT A & B Page - @lucky38i (Lucky38i)
1. [CDU] Fixed certain STARs not showing on arrivals page - @tyler58546 (tyler58546)
1. [CHECKLISTS] Added several situations from QRH to checklists - @FBI#7771
1. [ECAM] Fix ECAM wheel page being selected before all gears are downlocked - @lukecologne (luke)
1. [MISC] Added standby instrument brightness adjustment and attitude reset - @2hwk (2Cas#1022 on discord)
1. [MISC] Added standby instrument bugs page and corrected standby instrument font and behaviour on power loss - @2hwk (2Cas#1022 on discord)
1. [PFD] Added the ability to display metric altitudes - @lousybyte (lousybyte)
1. [ECAM] Added messages related to anti-skid / N.W. steering being off - @Benjozork (Benjamin Dupont)
1. [CDU] Updated HOLD Page to honeywell spec, PLAN page updated to show holds - @sepiroth887 (sepiroth887)
1. [FCU] Fixed incrementing the QNH while in hPa mode - @lousybyte (lousybyte)
1. [CDU] Follow Green Dot speed on approach with flaps clean - @veikkos (Veikko Soininen)
1. [ND] Fixed cyan heading bug not showing on ND in VOR and LS modes - @AdenFlorian (David Valachovic)
1. [CDU] Improved the VERT REV page - @lousybyte (lousybyte)
1. [PFD] Correct PFD attitude indicator onground/inflight - @MMontalto (PiCcy)
1. [ND] Added WX/TERR on ND brightness knob, fix ND/PFD brightness tooltips - @lukecologne (luke)
1. [ECAM] Improved ECAM bleed page visuals and functionality - @nikotina91
1. [LIGHTS] Fixed DIM/BRT Lights inside the cockpit. Overhead should now be visible. - @Snapmatics (Harry)
1. [OVHD] Made AIR COND knobs continuous - @Benjozork (Benjamin Dupont)
1. [DCDU] Add basic functionality and display - @Benjozork (Benjamin Dupont)
1. [TEXTURES] Changed color of FD Panel.
1. [MISC] New custom display font for PFD/ND/ECAM/MCDU. Overhauled formatting, CSS, and colors of ECAM pages - @wpine215 (Iceman)
1. [TEXTURES] Fixed Speed Plaque and cleaned up texture on cockpit, some color corrections and more decals - @Pleasure0102 (Pleasure)
1. [TEXTURES] Changed Overhead Panel Texture (Decals, color, detail) - @Pleasure0102 (Pleasure)
1. [LIVERY] Bundle the FlyByWire Livery with the A32NX addon - @devsnek (devsnek)
1. [ECAM] Added cockpit door video - @Benjozork (Benjamin Dupont)
1. [MISC] Standby Instrument stays ON if emergency power should be available, bug fixes - @2hwk (2Cas#1022 on discord)
1. [MISC] Redesigned Standby instrument, fixed pitch indication - @jakluk (Jakluk)
1. [ECAM] Fixed LDG/TO memo showing at incorrect times - @MMontalto (PiCcy)
1. [MISC] Fixed DECEL always show up on left button only - @jokey2k (JoKeY | Markus#0001 on discord)
1. [ECAM] Engine bleed valve closes at N2 > 50% @RichardPilbery (Richard Pilbery)
1. [MODEL] Spinner spiral now shows at medium blur - @lukecologne (luke)
1. [MFD] Weather Radar now sweeps at 180 degrees, Correct masking for flight path/constr/waypoints and display elements, disabled WX/TERR ON MD in PLAN - @2hwk (2Cas#1022)
1. [ECAM] Added ECAM ALL button functionality @MikeKuijper (Mike Kuijper)
<<<<<<< HEAD
1. [ECAM] Fix thrust lever position indicator on upper ECAM @RichardPilbery (Richard Pilbery | tricky_dicky3571 on discord)
1. [ECAM] Adjusted Engine gauges so cursor extends beyond radius of gauge @RichardPilbery (Richard Pilbery)
1. [CDU] Flight plan waypoints distances and times are now properly displayed and updated - @lousybyte (lousybyte)
=======
1. [ECAM] Fix thrust lever position indicator on upper ECAM @RichardPilbery (Richard Pilbery | tricky_dicky#3571 on discord)
1. [ECAM] Adjusted Engine gauges so cursor extends beyond radius of gauge @RichardPilbery (Richard Pilbery | tricky_dicky#3571 on discord)
1. [ECAM] Fix ECAM N1 engine indicator @RichardPilbery (Richard Pilbery | tricky_dicky#3571 on discord)
>>>>>>> 16c20e42

## 2020/09
1. [General] Add CHANGELOG.md - @nathaninnes (Nathan Innes)
1. [ECAM] Improved Upper ECAM Visuals - @wpine215 (Iceman)
1. [TEXTURES] Changed roughness of glareshield - @Pleasure (Pleasure)
1. [CDU] Fixed several issues related to incorrect active waypoints - @lousybyte (lousybyte)
1. [CDU] Fixed a crash when trying to replace a waypoint in the flight plan - @lousybyte (lousybyte)
1. [EXTERIOR] Fixed issue in engine rotation animation that made it rotate too quickly - @lukecologne (lukecologne)
1. [PFD] Remove code related to unrelevant aircraft - @1Revenger1 (Avery Black)
1. [ECAM] Lower ECAM DOOR Page Colour Fix - @nathaninnes (Nathan Innes)
1. [ND] Add DME distances, VOR/ADF needles and functioning ADF2 - @blitzcaster (bltzcstr)
1. [OVHD] Fixed Battery Indicator Colour - @nathaninnes (Nathan Innes)
1. [MISC] Removed Fuel Patch from MSFS Update 1.8.3 - @nathaninnes (Nathan Innes)<|MERGE_RESOLUTION|>--- conflicted
+++ resolved
@@ -69,15 +69,10 @@
 1. [MODEL] Spinner spiral now shows at medium blur - @lukecologne (luke)
 1. [MFD] Weather Radar now sweeps at 180 degrees, Correct masking for flight path/constr/waypoints and display elements, disabled WX/TERR ON MD in PLAN - @2hwk (2Cas#1022)
 1. [ECAM] Added ECAM ALL button functionality @MikeKuijper (Mike Kuijper)
-<<<<<<< HEAD
-1. [ECAM] Fix thrust lever position indicator on upper ECAM @RichardPilbery (Richard Pilbery | tricky_dicky3571 on discord)
-1. [ECAM] Adjusted Engine gauges so cursor extends beyond radius of gauge @RichardPilbery (Richard Pilbery)
-1. [CDU] Flight plan waypoints distances and times are now properly displayed and updated - @lousybyte (lousybyte)
-=======
 1. [ECAM] Fix thrust lever position indicator on upper ECAM @RichardPilbery (Richard Pilbery | tricky_dicky#3571 on discord)
 1. [ECAM] Adjusted Engine gauges so cursor extends beyond radius of gauge @RichardPilbery (Richard Pilbery | tricky_dicky#3571 on discord)
 1. [ECAM] Fix ECAM N1 engine indicator @RichardPilbery (Richard Pilbery | tricky_dicky#3571 on discord)
->>>>>>> 16c20e42
+1. [CDU] Flight plan waypoints distances and times are now properly displayed and updated - @lousybyte (lousybyte)
 
 ## 2020/09
 1. [General] Add CHANGELOG.md - @nathaninnes (Nathan Innes)

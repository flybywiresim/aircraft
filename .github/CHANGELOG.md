--- conflicted
+++ resolved
@@ -114,9 +114,6 @@
 1. [CDU] RADNAV - A manual VOR/ADF ident input is now permament - @St54Kevin
 1. [CDU] RADNAV - ID/Frequency fields now format to correct font size depending on pilot input - @St54Kevin
 1. [CDU] RADNAV - All fields now have correct format display and input restricitons - @St54Kevin
-<<<<<<< HEAD
-1. [ECAM] Add Autopilot & Autothrottle Disconnect Warning and Sound - @Kimbyeongjang (김병장#7165)
-=======
 1. [ECAM] Refactor COND/OXY page to use new useSimVars - @RichardPilbery (tricky_dicky[Z+0]#3571)
 1. [LIGHTS] Added ambient light to the cockpit - @ImenesFBW (Imenes)
 1. [MCDU] INIT-B page - Fixed Trip Wind value handling - @SergeySoprykin (SergeyS)
@@ -180,7 +177,7 @@
 1. [MCDU] Import cost index when importing flight plan from SimBrief - @aviadnissel (Aviad)
 1. [FLIGHTMODEL] Revert flaps hotfix due to MSFS hotfix in MSFS update 1.13.17.0 - @donstim (donbikes#4084)
 1. [MISC] Fixed chrono watch colon appearance - @SergeySoprykin (SergeyS)
->>>>>>> 4355e195
+1. [ECAM] Add Autopilot & Autothrottle Disconnect Warning and Sound - @Kimbyeongjang (김병장#7165)
 
 ## 0.5.2
 1. [CDU] Changing CRZ/DES speed to acknowledge any speed restriction - @Watsi01 (RogePete)

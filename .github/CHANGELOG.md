--- conflicted
+++ resolved
@@ -58,11 +58,8 @@
 1. [LIVERY] Bundle the FlyByWire Livery with the A32NX addon - @devsnek (devsnek)
 1. [ECAM] Added cockpit door video - @Benjozork (Benjamin Dupont)
 1. [MISC] Standby Instrument stays ON if emergency power should be available, bug fixes - @2hwk (2Cas#1022 on discord)
-<<<<<<< HEAD
+1. [ECAM] Landing Gear ECAM warning when too low - @nathaninnes (Nathan Innes)
 1. [CDU] Added custom MCDU font - @tyler58546 (tyler58546)
-=======
-1. [ECAM] Landing Gear ECAM warning when too low - @nathaninnes (Nathan Innes)
->>>>>>> 8675df0e
 
 ## 2020/09
 1. [General] Add CHANGELOG.md - @nathaninnes (Nathan Innes)

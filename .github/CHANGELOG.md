# Changelog
<!-- ⚠⚠ Please follow the format provided ⚠⚠ -->
<!-- Always use "1." at the start instead of "2. " or "X. " as GitHub will auto renumber everything. -->
<!-- Use the following format below -->
<!--  1. [Changed Area] Title of changes - @github username (Name)  -->

## 0.6.0
1. [CDU] Added WIND page - @tyler58546 (tyler58546)
1. [SOUND] Improved engine startup and fly by sound - @hotshotp (Boris#9134)
1. [SOUND] Added new vent test and ext pwr relay random sounds - @hotshotp (Boris#9134)
1. [SOUND] Seatbelt sign now has a delay - @hotshotp (Boris#9134)
1. [PFD] Added auto brake status to FMA - @MisterChocker (Leon)
1. [UTILS] Added Vfe and Vfen table - @MisterChocker (Leon)
1. [PFD] Fixed wrong Vfe and Vfen indication - @MisterChocker (Leon)
1. [SOUND] Reworked interior and exterior apu sound - @hotshotp (Boris#9134)
1. [SOUND] Added new MCDU button sounds - @hotshotp (Boris#9134)
1. [GENERAL] Added TRK/FPA mode including FPV/FPD on PFD - @theomessin (Theodore Messinezis)
1. [ECAM] Added missing unit conversion to cruise and engine page - @MisterChocker (Leon)
1. [MCDU] Horizontal slew arrows now appear in the correct location - @tyler58546 (tyler58546)
1. [MCDU] Vertical slew arrows have been added on pages that can be scrolled - @tyler58546 (tyler58546)
1. [MCDU] The "F-PLN" title has been removed from the flight plan page - @tyler58546 (tyler58546)
1. [MCDU] The flight plan page now shows the flight number in the top left corner - @tyler58546 (tyler58546)
1. [MCDU] The flight plan page now shows "TMPY" in the top line when displaying the temporary flight plan - @tyler58546 (tyler58546)
1. [MCDU] The "FROM" indicator on the flight plan page is now in the top line - @tyler58546 (tyler58546)
1. [UTILS] Added speed conversions and fixed Mmo - @MisterChocker (Leon)
1. [MISC] Fixed cockpit door button states - @ImenesFBW (Imenes)
1. [TEXTURE] Various UV/texture fixes - @tyler58546 (tyler58546)
1. [CHECKLISTS] Removed various outdated INOPs from the checklist - @Venorcis (Venorcis)
1. [MCDU] Improved scratchpad handling on - @MisterChocker (Leon)
1. [ADIRS] Added "ON BAT" light to ADIRS panel - @tyler58546 (tyler58546)
1. [MCDU] Fixed INIT-A CRZ Temp insert - @MisterChocker (Leon)
1. [MCDU] Fixed APPR/GO AROUND page order - @beheh (Benedict Etzel)
1. [OPTIONS] Changed unit option changes only effective after aircraft reload - @MisterChocker (Leon)
1. [ECAM] Fixed engineering mode overlay displaying on upper ECAM in some cases - @davidwalschots (David Walschots)
1. [MCDU] Fixed "V1/VR/V2 DISAGREE" check - @MisterChocker (Leon)
1. [FLIGHTMODEL] Fixed structural load factor limitations - @donstim (donbikes#4084)
1. [ECAM] Improved Ecam Memo TO Flaps and TO Config. Allows for Config 3 TO - @MisterChocker (Leon)
1. [DISPLAYS] Optimize performance by throttling instrument updates - @XSJoJo (Jorim Jaggi)
1. [ECAM] Added F/CTL FLAP/MCDU DISAGREE check - @MisterChocker (Leon)
1. [MISC] Changed AIRCOND knobs starting position to 12 o'clock - @ImenesFBW (Imenes)
1. [FCU] Fixed baro knob overlapping text and emissive removed - @DarkOfNova (DarkOfNova), @ImenesFBW (Imenes)
1. [SOUND] Reworked engine spool up and startup sounds - @hotshotp (Boris)
1. [SOUND] Reworked pack sounds - @hotshotp (Boris)
1. [SOUND] Reworked touchdown sounds - @hotshotp (Boris)
1. [SWITCHES] Make necessary push buttons momentary - @Benjozork (Benjamin Dupont)
1. [SWITCHES] Change push button sound - @Benjozork (Benjamin Dupont)
1. [SWITCHES] Change light switch sound - @Benjozork (Benjamin Dupont)
1. [MISC] Added printer - @tyler58546 (tyler58546), @DarkOfNova (DarkOfNova)
1. [ECAM] Added CONF/FLAPS 3 memos when GPWS LDG FLAPS 3 enabled - @tracernz (Mike)
1. [MISC] Disabled left tiller deflection emissive - @ImenesFBW (Imenes)
1. [CDU] Add landing config selection (CONF3 or FULL) on Perf Appr page - @tracernz (Mike)
1. [TEXTURE] Added inHg/hPa above the QNH knob - @ImenesFBW (Imenes)
1. [MCDU] Vapp entry/clear display and error improvements - @tracernz (Mike)
1. [TEXTURE] Added throttle lever detent decal and removed extra S from compass - @ImenesFBW (Imenes)
<<<<<<< HEAD
1. [RMP] Separate radio management panels for each side and complete rewrite - @theomessin (Theodore Messinezis)
=======
1. [APU] Realistic start cycle in terms of time, N, and EGT - @davidwalschots (David Walschots)
1. [APU] Usage of APU GEN and BLEED fluctuates EGT - @davidwalschots (David Walschots)
1. [APU] APU GEN output appears around 84% N - @davidwalschots (David Walschots)
1. [APU] Out of range APU GEN output appears in amber - @davidwalschots (David Walschots)
1. [APU] EGT is rounded to the nearest 5 degrees on the ECAM - @davidwalschots (David Walschots)
1. [APU] APU is available 2 seconds after 95% N or at 99.5% N - @davidwalschots (David Walschots)
1. [APU] APU enters cooldown mode when APU BLEED was used in the last two minutes before shutdown - @davidwalschots (David Walschots)
1. [APU] When APU BLEED is ON and the APU isn't supplying bleed air, the overhead APU BLEED fault light turns on - @davidwalschots (David Walschots)
1. [APU] The APU automatically shuts down when the left inner fuel tank is empty, unless unlimited fuel is on - @davidwalschots (David Walschots)
1. [APU] Automatic shutdown triggers FWC cautions on Upper ECAM - @davidwalschots (David Walschots)
1. [APU] Automatic shutdown causes the APU to be shown as unavailable on SYS - @davidwalschots (David Walschots)
1. [APU] Releasing the APU FIRE button makes the APU go into emergency shut down - @davidwalschots (David Walschots)
1. [APU] Emergency shutdown triggers FWC cautions on Upper ECAM - @davidwalschots (David Walschots)
1. [APU] Emergency shutdown causes the APU to be permanently shown as unavailable on SYS - @davidwalschots (David Walschots)
1. [APU] BLEED PSI is shown when ADIRS1 on NAV, waiting for alignment is no longer necessary - @davidwalschots (David Walschots)
1. [APU] BLEED PSI is shown as 0 when the APU bleed air valve is not open, as the pressure transducer is downstream of the valve. - @davidwalschots (David Walschots)
>>>>>>> 5d59cde9

## 0.5.2
1. [CDU] Changing CRZ/DES speed to acknowledge any speed restriction - @Watsi01 (RogePete)
1. [CDU] Two tiny fixes for flightphase speeds - @Watsi01 (RogePete)
1. [ND] Flight route now hidden in VOR ROSE and ILS ROSE modes - @2hwk (2Cas#1022)
1. [MISC] Fixed F/O displays being synced with the captain's displays - @tyler58546 (tyler58546)
1. [FUEL] Fix outer tank fuel transfer - @donstim - (donbikes#4084)
1. [FLIGHTMODEL] Preliminary fix for flaps 1 unrecoverable dives - @donstim (donbikes#4084)
1. [CDU] Fixed altitude button setting the speed on ATC request - @brookemckim (brookemckim)
1. [API] Fix connection issues when using default ATC and SimBrief - @nistei (nistei#1362)
1. [CHECKLISTS] Fixed typo in Descent preparation checklist - @ronson1909 (Ronson1909)
1. [TCAS] Fixed TCAS traffic mode switch not turning - @Saschl (saschl#9432)
1. [FLIGHTMODEL] Fixed spoiler auto-retract after landing - @donstim - (donbikes#4084)
1. [DISPLAYS] Fixed background on DCDU and SAI to match other displays.- @nathaninnes (Nathan Innes)
1. [MCDU] Enabled buttons on the F/O MCDU - @tyler58546 (tyler58546)
1. [FLIGHTMODEL] Improved fix for flaps 1 unrecoverable dives - @donstim (donbikes#4084)
1. [ECAM/CORE] Improved flap auto-retraction detection - @MisterChocker (Leon)
1. [CDU] Error messages now print for invalid trip wind delims - @Lucky38i (Lucky38i)
1. [TEXTURE] Fixed the overlapping text on the chronometer - @DarkOfNova (DarkOfNova)

## 0.5.1
1. [CDU] Allow SimBrief user IDs as well as usernames - @pareil6 (pareil6)
1. [CDU] Fix incorrect block time display on INIT/REVIEW - @pareil6 (pareil6)
1. [ECAM] Improved PACKS indication - @MisterChocker (Leon)
1. [CDU] Improved visuals of CDU Pages - @MisterChocker (Leon)
1. [CDU] Improved ascent constraint algorithm - @MisterChocker (Leon)
1. [CDU] Fixed FPLN airways showing as undefined - @pareil6 - (pareil6)
1. [CDU] Allow SimBrief OFP to override previous flight plan - @pareil6 (pareil6)
1. [MODEL] Incorporate new Asobo model changes - @pepperoni505 (pepperoni505)

## 0.5.0
1. [FLIGHTMODEL] Reworked AOA table - @donstim - (donbikes#4084)
1. [FLIGHTMODEL] Reworked flaps - @donstim - (donbikes#4084)
1. [FLIGHTMODEL] Reworked drag/thrust ratio - @donstim - (donbikes#4084)
1. [ENGINE] Adjusted N1% thrust table - @MisterChocker - (Leon)
1. [PFD] Added independent calculations for GD, Vls, Vaprot, Vamax, Vs - @MisterChocker - (Leon)
1. [PFD] Fixed V1 not disappear after liftoff - @MisterChocker - (Leon)
1. [CDU] Added Performance Page CI functionality - @MisterChocker (Leon)
1. [CDU] Added Progress Page CRZ FL functionality and logic - @MisterChocker (Leon)
1. [CDU] Added Init B page only available until engine start - @MisterChocker (Leon)
1. [CDU] Added mcdu page id system - @MisterChocker (Leon)
1. [CDU] Added Progress Page REC MAX FL functionality and dummy OPT - @MisterChocker (Leon)
1. [PFD] Added proper altitude constrain visuals - @MisterChocker (Leon)
1. [COLORS] Improved MCDU/PFD/ND/ECAM colors - @MisterChocker (Leon)
1. [PFD] General improvements to the display layout - @MisterChocker (Leon)
1. [PFD] Added proper selected and managed speed indication - @MisterChocker (Leon)
1. [PFD] Added V1 indication - @MisterChocker (Leon)
1. [PFD] Added proper speed bug behaviour when outside range (approach phase) - @MisterChocker (Leon)
1. [ECAM] Fixed thrust rating mode START in flight misbehavior - @MisterChocker (Leon)
1. [CDU] Fixed wrong VLS calculation - @MisterChocker (Leon)
1. [PFD] Fixed wrong managed speed calculation on approach  - @MisterChocker (Leon)
1. [ECAM] Applied FADEC power logic to thrust rating mode and value - @MisterChocker (Leon)
1. [ECAM] Implemented thrust rating mode indication and logic - @MisterChocker (Leon)
1. [CDU] Added actual VLS and VApp calculation - @MisterChocker (Leon)
1. [PFD] Added actual F and S speed calculation for approach - @MisterChocker (Leon)
1. [ENGINE] Improved engine performance - @MisterChocker (Leon)
1. [AERODYNAMICS] Improved overall flight performance - @MisterChocker (Leon)
1. [MISC] Redesigned Standby instrument, fixed pitch indication - @jakluk (Jakluk)
1. [ECAM] Fixed LDG/TO memo showing at incorrect times - @MMontalto (PiCcy)
1. [MISC] Fixed DECEL always show up on left button only - @jokey2k (JoKeY | Markus#0001 on discord)
1. [ECAM] Engine bleed valve closes at N2 > 50% - @RichardPilbery (Richard Pilbery)
1. [MODEL] Spinner spiral now shows at medium blur - @lukecologne (luke)
1. [MFD] Weather Radar now sweeps at 180 degrees, Correct masking for flight path/constr/waypoints and display elements, disabled WX/TERR ON MD in PLAN - @2hwk (2Cas#1022)
1. [ECAM] Added ECAM ALL button functionality - @MikeKuijper (Mike Kuijper)
1. [ECAM] Fix thrust lever position indicator on upper ECAM - @RichardPilbery (Richard Pilbery | tricky_dicky3571 on discord)
1. [ECAM] Adjusted Engine gauges so cursor extends beyond radius of gauge - @RichardPilbery (Richard Pilbery | tricky_dicky#3571 on discord)
1. [ECAM] Fix ECAM N1 engine indicator - @RichardPilbery (Richard Pilbery | tricky_dicky#3571 on discord)
1. [LIGHTS] Added logo lights only turn on while on ground or flaps are extented - @linkeleven (linkeleven#2557)
1. [CDU] Add basic airways support based on code from WorkingTitle team - @santii90 (Santiago Vazquez), @Lessar277 (Lessar27)
1. [TEXTURES] Changed cockpit decals resolution from 1k to 2k - @FoxinTale (Aubrey)
1. [ECAM] Fix fuel used values on CRUISE and FUEL pages - @Lessar277 (Lessar27#1112)
1. [MISC] Add localisation files for aircraft info when using other languages than english - @pessip (Pessi Päivärinne)
1. [ATC] Fix CLR input for squawk code - @paul92ilm (Lussion)
1. [TEXTURES] Fixed aft overhead circuit breaker decal from 'LIGHTNING' to 'LIGHTING' (@DarkOfNova#0001)
1. [CAMERA] Modified a couple of the default interior camera angles. - @ZigTag (Falcon#5815), @linkeleven (linkeleven#2557)
1. [CDU] Fix takeoff vspeed - @linkeleven (linkeleven#2557)
1. [ECAM] Decimal font size change - @RichardPilbery (Richard Pilbery)
1. [CDU] Add correct UI behavior and colors for airways page - @santii90 (Santiago Vazquez)
1. [CDU] Add ability to clear MDA/DH, add input logic for both MDA/DH - @paul92ilm (Lussion)
1. [CHECKLISTS] Fix FD check in Taxi checklist - @Acrobot (Andrzej Pomirski)
1. [ADIRS] Fix ADIRS lights and split into three separate units - @devsnek (devsnek#0001)
1. [ECAM] Fixed donut and AVAIL message on N1 display. Add highlight on N2 during engine start - @RichardPilbery (Richard Pilbery)
1. [CDU] Fix MCDU not loading when starting midair - @ThatRedMelon (Daniel Brown)
1. [FCU] Clamp the selected altitude between 100 and 49000 - @lars-reimann (Lars Reimann)
1. [TEXTURES] added Registry plaque and improved Textures - @Pleasure0102 (Pleasure)
1. [GPWS] Add minimums and 100above logic - @linkeleven (linkeleven#2557)
1. [CDU] Flight plan waypoints distances and times are now properly displayed and updated - @lousybyte (lousybyte)
1. [CDU] Improved DECEL waypoint data and position - @lousybyte (lousybyte)
1. [TEXTURES] Changed cockpit font and fixed spelling errors - @FoxinTale (Aubrey)
1. [AUTO BRK] Fixed autobrake disarm behavior to match real life. MAX can no longer be selected when the aircraft is in the air. @geoffda (Geoff Darst)
1. [FCU] Remember selected pressure mode when returning from Std mode - @lhoenig (Lukas Hoenig)
1. [TEXTURES] upgraded to 4k Textures (pedestal,throttle unit) fixed decal texture - @Pleasure0102 (Pleasure)
1. [PFD] Added FMAs ALT CST and ALT CST* as well as CLB magenta and DES or CLB blue - @MisterChocker (Leon)
1. [CDU] Added CFDS display test, ATSU METAR/TAF/ATIS requests, and ATSU free text - @wpine215 (Iceman), @nistei (Nistei), @Edwin B
1. [CDU] Fixed error messages delete input - @MisterChocker (Leon)
1. [CDU] Added input delay paging left/right and input 1-6L/1-6R - @MisterChocker (Leon)
1. [GPWS] Completely redone GPWS logic, and improve Retard call logic, prevent multiple calls playing at once - lukecologne (luke)
1. [ECAM] Improve flaps/slats panel design on upper ECAM, improve flaps/slats transition logic - @paul92ilm (Lussion)
1. [CDU] Allow inserting landing QNH in inHg - @pessip (Pessi Päivärinne)
1. [Systems] GO-AROUND flight phase introduced
1. [FMA] Improved and corrected FMA logic for autopilot connect/disconnect toggle during APPR mode, GO-AROUNDs, DH/MDA and other small tweaks - @antikythera288 (mrmercury#8898 on discord)
1. [FCU] Correct behaviour of APPR and LOC buttons when connecting/disconnecting AP - @antikythera288 (mrmercury#8898 on discord)
1. [AUTOPILOT] fully managed GO-AROUND implemented aswell as correct FD's for hand-flying the GO-AROUND (until missed approach paths are implemented, only via preselected HDG) - @antikythera288 (mrmercury#8898 on discord)
1. [MCDU] added fully working GO-AROUND Page - @antikythera288 (mrmercury#8898 on discord)
1. [CDU] Fix IRS coordinates always showing N/E - @beheh (Benedict Etzel)
1. [General] Added location reporting for the live map - @nistei (Nistei)
1. [CDU] Init A now showing computed values and simulated computational delays - @lucky38i (Lucky38i)
1. [CDU] Fuel Pred now showing computed values and refreshes when page is updating - @lucky38i (Lucky38i)
1. [CDU] Add V1/VR/V2 logic and disagree message, fixed V1/VR/V2 minimum range - @paul92ilm (Lussion)
1. [ECAM] Add T.O message category to upper ECAM - @paul92ilm (Lussion)
1. [ECAM] Fix cabin vertical speed display to show feet/min - @MattPaxtonBel, @RichardPilbery
1. [FCU] Fix altitude change when the increment is 1000 - @lars-reimann (Lars Reimann)
1. [CDU] Improve LAT REV page layout - @beheh (Benedict Etzel)
1. [PFD] Improved PFD text readability - @MisterChocker (Leon)
1. [ECAM] Added CABIN PRESS page - @nikotina91
1. [ECAM] Add ELEC page - @ramon54321
1. [ND] Improved flight path shape display - @lousybyte (lousybyte)
1. [CDU] Rework duplicate waypoint names page - @pessip (Pessi Päivärinne)
1. [ECAM] Fixed ELEV limits display on the F/CTL page - @lousybyte (lousybyte)
1. [CDU] Fix missing preflight flight phase - @beheh (Benedict Etzel)
1. [CDU] Fix flight phase when spawning mid-air - @beheh (Benedict Etzel)
1. [CDU] Fixed autothrust targeting F or S speed on climb - @MisterChocker (Leon)
1. [ND] Added altitude constraints in flight level based on the transition altitude provided in MCDU Take Off Performace @ilyeshammadi (Ilyes Hammadi)
1. [CDU] Added TYPE I and TYPE II message types and handling - @MisterChocker (Leon)
1. [ECAM] Fix cabin vertical speed unit - @MrMinimal (Tom Langwaldt)
1. [CDU] Improved constraints recognition - @MisterChocker (Leon)
1. [PFD] Add altitude indicator alerts @ilyeshammadi (Ilyes Hammadi)
1. [CDU] The precomputed values for ZFW/ZFWCG are now properly updated when the weight load parameters are changed - @lousybyte (lousybyte)
1. [PFD] Improved speedband visuals - @MisterChocker (Leon)
1. [ND] Add altitue constraint symbol and fix constraint circle color @ilyeshammadi (Ilyes Hammadi)
1. [ECAM] Add COND page - @lcalaresu (Luc Calaresu), @highperformancedevelopments
1. [CDU] Added check for dest data is set - @MisterChocker (Leon)
1. [CDU] Ported system messages type II to actual type II - @MisterChocker (Leon)
1. [ECAM] Implemented proper FWC flight phases - @beheh (Benedict Etzel)
1. [ECAM] Updated ECAM messages - @beheh (Benedict Etzel)
1. [CDU] New improved RADNAV page | Ability to tune navaids with identifier - @St54Kevin (Kevin Karas)
1. [CDU] Corrected visuals for constraints on flight plan page - @MisterChocker (Leon)
1. [ND] Add heading line to ARC and NAV map mode @ilyeshammadi (Ilyes Hammadi)
1. [PFD] Add QNH flashing when reach transition altitude - @Kimbyeoungjang (김병장#7165)
1. [ECAM] Added flight phase inhibit override to recall button - @beheh (Benedict Etzel)
1. [CDU] Changed FMGC constraint classification - @MisterChocker (Leon)
1. [CDU] Added constraints symbols logic to flight plan - @ilyeshammadi (Ilyes Hammadi)
1. [ECAM] Changed SAT and TAT values to green colour - @RichardPilbery (Richard Pilbery)
1. [General] Improve ground handling, steering, and suspension - @wpine215 (Iceman)
1. [CDU] Added Airway Page airway to airway insert option - @MisterChocker (Leon)
1. [Sound] Improved PTU, flaps, and fuel pump sounds which are no longer heard in cockpit - @hotshotp (Boris)
1. [Sound] Improved and added new ground roll and touchdown sounds - @hotshotp (Boris)
1. [Sound] Improved ambient avionics fan sound, and added cabin fan sound - @hotshotp (Boris)
1. [Sound] Improved gear lever click sound - @hotshotp (Boris)
1. [Sound] Improved nose wheel liftoff sound - @hotshotp (Boris)
1. [Sound] Added new APU start contactor sounds - @hotshotp (Boris)
1. [Sound] Added new realistic LEAP-1A engine sounds - @hotshotp (Boris)
1. [Lights] Added Flood Lights - @Snapmatics (Harry)
1. [Lights] Added Reading Lights - @Snapmatics (Harry)
1. [Lights] Improved Screen Backlight - @Snapmatics (Harry)
1. [Lights] Improved Exterior Lights - @Snapmatics (Harry)
1. [Lights] Improved Interior Lights - @Snapmatics (Harry)
1. [CDU] Improved input handling while a message is visible - @MisterChocker (Leon)
1. [ND] Fix weather radar not showing after switching to plan view - @ilyeshammadi (Ilyes Hammadi)
1. [Autopilot] Increase max bank angle from 20 to 25 - @wpine215 (Iceman)
1. [PFD] Fix ALT magenta in OP DES/CLB - @MisterChocker (Leon)
1. [ECAM] Add G LOAD indication to lower ECAM - @beheh (Benedict Etzel)
1. [PFD] Added vR indication - @MisterChocker (Leon)
1. [MFD] Corrected icon for the Decel point on flightplan - @LoungeFlyZ (Chris Johnson)
1. [ND] Update ND to only show Mode Changed when mode button is used - @ilyeshammadi (Ilyes Hammadi)
1. [TCAS] Implement first iteration of TCAS - @lukecologne (luke)
1. [CDU] Arrival and departure page fixes and updated Honeywell-style design - @saintwolf (John Good)
1. [ECAM] Temporary fix small word on lower ecam, status page - @Kimbyeongjang (김병장#7165)
1. [ECAM] Add icing-related ECAM warnings and memos - @beheh (Benedict Etzel)
1. [CDU] Fix CLR position in scratchpad - @beheh (Benedict Etzel)
1. [General] Added INIT BARO option, INHG/HPA/AUTO - @theomessin (Theodore Messinezis)
1. [CDU] Improved key input delays - @MisterChocker (Leon)
1. [PFD] Changed S and F speeds data source - @MisterChocker (Leon)
1. [ANIMATIONS] Desynced the wiper animations - @pepperoni505 (pepperoni505), @lukecologne (luke)
1. [CDU] Added calculation for ground speed mini - @MisterChocker (Leon)
1. [FLIGHTMODEL] Changed rudder and vertical tail parameters for improved crosswind takeoff and landing capability - @donstim - (donbikes#4084)
1. [FLIGHTMODEL] Changed full landing flap deflection from 35 degrees to 40 degrees - @donstim - (donbikes#4084)
1. [FLIGHTMODEL] Updated legacy flight model parameters for consistency with modern flight model - @donstim - (donbikes#4084)
1. [ECAM] Adjusted flaps panel - @MisterChocker (Leon)
1. [CDU] F-PLN page visual rework - @Lollo999 (Lorenzo Pinna)
1. [Sound] Improved ground roll - @hotshotp (Boris)
1. [Sound] Added new heavy turbulence sounds different in cabin and cockpit - @hotshotp (Boris)
1. [CDU] Added ground speed mini - @MisterChocker (Leon)
1. [MISC] Fix pedestal camera position triggering radio frequency display glitch - @pareil6 (pareil6)
1. [FLIGHTMODEL] Corrected fuel tank capacities, including unusable fuel - @donstim - (donbikes#4084)
1. [General] Added option to switch between KG and LBS - @MisterChocker (Leon)
1. [CDU] Improved INIT-A PAGE transition to INIT-B or FUEL PRED PAGE - @MisterChocker (Leon)
1. [CDU] Improved Options Page - @MisterChocker (Leon)
1. [Sound] Replaced sounds for various switches, levers, and buttons - @hotshotp (Boris)
1. [CDU] Added Soft GA Logic - @MisterChocker (Leon)
1. [ECAM] Improved Thrust Rating update condition - @MisterChocker (Leon)

## 0.4.0
1. [General] Add CHANGELOG.md - @nathaninnes (Nathan Innes)
1. [ECAM] Improved Upper ECAM Visuals - @wpine215 (Iceman)
1. [TEXTURES] Changed roughness of glareshield - @Pleasure (Pleasure)
1. [CDU] Fixed several issues related to incorrect active waypoints - @lousybyte (lousybyte)
1. [CDU] Fixed a crash when trying to replace a waypoint in the flight plan - @lousybyte (lousybyte)
1. [EXTERIOR] Fixed issue in engine rotation animation that made it rotate too quickly - @lukecologne (lukecologne)
1. [PFD] Remove code related to unrelevant aircraft - @1Revenger1 (Avery Black)
1. [ECAM] Lower ECAM DOOR Page Colour Fix - @nathaninnes (Nathan Innes)
1. [ND] Add DME distances, VOR/ADF needles and functioning ADF2 - @blitzcaster (bltzcstr)
1. [OVHD] Fixed Battery Indicator Colour - @nathaninnes (Nathan Innes)
1. [MISC] Removed Fuel Patch from MSFS Update 1.8.3 - @nathaninnes (Nathan Innes)
1. [ND] Change ND Sizing - @nathaninnes (Nathan Innes)
1. [GPWS] Added Pull Up, Sink Rate, Dont sink GPWS with Default Sounds & Added (Too low) terrain, flaps and gear without Sounds (Future PR by Boris) - @oliverpope03 (Oliver Pope)
1. [Sounds] Added new sounds for fuel pumps, flaps, ground roll and rattles, touchdowns, and wind - @hotshotp (Boris)
1. [ND] Hide the aircraft indicator in PLAN mode while ADIRS are not aligned - @lousybyte (lousybyte)
1. [LIGHTS] Improved Strobe, Nav and beacon lights - @lukecologne (lukecologne)
1. [Sounds] Added new startup sounds - @hotshotp (Boris)
1. [ECAM] ELAC/SEC warning color fix, added spoiler functionality to ECAM page - @wpine215 (Iceman)
1. [OVHD] Implemented missing functionality for multiple overhead buttons and switches - @wpine215 (Iceman)
1. [ECAM] Improved APU ECAM visuals - @wpine215 (Iceman)
1. [TEXTURES] Changed texture of glareshield and added details - @Pleasure0102 (Pleasure)
1. [ECAM] Improved Fuel ECAM visuals and corrected center pump inconsistency - @wpine215 (Iceman)
1. [MISC] Separated Captian and F/O displays - @tyler58546 (tyler58546)
1. [ECAM] Added engine FADEC power supply logic - @tyler58546 (tyler58546)
1. [ECAM] Improved lower engine ECAM - @lousybyte (lousybyte)
1. [CDU] Add "Closest Airports" page - @lhoenig (Lukas Hoenig)
1. [PFD] Fixed FD bars appearing on PFD when on the ground - @Curtis-VL (Curtis)
1. [CDU] Added IRS Init page - @externoak (Externo)
1. [OVHD] Implement additional overhead button/switch functionality (EMER ELEC, EVAC, air data switching, etc.) - @wpine215 (Iceman)
1. [ECAM] Made open doors on DOOR/OXY page amber instead of green - @Benjozork (Benjamin Dupont)
1. [PFD] Adjust vertical Flight Director offset - @veikkos (Veikko Soininen)
1. [PFD] Fix Radio altimeter only updating every second - @lukecologne (luke)
1. [Systems] Pitot heating should now be active while engines are running - @lousybyte (lousybyte)
1. [TEXTURES] Higher resoloution Mainpanel, fixed glareshield texture error - @Pleasure0102 (Pleasure)
1. [ECAM] Overhauled WHEEL Page - @Benjozork (Benjamin Dupont)
1. [CDU] Add approach waypoints to DCT page - @lengyc0208 (lyc)
1. [Sounds] Added 3D emitters for all sounds - @hotshotp (Boris)
1. [Sounds] Added sounds for Evac horn, emer cabin call, mech horn, gear extend/retract, and cargo door - @hotshotp (Boris)
1. [CDU] Revised blue, green and amber colors on CDU - @lucky38i (Lucky38i)
1. [CDU] Revised INIT A & B Page - @lucky38i (Lucky38i)
1. [CDU] Fixed certain STARs not showing on arrivals page - @tyler58546 (tyler58546)
1. [CHECKLISTS] Added several situations from QRH to checklists - @FBI#7771
1. [ECAM] Fix ECAM wheel page being selected before all gears are downlocked - @lukecologne (luke)
1. [MISC] Added standby instrument brightness adjustment and attitude reset - @2hwk (2Cas#1022 on discord)
1. [MISC] Added standby instrument bugs page and corrected standby instrument font and behaviour on power loss - @2hwk (2Cas#1022 on discord)
1. [PFD] Added the ability to display metric altitudes - @lousybyte (lousybyte)
1. [ECAM] Added messages related to anti-skid / N.W. steering being off - @Benjozork (Benjamin Dupont)
1. [CDU] Updated HOLD Page to honeywell spec, PLAN page updated to show holds - @sepiroth887 (sepiroth887)
1. [FCU] Fixed incrementing the QNH while in hPa mode - @lousybyte (lousybyte)
1. [CDU] Follow Green Dot speed on approach with flaps clean - @veikkos (Veikko Soininen)
1. [ND] Fixed cyan heading bug not showing on ND in VOR and LS modes - @AdenFlorian (David Valachovic)
1. [CDU] Improved the VERT REV page - @lousybyte (lousybyte)
1. [PFD] Correct PFD attitude indicator onground/inflight - @MMontalto (PiCcy)
1. [ND] Added WX/TERR on ND brightness knob, fix ND/PFD brightness tooltips - @lukecologne (luke)
1. [ECAM] Improved ECAM bleed page visuals and functionality - @nikotina91
1. [LIGHTS] Fixed DIM/BRT Lights inside the cockpit. Overhead should now be visible. - @Snapmatics (Harry)
1. [OVHD] Made AIR COND knobs continuous - @Benjozork (Benjamin Dupont)
1. [DCDU] Add basic functionality and display - @Benjozork (Benjamin Dupont)
1. [TEXTURES] Changed color of FD Panel.
1. [MISC] New custom display font for PFD/ND/ECAM/MCDU. Overhauled formatting, CSS, and colors of ECAM pages - @wpine215 (Iceman)
1. [TEXTURES] Fixed Speed Plaque and cleaned up texture on cockpit, some color corrections and more decals - @Pleasure0102 (Pleasure)
1. [TEXTURES] Changed Overhead Panel Texture (Decals, color, detail) - @Pleasure0102 (Pleasure)
1. [LIVERY] Bundle the FlyByWire Livery with the A32NX addon - @devsnek (devsnek)
1. [ECAM] Added cockpit door video - @Benjozork (Benjamin Dupont)
1. [MISC] Standby Instrument stays ON if emergency power should be available, bug fixes - @2hwk (2Cas#1022 on discord)
1. [CDU] Full +/- button functionality - @lhoenig (Lukas Hoenig)
1. [DCDU] Fixed MSG- and MSG+ button labels - @tyler58546 (tyler58546)<|MERGE_RESOLUTION|>--- conflicted
+++ resolved
@@ -52,9 +52,6 @@
 1. [TEXTURE] Added inHg/hPa above the QNH knob - @ImenesFBW (Imenes)
 1. [MCDU] Vapp entry/clear display and error improvements - @tracernz (Mike)
 1. [TEXTURE] Added throttle lever detent decal and removed extra S from compass - @ImenesFBW (Imenes)
-<<<<<<< HEAD
-1. [RMP] Separate radio management panels for each side and complete rewrite - @theomessin (Theodore Messinezis)
-=======
 1. [APU] Realistic start cycle in terms of time, N, and EGT - @davidwalschots (David Walschots)
 1. [APU] Usage of APU GEN and BLEED fluctuates EGT - @davidwalschots (David Walschots)
 1. [APU] APU GEN output appears around 84% N - @davidwalschots (David Walschots)
@@ -71,7 +68,7 @@
 1. [APU] Emergency shutdown causes the APU to be permanently shown as unavailable on SYS - @davidwalschots (David Walschots)
 1. [APU] BLEED PSI is shown when ADIRS1 on NAV, waiting for alignment is no longer necessary - @davidwalschots (David Walschots)
 1. [APU] BLEED PSI is shown as 0 when the APU bleed air valve is not open, as the pressure transducer is downstream of the valve. - @davidwalschots (David Walschots)
->>>>>>> 5d59cde9
+1. [RMP] Separate radio management panels for each side and complete rewrite - @theomessin (Theodore Messinezis)
 
 ## 0.5.2
 1. [CDU] Changing CRZ/DES speed to acknowledge any speed restriction - @Watsi01 (RogePete)

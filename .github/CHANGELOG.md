# Changelog
<!-- ⚠⚠ Please follow the format provided ⚠⚠ -->
<!-- Always use "1." at the start instead of "2. " or "X. " as GitHub will auto renumber everything. -->
<!-- Use the following format below -->
<!--  1. [Changed Area] Title of changes - @github username (Name)  -->

## 0.5.0
1. [FLIGHTMODEL] Reworked AOA table - @donstim - (donbikes#4084)
1. [FLIGHTMODEL] Reworked flaps - @donstim - (donbikes#4084)
1. [FLIGHTMODEL] Reworked drag/thrust ratio - @donstim - (donbikes#4084)
1. [ENGINE] Adjusted N1% thrust table - @MisterChocker - (Leon)
1. [PFD] Added independent calculations for GD, Vls, Vaprot, Vamax, Vs - @MisterChocker - (Leon)
1. [PFD] Fixed V1 not disappear after liftoff - @MisterChocker - (Leon)
1. [CDU] Added Performance Page CI functionality - @MisterChocker (Leon)
1. [CDU] Added Progress Page CRZ FL functionality and logic - @MisterChocker (Leon)
1. [CDU] Added Init B page only available until engine start - @MisterChocker (Leon)
1. [CDU] Added mcdu page id system - @MisterChocker (Leon)
1. [CDU] Added Progress Page REC MAX FL functionality and dummy OPT - @MisterChocker (Leon)
1. [PFD] Added proper altitude constrain visuals - @MisterChocker (Leon)
1. [COLORS] Improved MCDU/PFD/ND/ECAM colors - @MisterChocker (Leon)
1. [PFD] General improvements to the display layout - @MisterChocker (Leon)
1. [PFD] Added proper selected and managed speed indication - @MisterChocker (Leon)
1. [PFD] Added V1 indication - @MisterChocker (Leon)
1. [PFD] Added proper speed bug behaviour when outside range (approach phase) - @MisterChocker (Leon)
1. [ECAM] Fixed thrust rating mode START in flight misbehavior - @MisterChocker (Leon)
1. [CDU] Fixed wrong VLS calculation - @MisterChocker (Leon)
1. [PFD] Fixed wrong managed speed calculation on approach  - @MisterChocker (Leon)
1. [ECAM] Applied FADEC power logic to thrust rating mode and value - @MisterChocker (Leon)
1. [ECAM] Implemented thrust rating mode indication and logic - @MisterChocker (Leon)
1. [CDU] Added actual VLS and VApp calculation - @MisterChocker (Leon)
1. [PFD] Added actual F and S speed calculation for approach - @MisterChocker (Leon)
1. [ENGINE] Improved engine performance - @MisterChocker (Leon)
1. [AERODYNAMICS] Improved overall flight performance - @MisterChocker (Leon)
1. [MISC] Redesigned Standby instrument, fixed pitch indication - @jakluk (Jakluk)
1. [ECAM] Fixed LDG/TO memo showing at incorrect times - @MMontalto (PiCcy)
1. [MISC] Fixed DECEL always show up on left button only - @jokey2k (JoKeY | Markus#0001 on discord)
1. [ECAM] Engine bleed valve closes at N2 > 50% - @RichardPilbery (Richard Pilbery)
1. [MODEL] Spinner spiral now shows at medium blur - @lukecologne (luke)
1. [MFD] Weather Radar now sweeps at 180 degrees, Correct masking for flight path/constr/waypoints and display elements, disabled WX/TERR ON MD in PLAN - @2hwk (2Cas#1022)
1. [ECAM] Added ECAM ALL button functionality - @MikeKuijper (Mike Kuijper)
1. [ECAM] Fix thrust lever position indicator on upper ECAM - @RichardPilbery (Richard Pilbery | tricky_dicky3571 on discord)
1. [ECAM] Adjusted Engine gauges so cursor extends beyond radius of gauge - @RichardPilbery (Richard Pilbery | tricky_dicky#3571 on discord)
1. [ECAM] Fix ECAM N1 engine indicator - @RichardPilbery (Richard Pilbery | tricky_dicky#3571 on discord)
1. [LIGHTS] Added logo lights only turn on while on ground or flaps are extented - @linkeleven (linkeleven#2557)
1. [CDU] Add basic airways support based on code from WorkingTitle team - @santii90 (Santiago Vazquez), @Lessar277 (Lessar27)
1. [TEXTURES] Changed cockpit decals resolution from 1k to 2k - @FoxinTale (Aubrey)
1. [ECAM] Fix fuel used values on CRUISE and FUEL pages - @Lessar277 (Lessar27#1112)
1. [MISC] Add localisation files for aircraft info when using other languages than english - @pessip (Pessi Päivärinne)
1. [ATC] Fix CLR input for squawk code - @paul92ilm (Lussion)
1. [TEXTURES] Fixed aft overhead circuit breaker decal from 'LIGHTNING' to 'LIGHTING' (@DarkOfNova#0001)
1. [CAMERA] Modified a couple of the default interior camera angles. - @ZigTag (Falcon#5815), @linkeleven (linkeleven#2557)
1. [CDU] Fix takeoff vspeed - @linkeleven (linkeleven#2557)
1. [ECAM] Decimal font size change - @RichardPilbery (Richard Pilbery)
1. [CDU] Add correct UI behavior and colors for airways page - @santii90 (Santiago Vazquez)
1. [CDU] Add ability to clear MDA/DH, add input logic for both MDA/DH - @paul92ilm (Lussion)
1. [CHECKLISTS] Fix FD check in Taxi checklist - @Acrobot (Andrzej Pomirski)
1. [ADIRS] Fix ADIRS lights and split into three separate units - @devsnek (devsnek#0001)
1. [ECAM] Fixed donut and AVAIL message on N1 display. Add highlight on N2 during engine start - @RichardPilbery (Richard Pilbery)
1. [CDU] Fix MCDU not loading when starting midair - @ThatRedMelon (Daniel Brown)
1. [FCU] Clamp the selected altitude between 100 and 49000 - @lars-reimann (Lars Reimann)
1. [TEXTURES] added Registry plaque and improved Textures - @Pleasure0102 (Pleasure)
1. [GPWS] Add minimums and 100above logic - @linkeleven (linkeleven#2557)
1. [CDU] Flight plan waypoints distances and times are now properly displayed and updated - @lousybyte (lousybyte)
1. [CDU] Improved DECEL waypoint data and position - @lousybyte (lousybyte)
1. [TEXTURES] Changed cockpit font and fixed spelling errors - @FoxinTale (Aubrey)
1. [AUTO BRK] Fixed autobrake disarm behavior to match real life. MAX can no longer be selected when the aircraft is in the air. @geoffda (Geoff Darst)
1. [FCU] Remember selected pressure mode when returning from Std mode - @lhoenig (Lukas Hoenig)
1. [TEXTURES] upgraded to 4k Textures (pedestal,throttle unit) fixed decal texture - @Pleasure0102 (Pleasure)
1. [PFD] Added FMAs ALT CST and ALT CST* as well as CLB magenta and DES or CLB blue - @MisterChocker (Leon)
1. [CDU] Added CFDS display test, ATSU METAR/TAF/ATIS requests, and ATSU free text - @wpine215 (Iceman), @nistei (Nistei), @Edwin B
1. [CDU] Fixed error messages delete input - @MisterChocker (Leon)
1. [CDU] Added input delay paging left/right and input 1-6L/1-6R - @MisterChocker (Leon)
1. [GPWS] Completely redone GPWS logic, and improve Retard call logic, prevent multiple calls playing at once - lukecologne (luke)
1. [ECAM] Improve flaps/slats panel design on upper ECAM, improve flaps/slats transition logic - @paul92ilm (Lussion)
1. [CDU] Allow inserting landing QNH in inHg - @pessip (Pessi Päivärinne)
1. [Systems] GO-AROUND flight phase introduced
1. [FMA] Improved and corrected FMA logic for autopilot connect/disconnect toggle during APPR mode, GO-AROUNDs, DH/MDA and other small tweaks - @antikythera288 (mrmercury#8898 on discord)
1. [FCU] Correct behaviour of APPR and LOC buttons when connecting/disconnecting AP - @antikythera288 (mrmercury#8898 on discord)
1. [AUTOPILOT] fully managed GO-AROUND implemented aswell as correct FD's for hand-flying the GO-AROUND (until missed approach paths are implemented, only via preselected HDG) - @antikythera288 (mrmercury#8898 on discord)
1. [MCDU] added fully working GO-AROUND Page - @antikythera288 (mrmercury#8898 on discord)
1. [CDU] Fix IRS coordinates always showing N/E - @beheh (Benedict Etzel)
1. [General] Added location reporting for the live map - @nistei (Nistei)
1. [CDU] Init A now showing computed values and simulated computational delays - @lucky38i (Lucky38i)
1. [CDU] Fuel Pred now showing computed values and refreshes when page is updating - @lucky38i (Lucky38i)
1. [CDU] Add V1/VR/V2 logic and disagree message, fixed V1/VR/V2 minimum range - @paul92ilm (Lussion)
1. [ECAM] Add T.O message category to upper ECAM - @paul92ilm (Lussion)
1. [ECAM] Fix cabin vertical speed display to show feet/min - @MattPaxtonBel, @RichardPilbery
1. [FCU] Fix altitude change when the increment is 1000 - @lars-reimann (Lars Reimann)
1. [CDU] Improve LAT REV page layout - @beheh (Benedict Etzel)
1. [PFD] Improved PFD text readability - @MisterChocker (Leon)
1. [ECAM] Added CABIN PRESS page - @nikotina91
1. [ECAM] Add ELEC page - @ramon54321
1. [ND] Improved flight path shape display - @lousybyte (lousybyte)
1. [CDU] Rework duplicate waypoint names page - @pessip (Pessi Päivärinne)
1. [ECAM] Fixed ELEV limits display on the F/CTL page - @lousybyte (lousybyte)
1. [CDU] Fix missing preflight flight phase - @beheh (Benedict Etzel)
1. [CDU] Fix flight phase when spawning mid-air - @beheh (Benedict Etzel)
1. [CDU] Fixed autothrust targeting F or S speed on climb - @MisterChocker (Leon)
1. [ND] Added altitude constraints in flight level based on the transition altitude provided in MCDU Take Off Performace @ilyeshammadi (Ilyes Hammadi)
1. [CDU] Added TYPE I and TYPE II message types and handling - @MisterChocker (Leon)
1. [ECAM] Fix cabin vertical speed unit - @MrMinimal (Tom Langwaldt)
1. [CDU] Improved constraints recognition - @MisterChocker (Leon)
1. [PFD] Add altitude indicator alerts @ilyeshammadi (Ilyes Hammadi)
1. [CDU] The precomputed values for ZFW/ZFWCG are now properly updated when the weight load parameters are changed - @lousybyte (lousybyte)
1. [PFD] Improved speedband visuals - @MisterChocker (Leon)
1. [ND] Add altitue constraint symbol and fix constraint circle color @ilyeshammadi (Ilyes Hammadi)
1. [ECAM] Add COND page - @lcalaresu (Luc Calaresu), @highperformancedevelopments
1. [CDU] Added check for dest data is set - @MisterChocker (Leon)
1. [CDU] Ported system messages type II to actual type II - @MisterChocker (Leon)
1. [ECAM] Implemented proper FWC flight phases - @beheh (Benedict Etzel)
1. [ECAM] Updated ECAM messages - @beheh (Benedict Etzel)
1. [CDU] New improved RADNAV page | Ability to tune navaids with identifier - @St54Kevin (Kevin Karas)
1. [CDU] Corrected visuals for constraints on flight plan page - @MisterChocker (Leon)
1. [ND] Add heading line to ARC and NAV map mode @ilyeshammadi (Ilyes Hammadi)
1. [PFD] Add QNH flashing when reach transition altitude - @Kimbyeoungjang (김병장#7165)
1. [ECAM] Added flight phase inhibit override to recall button - @beheh (Benedict Etzel)
1. [CDU] Changed FMGC constraint classification - @MisterChocker (Leon)
1. [CDU] Added constraints symbols logic to flight plan - @ilyeshammadi (Ilyes Hammadi)
1. [ECAM] Changed SAT and TAT values to green colour - @RichardPilbery (Richard Pilbery)
1. [General] Improve ground handling, steering, and suspension - @wpine215 (Iceman)
1. [CDU] Added Airway Page airway to airway insert option - @MisterChocker (Leon)
1. [Sound] Improved PTU, flaps, and fuel pump sounds which are no longer heard in cockpit - @hotshotp (Boris)
1. [Sound] Improved and added new ground roll and touchdown sounds - @hotshotp (Boris)
1. [Sound] Improved ambient avionics fan sound, and added cabin fan sound - @hotshotp (Boris)
1. [Sound] Improved gear lever click sound - @hotshotp (Boris)
1. [Sound] Improved nose wheel liftoff sound - @hotshotp (Boris)
1. [Sound] Added new APU start contactor sounds - @hotshotp (Boris)
1. [Sound] Added new realistic LEAP-1A engine sounds - @hotshotp (Boris)
1. [CDU] Improved input handling while a message is visible - @MisterChocker (Leon)
1. [ND] Fix weather radar not showing after switching to plan view - @ilyeshammadi (Ilyes Hammadi)
1. [Autopilot] Increase max bank angle from 20 to 25 - @wpine215 (Iceman)
1. [PFD] Fix ALT magenta in OP DES/CLB - @MisterChocker (Leon)
1. [ECAM] Add G LOAD indication to lower ECAM - @beheh (Benedict Etzel)
1. [PFD] Added vR indication - @MisterChocker (Leon)
1. [MFD] Corrected icon for the Decel point on flightplan - @LoungeFlyZ (Chris Johnson)
1. [ND] Update ND to only show Mode Changed when mode button is used - @ilyeshammadi (Ilyes Hammadi)
1. [TCAS] Implement first iteration of TCAS - @lukecologne (luke)
<<<<<<< HEAD
1. [CDU] Arrival and departure page fixes and updated Honeywell-style design - @saintwolf (John Good)
=======
1. [ECAM] Temporary fix small word on lower ecam, status page - @Kimbyeongjang (김병장#7165)
>>>>>>> a6d2fbdd
1. [ECAM] Add icing-related ECAM warnings and memos - @beheh (Benedict Etzel)
1. [CDU] Fix CLR position in scratchpad - @beheh (Benedict Etzel)
1. [General] Added INIT BARO option, INHG/HPA/AUTO - @theomessin (Theodore Messinezis)
1. [CDU] Improved key input delays - @MisterChocker (Leon)
1. [PFD] Changed S and F speeds data source - @MisterChocker (Leon)
1. [ANIMATIONS] Desynced the wiper animations - @pepperoni505 (pepperoni505), @lukecologne (luke)
1. [CDU] Added calculation for ground speed mini - @MisterChocker (Leon)
1. [FLIGHTMODEL] Changed rudder and vertical tail parameters for improved crosswind takeoff and landing capability - @donstim - (donbikes#4084)
1. [FLIGHTMODEL] Changed full landing flap deflection from 35 degrees to 40 degrees - @donstim - (donbikes#4084)
1. [FLIGHTMODEL] Updated legacy flight model parameters for consistency with modern flight model - @donstim - (donbikes#4084)
1. [ECAM] Adjusted flaps panel - @MisterChocker (Leon)
1. [CDU] F-PLN page visual rework - @Lollo999 (Lorenzo Pinna)

## 0.4.0
1. [General] Add CHANGELOG.md - @nathaninnes (Nathan Innes)
1. [ECAM] Improved Upper ECAM Visuals - @wpine215 (Iceman)
1. [TEXTURES] Changed roughness of glareshield - @Pleasure (Pleasure)
1. [CDU] Fixed several issues related to incorrect active waypoints - @lousybyte (lousybyte)
1. [CDU] Fixed a crash when trying to replace a waypoint in the flight plan - @lousybyte (lousybyte)
1. [EXTERIOR] Fixed issue in engine rotation animation that made it rotate too quickly - @lukecologne (lukecologne)
1. [PFD] Remove code related to unrelevant aircraft - @1Revenger1 (Avery Black)
1. [ECAM] Lower ECAM DOOR Page Colour Fix - @nathaninnes (Nathan Innes)
1. [ND] Add DME distances, VOR/ADF needles and functioning ADF2 - @blitzcaster (bltzcstr)
1. [OVHD] Fixed Battery Indicator Colour - @nathaninnes (Nathan Innes)
1. [MISC] Removed Fuel Patch from MSFS Update 1.8.3 - @nathaninnes (Nathan Innes)
1. [ND] Change ND Sizing - @nathaninnes (Nathan Innes)
1. [GPWS] Added Pull Up, Sink Rate, Dont sink GPWS with Default Sounds & Added (Too low) terrain, flaps and gear without Sounds (Future PR by Boris) - @oliverpope03 (Oliver Pope)
1. [Sounds] Added new sounds for fuel pumps, flaps, ground roll and rattles, touchdowns, and wind - @hotshotp (Boris)
1. [ND] Hide the aircraft indicator in PLAN mode while ADIRS are not aligned - @lousybyte (lousybyte)
1. [LIGHTS] Improved Strobe, Nav and beacon lights - @lukecologne (lukecologne)
1. [Sounds] Added new startup sounds - @hotshotp (Boris)
1. [ECAM] ELAC/SEC warning color fix, added spoiler functionality to ECAM page - @wpine215 (Iceman)
1. [OVHD] Implemented missing functionality for multiple overhead buttons and switches - @wpine215 (Iceman)
1. [ECAM] Improved APU ECAM visuals - @wpine215 (Iceman)
1. [TEXTURES] Changed texture of glareshield and added details - @Pleasure0102 (Pleasure)
1. [ECAM] Improved Fuel ECAM visuals and corrected center pump inconsistency - @wpine215 (Iceman)
1. [MISC] Separated Captian and F/O displays - @tyler58546 (tyler58546)
1. [ECAM] Added engine FADEC power supply logic - @tyler58546 (tyler58546)
1. [ECAM] Improved lower engine ECAM - @lousybyte (lousybyte)
1. [CDU] Add "Closest Airports" page - @lhoenig (Lukas Hoenig)
1. [PFD] Fixed FD bars appearing on PFD when on the ground - @Curtis-VL (Curtis)
1. [CDU] Added IRS Init page - @externoak (Externo)
1. [OVHD] Implement additional overhead button/switch functionality (EMER ELEC, EVAC, air data switching, etc.) - @wpine215 (Iceman)
1. [ECAM] Made open doors on DOOR/OXY page amber instead of green - @Benjozork (Benjamin Dupont)
1. [PFD] Adjust vertical Flight Director offset - @veikkos (Veikko Soininen)
1. [PFD] Fix Radio altimeter only updating every second - @lukecologne (luke)
1. [Systems] Pitot heating should now be active while engines are running - @lousybyte (lousybyte)
1. [TEXTURES] Higher resoloution Mainpanel, fixed glareshield texture error - @Pleasure0102 (Pleasure)
1. [ECAM] Overhauled WHEEL Page - @Benjozork (Benjamin Dupont)
1. [CDU] Add approach waypoints to DCT page - @lengyc0208 (lyc)
1. [Sounds] Added 3D emitters for all sounds - @hotshotp (Boris)
1. [Sounds] Added sounds for Evac horn, emer cabin call, mech horn, gear extend/retract, and cargo door - @hotshotp (Boris)
1. [CDU] Revised blue, green and amber colors on CDU - @lucky38i (Lucky38i)
1. [CDU] Revised INIT A & B Page - @lucky38i (Lucky38i)
1. [CDU] Fixed certain STARs not showing on arrivals page - @tyler58546 (tyler58546)
1. [CHECKLISTS] Added several situations from QRH to checklists - @FBI#7771
1. [ECAM] Fix ECAM wheel page being selected before all gears are downlocked - @lukecologne (luke)
1. [MISC] Added standby instrument brightness adjustment and attitude reset - @2hwk (2Cas#1022 on discord)
1. [MISC] Added standby instrument bugs page and corrected standby instrument font and behaviour on power loss - @2hwk (2Cas#1022 on discord)
1. [PFD] Added the ability to display metric altitudes - @lousybyte (lousybyte)
1. [ECAM] Added messages related to anti-skid / N.W. steering being off - @Benjozork (Benjamin Dupont)
1. [CDU] Updated HOLD Page to honeywell spec, PLAN page updated to show holds - @sepiroth887 (sepiroth887)
1. [FCU] Fixed incrementing the QNH while in hPa mode - @lousybyte (lousybyte)
1. [CDU] Follow Green Dot speed on approach with flaps clean - @veikkos (Veikko Soininen)
1. [ND] Fixed cyan heading bug not showing on ND in VOR and LS modes - @AdenFlorian (David Valachovic)
1. [CDU] Improved the VERT REV page - @lousybyte (lousybyte)
1. [PFD] Correct PFD attitude indicator onground/inflight - @MMontalto (PiCcy)
1. [ND] Added WX/TERR on ND brightness knob, fix ND/PFD brightness tooltips - @lukecologne (luke)
1. [ECAM] Improved ECAM bleed page visuals and functionality - @nikotina91
1. [LIGHTS] Fixed DIM/BRT Lights inside the cockpit. Overhead should now be visible. - @Snapmatics (Harry)
1. [OVHD] Made AIR COND knobs continuous - @Benjozork (Benjamin Dupont)
1. [DCDU] Add basic functionality and display - @Benjozork (Benjamin Dupont)
1. [TEXTURES] Changed color of FD Panel.
1. [MISC] New custom display font for PFD/ND/ECAM/MCDU. Overhauled formatting, CSS, and colors of ECAM pages - @wpine215 (Iceman)
1. [TEXTURES] Fixed Speed Plaque and cleaned up texture on cockpit, some color corrections and more decals - @Pleasure0102 (Pleasure)
1. [TEXTURES] Changed Overhead Panel Texture (Decals, color, detail) - @Pleasure0102 (Pleasure)
1. [LIVERY] Bundle the FlyByWire Livery with the A32NX addon - @devsnek (devsnek)
1. [ECAM] Added cockpit door video - @Benjozork (Benjamin Dupont)
1. [MISC] Standby Instrument stays ON if emergency power should be available, bug fixes - @2hwk (2Cas#1022 on discord)
1. [CDU] Full +/- button functionality - @lhoenig (Lukas Hoenig)
1. [DCDU] Fixed MSG- and MSG+ button labels - @tyler58546 (tyler58546)<|MERGE_RESOLUTION|>--- conflicted
+++ resolved
@@ -135,11 +135,8 @@
 1. [MFD] Corrected icon for the Decel point on flightplan - @LoungeFlyZ (Chris Johnson)
 1. [ND] Update ND to only show Mode Changed when mode button is used - @ilyeshammadi (Ilyes Hammadi)
 1. [TCAS] Implement first iteration of TCAS - @lukecologne (luke)
-<<<<<<< HEAD
 1. [CDU] Arrival and departure page fixes and updated Honeywell-style design - @saintwolf (John Good)
-=======
 1. [ECAM] Temporary fix small word on lower ecam, status page - @Kimbyeongjang (김병장#7165)
->>>>>>> a6d2fbdd
 1. [ECAM] Add icing-related ECAM warnings and memos - @beheh (Benedict Etzel)
 1. [CDU] Fix CLR position in scratchpad - @beheh (Benedict Etzel)
 1. [General] Added INIT BARO option, INHG/HPA/AUTO - @theomessin (Theodore Messinezis)

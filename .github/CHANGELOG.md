# Changelog
<!-- ⚠⚠ Please follow the format provided ⚠⚠ -->
<!-- Always use "1." at the start instead of "2. " or "X. " as GitHub will auto renumber everything. -->
<!-- Use the following format below -->
<!--  1. [Changed Area] Title of changes - @github username (Name)  -->

## 0.6.0
1. [CDU] Added WIND page - @tyler58546 (tyler58546)
1. [SOUND] Improved engine startup and fly by sound - @hotshotp (Boris#9134)
1. [SOUND] Added new vent test and ext pwr relay random sounds - @hotshotp (Boris#9134)
1. [SOUND] Seatbelt sign now has a delay - @hotshotp (Boris#9134)
1. [PFD] Added auto brake status to FMA - @MisterChocker (Leon)
1. [UTILS] Added Vfe and Vfen table - @MisterChocker (Leon)
1. [PFD] Fixed wrong Vfe and Vfen indication - @MisterChocker (Leon)
1. [SOUND] Reworked interior and exterior apu sound - @hotshotp (Boris#9134)
1. [SOUND] Added new MCDU button sounds - @hotshotp (Boris#9134)
1. [GENERAL] Added TRK/FPA mode including FPV/FPD on PFD - @theomessin (Theodore Messinezis)
1. [ECAM] Added missing unit conversion to cruise and engine page - @MisterChocker (Leon)
1. [MCDU] Horizontal slew arrows now appear in the correct location - @tyler58546 (tyler58546)
1. [MCDU] Vertical slew arrows have been added on pages that can be scrolled - @tyler58546 (tyler58546)
1. [MCDU] The "F-PLN" title has been removed from the flight plan page - @tyler58546 (tyler58546)
1. [MCDU] The flight plan page now shows the flight number in the top left corner - @tyler58546 (tyler58546)
1. [MCDU] The flight plan page now shows "TMPY" in the top line when displaying the temporary flight plan - @tyler58546 (tyler58546)
1. [MCDU] The "FROM" indicator on the flight plan page is now in the top line - @tyler58546 (tyler58546)
1. [UTILS] Added speed conversions and fixed Mmo - @MisterChocker (Leon)
1. [MISC] Fixed cockpit door button states - @ImenesFBW (Imenes)
1. [TEXTURE] Various UV/texture fixes - @tyler58546 (tyler58546)
1. [CHECKLISTS] Removed various outdated INOPs from the checklist - @Venorcis (Venorcis)
1. [MCDU] Improved scratchpad handling on - @MisterChocker (Leon)
1. [ADIRS] Added "ON BAT" light to ADIRS panel - @tyler58546 (tyler58546)
1. [MCDU] Fixed INIT-A CRZ Temp insert - @MisterChocker (Leon)
1. [MCDU] Fixed APPR/GO AROUND page order - @beheh (Benedict Etzel)
1. [OPTIONS] Changed unit option changes only effective after aircraft reload - @MisterChocker (Leon)
1. [ECAM] Fixed engineering mode overlay displaying on upper ECAM in some cases - @davidwalschots (David Walschots)
1. [MCDU] Fixed "V1/VR/V2 DISAGREE" check - @MisterChocker (Leon)
1. [FLIGHTMODEL] Fixed structural load factor limitations - @donstim (donbikes#4084)
1. [ECAM] Improved Ecam Memo TO Flaps and TO Config. Allows for Config 3 TO - @MisterChocker (Leon)
1. [DISPLAYS] Optimize performance by throttling instrument updates - @XSJoJo (Jorim Jaggi)
1. [ECAM] Added F/CTL FLAP/MCDU DISAGREE check - @MisterChocker (Leon)
1. [MISC] Changed AIRCOND knobs starting position to 12 o'clock - @ImenesFBW (Imenes)
1. [FCU] Fixed baro knob overlapping text and emissive removed - @DarkOfNova (DarkOfNova), @ImenesFBW (Imenes)
1. [SOUND] Reworked engine spool up and startup sounds - @hotshotp (Boris)
1. [SOUND] Reworked pack sounds - @hotshotp (Boris)
1. [SOUND] Reworked touchdown sounds - @hotshotp (Boris)
1. [SWITCHES] Make necessary push buttons momentary - @Benjozork (Benjamin Dupont)
1. [SWITCHES] Change push button sound - @Benjozork (Benjamin Dupont)
1. [SWITCHES] Change light switch sound - @Benjozork (Benjamin Dupont)
1. [MISC] Added printer - @tyler58546 (tyler58546), @DarkOfNova (DarkOfNova)
1. [ECAM] Added CONF/FLAPS 3 memos when GPWS LDG FLAPS 3 enabled - @tracernz (Mike)
1. [MISC] Disabled left tiller deflection emissive - @ImenesFBW (Imenes)
1. [CDU] Add landing config selection (CONF3 or FULL) on Perf Appr page - @tracernz (Mike)
1. [TEXTURE] Added inHg/hPa above the QNH knob - @ImenesFBW (Imenes)
1. [MCDU] Vapp entry/clear display and error improvements - @tracernz (Mike)
1. [TEXTURE] Added throttle lever detent decal and removed extra S from compass - @ImenesFBW (Imenes)
1. [APU] Realistic start cycle in terms of time, N, and EGT - @davidwalschots (David Walschots)
1. [APU] Usage of APU GEN and BLEED fluctuates EGT - @davidwalschots (David Walschots)
1. [APU] APU GEN output appears around 84% N - @davidwalschots (David Walschots)
1. [APU] Out of range APU GEN output appears in amber - @davidwalschots (David Walschots)
1. [APU] EGT is rounded to the nearest 5 degrees on the ECAM - @davidwalschots (David Walschots)
1. [APU] APU is available 2 seconds after 95% N or at 99.5% N - @davidwalschots (David Walschots)
1. [APU] APU enters cooldown mode when APU BLEED was used in the last two minutes before shutdown - @davidwalschots (David Walschots)
1. [APU] When APU BLEED is ON and the APU isn't supplying bleed air, the overhead APU BLEED fault light turns on - @davidwalschots (David Walschots)
1. [APU] The APU automatically shuts down when the left inner fuel tank is empty, unless unlimited fuel is on - @davidwalschots (David Walschots)
1. [APU] Automatic shutdown triggers FWC cautions on Upper ECAM - @davidwalschots (David Walschots)
1. [APU] Automatic shutdown causes the APU to be shown as unavailable on SYS - @davidwalschots (David Walschots)
1. [APU] Releasing the APU FIRE button makes the APU go into emergency shut down - @davidwalschots (David Walschots)
1. [APU] Emergency shutdown triggers FWC cautions on Upper ECAM - @davidwalschots (David Walschots)
1. [APU] Emergency shutdown causes the APU to be permanently shown as unavailable on SYS - @davidwalschots (David Walschots)
1. [APU] BLEED PSI is shown when ADIRS1 on NAV, waiting for alignment is no longer necessary - @davidwalschots (David Walschots)
1. [APU] BLEED PSI is shown as 0 when the APU bleed air valve is not open, as the pressure transducer is downstream of the valve. - @davidwalschots (David Walschots)
1. [GPWS] Fixed "too low terrain" warning on 2nd departure - @vkrizan (Viliam)
1. [RMP] Separate radio management panels for each side and complete rewrite - @theomessin (Theodore Messinezis)
1. [FLIGHTMODEL] Updated landing gear contact point values to closer match reality - @wpine215 (Iceman) and @donstim (donbikes#4084)
1. [TEXTURE] Various cockpit decal texture fixes and updates - @ImenesFBW (Imenes)
1. [MCDU] Rework PERF TAKE OFF page - @beheh (Benedict Etzel)
1. [SOUND] Fixed FCU knobs sounds - @ImenesFBW (Imenes)
1. [MCDU] Fix AOC RCVD MSGS scrolling, add arrows, and update on receipt - @tracernz (Mike)
1. [ECAM] Add TCAS STBY warning - @paul92ilm (Lussion)
1. [ECAM] Adjusted brake temp algorithm for new wheel sizes - @donstim (donbikes#4084)
1. [CORE] Fixed approach Vs being used during climb - @MisterChocker (Leon)
1. [CORE] Fixed Take Off Vls config 3 - @MisterChocker (Leon) and @donstim (donbikes#4084)
1. [CORE] Fixed Config 3 V2 table - @MisterChocker (Leon)
1. [MCDU] Added Check TO Data - @MisterChocker (Leon)
1. [ND] Removed label from smallest circle in arc mode - @tyler58546 (tyler58546)
1. [MISC] Added glass reflections and dust - @MoreRightRudder (Mike), @tyler58546 (tyler58546)
1. [CDU] Support coordinate waypoints from SimBrief, various other route import fixes - @pareil6 (pareil6)
1. [Sound] Reworked exterior engine sounds - @hotshotp (Boris)
1. [Sound] Improved interior engine sounds - @hotshotp (Boris)
1. [Sound] Enchanced APU and gear extension/retraction sounds - @hotshotp (Boris)
1. [MISC] Added coffee cup to cockpit - @tyler58546 (tyler58546), @Pleasure0102 (Pleasure)
1. [ND] Waypoints on the ND now use the correct font - @tyler58546 (tyler58546)
1. [MISC] Added custom chronometer font - @tyler58546 (tyler58546)
1. [RMP] Added custom RMP font - @tyler58546 (tyler58546)
1. [MCDU] Fixed center runway id displaying on the flightplan page - @SergeySoprykin (SergeyS)
1. [FCU] Added custom FCU font - @tyler58546 (tyler58546)
1. [FLIGHTMODEL] Quick fix to flap lift for MSFS update 1.13.16.0 - @donstim (donbikes#4084)
1. [LIGHTS] Fixed runway spawn postition for cruise/approach/final - @Snapmatics (Harry [Z+2]#9872)
1. [MISC] Added custom BAT font - @tyler58546 (tyler58546)
1. [LIGHTS] Fixed runway spawn position for dome light - @Awemeter (Awemeter#7919)
1. [ENGINE] Ignition Switch should be on "MODE NORM" on the final phase - @Snapmatics (Harry [Z+2]#9872)
1. [TEXTURE] Updated main landing gear textures - @Inexorable92 (Inexorable)
1. [MISC] Added brake fan button (with on and hot label) - @Inexorable92 (Inexorable)
1. [MISC] Better brake cooling simulation (with and without brake fan) - @Inexorable92 (Inexorable)
1. [MISC] Added registration decal - @tyler58546(tyler58546), @DarkOfNova (DarkOfNova)
1. [OVHD] Implement even more additional overhead button/switch functionality (MASK MAN ON, EMER ELEC PWR MAN ON, Cargo smoke DISCH, etc.) - @ErickSharp (Erick Torres)
1. [CDU] Fix ILS frequencies not autofilling - @pareil6 (pareil6)
1. [LIGHTS] Improved Exterior Lights - @Snapmatics (Harry)
1. [SOUND] Added custom sounds to multiple buttons and Throttle Lever Reverse Locks - @ImenesFBW (Imenes)
1. [MCDU] Added custom MCDU font - @tyler58546 (tyler58546)
1. [MISC] Add hangar.flt - @Awemeter (Awemeter#7919)
1. [TEXTURE] Improved cockpit decal fonts and emissives, and remade various labels in the cockpit. @FoxinTale (Aubrey)
1. [FWC] Add aural Altitude Alert (C Chord) - @Kimbyeongjang (김병장#7165)
1. [CAMERA] Added new interior views - @Snapmatics (Harry)
1. [TEXTURE] Improved cockpit decal fonts and emissives, and remade various labels in the cockpit. @FoxinTale (Aubrey)
1. [CDU] RADNAV - A manual VOR/ADF ident input is now permament - @St54Kevin
1. [CDU] RADNAV - ID/Frequency fields now format to correct font size depending on pilot input - @St54Kevin
1. [CDU] RADNAV - All fields now have correct format display and input restricitons - @St54Kevin
1. [ECAM] Refactor COND/OXY page to use new useSimVars - @RichardPilbery (tricky_dicky[Z+0]#3571)
1. [LIGHTS] Added ambient light to the cockpit - @ImenesFBW (Imenes)
1. [MCDU] INIT-B page - Fixed Trip Wind value handling - @SergeySoprykin (SergeyS)
1. [ELEC] Basic integrated drive generator implementation - @davidwalschots (David Walschots)
1. [ELEC] A fully functional ELEC page on the lower ECAM - @davidwalschots (David Walschots)
1. [ELEC] Contactor logic is fully modelled - @davidwalschots (David Walschots)
1. [ELEC] GEN 1 and GEN 2 have priority over the APU and EXT PWR - @davidwalschots (David Walschots)
1. [ELEC] EXT PWR has priority over the APU - @davidwalschots (David Walschots)
1. [ELEC] When a single engine generator is active, it powers both AC BUS 1 and 2 - @davidwalschots (David Walschots)
1. [ELEC] When only the APU is active, it powers both AC BUS 1 and 2 - @davidwalschots (David Walschots)
1. [ELEC] When only EXT PWR is active, it powers both AC BUS 1 and 2 - @davidwalschots (David Walschots)
1. [ELEC] When the BUS TIE push button is OFF, GEN n can only power AC BUS n - @davidwalschots (David Walschots)
1. [ELEC] When the BUS TIE push button is OFF, APU and EXT PWR cannot power the aircraft - @davidwalschots (David Walschots)
1. [ELEC] When the APU GEN push button is OFF, the APU cannot power the aircraft - @davidwalschots (David Walschots)
1. [ELEC] When the EXT PWR push button is OFF, EXT PWR cannot power the aircraft - @davidwalschots (David Walschots)
1. [ELEC] When the GEN n push button is OFF, GEN n cannot power the aircraft - @davidwalschots (David Walschots)
1. [ELEC] When the IDG n push button is RELEASED, GEN n cannot power the aircraft - @davidwalschots (David Walschots)
1. [ELEC] When AC BUS 1 is powered, it powers AC ESS BUS - @davidwalschots (David Walschots)
1. [ELEC] When AC BUS 1 is unpowered and AC BUS 2 is powered, AC ESS BUS is automatically powered by AC BUS 2 after three seconds - @davidwalschots (David Walschots)
1. [ELEC] When AC BUS 1 becomes powered after being unpowered, AC ESS BUS is powered by AC BUS 1 without delay - @davidwalschots (David Walschots)
1. [ELEC] When AC ESS FEED push button is set to ALTN, AC ESS BUS is powered by AC BUS 2 without delay - @davidwalschots (David Walschots)
1. [ELEC] In normal conditions, TR 1 supplies power to DC BUS 1, DC BAT BUS, and DC ESS BUS - @davidwalschots (David Walschots)
1. [ELEC] In normal conditions, TR 2 supplies power to DC BUS 2 - @davidwalschots (David Walschots)
1. [ELEC] When TR 1 is unavailable, TR 2 supplies power to DC BUS 2, DC BAT BUS, and DC BUS 1 - @davidwalschots (David Walschots)
1. [ELEC] When TR 2 is unavailable, TR 1 supplies power to DC BUS 1, DC BAT BUS, and DC BUS 2 - @davidwalschots (David Walschots)
1. [ELEC] When TR n is unavailable, TR ESS supplies power to DC ESS BUS - @davidwalschots (David Walschots)
1. [ELEC] Above 100 knots, when TR 1 + 2 are unavailable, DC BAT BUS is unpowered - @davidwalschots (David Walschots)
1. [ELEC] At or below 100 knots, when TR 1 + 2 are unavailable DC BAT BUS is powered by the batteries - @davidwalschots (David Walschots)
1. [ELEC] In certain conditions DC ESS BUS is powered by BAT 2 - @davidwalschots (David Walschots)
1. [ELEC] In certain conditions AC STAT INV BUS is powered by BAT 1 through the static inverter - @davidwalschots (David Walschots)
1. [ELEC] In certain conditions AC ESS BUS is powered by BAT 1 via the static inverter - @davidwalschots (David Walschots)
1. [ELEC] When the BAT 1 to static inverter contactor is closed, an arrow with STAT INV appears next to BAT 1 on the ECAM - @davidwalschots (David Walschots)
1. [ELEC] Both galleys are shed when none of the main power sources (GEN 1, GEN 2, APU GEN, or EXT PWR) is powering the aircraft - @davidwalschots (David Walschots)
1. [ELEC] The main galley is shed when the aircraft is powered by a single engine generator - @davidwalschots (David Walschots)
1. [ELEC] The main galley is shed when the aircraft is in flight and supplied by APU GEN only - @davidwalschots (David Walschots)
1. [ELEC] The main and secondary galley are shed when the COMMERCIAL push button is OFF - @davidwalschots (David Walschots)
1. [ELEC] The main and secondary galley are shed when the GALY & CAB push button is OFF - @davidwalschots (David Walschots)
1. [ELEC] When the main or secondary galley is shed GALLEY SHED is indicated on the ECAM - @davidwalschots (David Walschots)
1. [ELEC] The AC ESS FEED FAULT light illuminates when AC ESS BUS isn't powered - @davidwalschots (David Walschots)
1. [ELEC] The battery voltage is equal to the ECAM indicated voltage - @davidwalschots (David Walschots)
1. [ELEC] The legend of buses is displayed in green when powered, amber otherwise - @davidwalschots (David Walschots)
1. [ELEC] The DC BAT BUS legend becomes amber XX when unpowered - @davidwalschots (David Walschots)
1. [ELEC] When the BAT n push button is OFF, OFF is indicated. Otherwise the electrical parameters are displayed - @davidwalschots (David Walschots)
1. [ELEC] When DC BAT BUS powered by batteries, the BAT to DC BAT BUS wire is displayed - @davidwalschots (David Walschots)
1. [ELEC] Transformer rectifiers legend is white, unless V or A is amber, then it is also amber - @davidwalschots (David Walschots)
1. [ELEC] When AC BUS 1 or AC BUS 2 are unpowered, the wires leading to TR 1 and TR 2 turn amber - @davidwalschots (David Walschots)
1. [ELEC] ESS TR arrow and wire appear in green when ESS TR contactor is closed - @davidwalschots (David Walschots)
1. [ELEC] A basic emergency generator implementation is created, but not yet usable until HYD is implemented - @davidwalschots (David Walschots)
1. [ELEC] GEN 1 + 2 legend indicates amber OFF when the respective GEN push button is OFF - @davidwalschots (David Walschots)
1. [ELEC] GEN 1 + 2 indicates electrical parameters - @davidwalschots (David Walschots)
1. [ELEC] EXT PWR indicates electrical parameters - @davidwalschots (David Walschots)
1. [ELEC] The static inverter legend is displayed when BAT 1 supplies AC ESS through the static inverter - @davidwalschots (David Walschots)
1. [ELEC] The static inverter box is displayed when BAT 1 supplies AC ESS through the static inverter - @davidwalschots (David Walschots)
1. [ELEC] IDG oil outlet temperature is indicated - @davidwalschots (David Walschots)
1. [ELEC] When the IDG is disconnected, the IDG text becomes amber - @davidwalschots (David Walschots)
1. [ELEC] When the IDG is disconnected, DISC appears in amber - @davidwalschots (David Walschots)
1. [ELEC] SHED appears below the AC ESS BUS when AC ESS SHED BUS is unpowered - @davidwalschots (David Walschots)
1. [ELEC] SHED appears below the DC ESS BUS when DC ESS SHED BUS is unpowered - @davidwalschots (David Walschots)
1. [MISC] Added EFB cockpit camera view - @tracernz (Mike)
1. [TEXTURE] Improved overhead panel decals - @ImenesFBW (Imenes)
1. [MCDU] Import cost index when importing flight plan from SimBrief - @aviadnissel (Aviad)
1. [FLIGHTMODEL] Revert flaps hotfix due to MSFS hotfix in MSFS update 1.13.17.0 - @donstim (donbikes#4084)
1. [MISC] Fixed chrono watch colon appearance - @SergeySoprykin (SergeyS)
1. [MCDU] Fixed options page text overlap - @MisterChocker (Leon)
1. [CDU] Reworked Flight Phase system - @MisterChocker (Leon)
<<<<<<< HEAD
1. [EXT VIEW] Adds cockpit.cfg and fixes flaps full angle in external view - @donstim (donbikes#4084)

=======
1. [MISC] Fixed button labels not showing when unlit - @ImenesFBW (Imenes)
>>>>>>> 640ea13f

## 0.5.2
1. [CDU] Changing CRZ/DES speed to acknowledge any speed restriction - @Watsi01 (RogePete)
1. [CDU] Two tiny fixes for flightphase speeds - @Watsi01 (RogePete)
1. [ND] Flight route now hidden in VOR ROSE and ILS ROSE modes - @2hwk (2Cas#1022)
1. [MISC] Fixed F/O displays being synced with the captain's displays - @tyler58546 (tyler58546)
1. [FUEL] Fix outer tank fuel transfer - @donstim - (donbikes#4084)
1. [FLIGHTMODEL] Preliminary fix for flaps 1 unrecoverable dives - @donstim (donbikes#4084)
1. [CDU] Fixed altitude button setting the speed on ATC request - @brookemckim (brookemckim)
1. [API] Fix connection issues when using default ATC and SimBrief - @nistei (nistei#1362)
1. [CHECKLISTS] Fixed typo in Descent preparation checklist - @ronson1909 (Ronson1909)
1. [TCAS] Fixed TCAS traffic mode switch not turning - @Saschl (saschl#9432)
1. [FLIGHTMODEL] Fixed spoiler auto-retract after landing - @donstim - (donbikes#4084)
1. [DISPLAYS] Fixed background on DCDU and SAI to match other displays.- @nathaninnes (Nathan Innes)
1. [MCDU] Enabled buttons on the F/O MCDU - @tyler58546 (tyler58546)
1. [FLIGHTMODEL] Improved fix for flaps 1 unrecoverable dives - @donstim (donbikes#4084)
1. [ECAM/CORE] Improved flap auto-retraction detection - @MisterChocker (Leon)
1. [CDU] Error messages now print for invalid trip wind delims - @Lucky38i (Lucky38i)
1. [TEXTURE] Fixed the overlapping text on the chronometer - @DarkOfNova (DarkOfNova)

## 0.5.1
1. [CDU] Allow SimBrief user IDs as well as usernames - @pareil6 (pareil6)
1. [CDU] Fix incorrect block time display on INIT/REVIEW - @pareil6 (pareil6)
1. [ECAM] Improved PACKS indication - @MisterChocker (Leon)
1. [CDU] Improved visuals of CDU Pages - @MisterChocker (Leon)
1. [CDU] Improved ascent constraint algorithm - @MisterChocker (Leon)
1. [CDU] Fixed FPLN airways showing as undefined - @pareil6 - (pareil6)
1. [CDU] Allow SimBrief OFP to override previous flight plan - @pareil6 (pareil6)
1. [MODEL] Incorporate new Asobo model changes - @pepperoni505 (pepperoni505)

## 0.5.0
1. [FLIGHTMODEL] Reworked AOA table - @donstim - (donbikes#4084)
1. [FLIGHTMODEL] Reworked flaps - @donstim - (donbikes#4084)
1. [FLIGHTMODEL] Reworked drag/thrust ratio - @donstim - (donbikes#4084)
1. [ENGINE] Adjusted N1% thrust table - @MisterChocker - (Leon)
1. [PFD] Added independent calculations for GD, Vls, Vaprot, Vamax, Vs - @MisterChocker - (Leon)
1. [PFD] Fixed V1 not disappear after liftoff - @MisterChocker - (Leon)
1. [CDU] Added Performance Page CI functionality - @MisterChocker (Leon)
1. [CDU] Added Progress Page CRZ FL functionality and logic - @MisterChocker (Leon)
1. [CDU] Added Init B page only available until engine start - @MisterChocker (Leon)
1. [CDU] Added mcdu page id system - @MisterChocker (Leon)
1. [CDU] Added Progress Page REC MAX FL functionality and dummy OPT - @MisterChocker (Leon)
1. [PFD] Added proper altitude constrain visuals - @MisterChocker (Leon)
1. [COLORS] Improved MCDU/PFD/ND/ECAM colors - @MisterChocker (Leon)
1. [PFD] General improvements to the display layout - @MisterChocker (Leon)
1. [PFD] Added proper selected and managed speed indication - @MisterChocker (Leon)
1. [PFD] Added V1 indication - @MisterChocker (Leon)
1. [PFD] Added proper speed bug behaviour when outside range (approach phase) - @MisterChocker (Leon)
1. [ECAM] Fixed thrust rating mode START in flight misbehavior - @MisterChocker (Leon)
1. [CDU] Fixed wrong VLS calculation - @MisterChocker (Leon)
1. [PFD] Fixed wrong managed speed calculation on approach  - @MisterChocker (Leon)
1. [ECAM] Applied FADEC power logic to thrust rating mode and value - @MisterChocker (Leon)
1. [ECAM] Implemented thrust rating mode indication and logic - @MisterChocker (Leon)
1. [CDU] Added actual VLS and VApp calculation - @MisterChocker (Leon)
1. [PFD] Added actual F and S speed calculation for approach - @MisterChocker (Leon)
1. [ENGINE] Improved engine performance - @MisterChocker (Leon)
1. [AERODYNAMICS] Improved overall flight performance - @MisterChocker (Leon)
1. [MISC] Redesigned Standby instrument, fixed pitch indication - @jakluk (Jakluk)
1. [ECAM] Fixed LDG/TO memo showing at incorrect times - @MMontalto (PiCcy)
1. [MISC] Fixed DECEL always show up on left button only - @jokey2k (JoKeY | Markus#0001 on discord)
1. [ECAM] Engine bleed valve closes at N2 > 50% - @RichardPilbery (Richard Pilbery)
1. [MODEL] Spinner spiral now shows at medium blur - @lukecologne (luke)
1. [MFD] Weather Radar now sweeps at 180 degrees, Correct masking for flight path/constr/waypoints and display elements, disabled WX/TERR ON MD in PLAN - @2hwk (2Cas#1022)
1. [ECAM] Added ECAM ALL button functionality - @MikeKuijper (Mike Kuijper)
1. [ECAM] Fix thrust lever position indicator on upper ECAM - @RichardPilbery (Richard Pilbery | tricky_dicky3571 on discord)
1. [ECAM] Adjusted Engine gauges so cursor extends beyond radius of gauge - @RichardPilbery (Richard Pilbery | tricky_dicky#3571 on discord)
1. [ECAM] Fix ECAM N1 engine indicator - @RichardPilbery (Richard Pilbery | tricky_dicky#3571 on discord)
1. [LIGHTS] Added logo lights only turn on while on ground or flaps are extented - @linkeleven (linkeleven#2557)
1. [CDU] Add basic airways support based on code from WorkingTitle team - @santii90 (Santiago Vazquez), @Lessar277 (Lessar27)
1. [TEXTURES] Changed cockpit decals resolution from 1k to 2k - @FoxinTale (Aubrey)
1. [ECAM] Fix fuel used values on CRUISE and FUEL pages - @Lessar277 (Lessar27#1112)
1. [MISC] Add localisation files for aircraft info when using other languages than english - @pessip (Pessi Päivärinne)
1. [ATC] Fix CLR input for squawk code - @paul92ilm (Lussion)
1. [TEXTURES] Fixed aft overhead circuit breaker decal from 'LIGHTNING' to 'LIGHTING' (@DarkOfNova#0001)
1. [CAMERA] Modified a couple of the default interior camera angles. - @ZigTag (Falcon#5815), @linkeleven (linkeleven#2557)
1. [CDU] Fix takeoff vspeed - @linkeleven (linkeleven#2557)
1. [ECAM] Decimal font size change - @RichardPilbery (Richard Pilbery)
1. [CDU] Add correct UI behavior and colors for airways page - @santii90 (Santiago Vazquez)
1. [CDU] Add ability to clear MDA/DH, add input logic for both MDA/DH - @paul92ilm (Lussion)
1. [CHECKLISTS] Fix FD check in Taxi checklist - @Acrobot (Andrzej Pomirski)
1. [ADIRS] Fix ADIRS lights and split into three separate units - @devsnek (devsnek#0001)
1. [ECAM] Fixed donut and AVAIL message on N1 display. Add highlight on N2 during engine start - @RichardPilbery (Richard Pilbery)
1. [CDU] Fix MCDU not loading when starting midair - @ThatRedMelon (Daniel Brown)
1. [FCU] Clamp the selected altitude between 100 and 49000 - @lars-reimann (Lars Reimann)
1. [TEXTURES] added Registry plaque and improved Textures - @Pleasure0102 (Pleasure)
1. [GPWS] Add minimums and 100above logic - @linkeleven (linkeleven#2557)
1. [CDU] Flight plan waypoints distances and times are now properly displayed and updated - @lousybyte (lousybyte)
1. [CDU] Improved DECEL waypoint data and position - @lousybyte (lousybyte)
1. [TEXTURES] Changed cockpit font and fixed spelling errors - @FoxinTale (Aubrey)
1. [AUTO BRK] Fixed autobrake disarm behavior to match real life. MAX can no longer be selected when the aircraft is in the air. @geoffda (Geoff Darst)
1. [FCU] Remember selected pressure mode when returning from Std mode - @lhoenig (Lukas Hoenig)
1. [TEXTURES] upgraded to 4k Textures (pedestal,throttle unit) fixed decal texture - @Pleasure0102 (Pleasure)
1. [PFD] Added FMAs ALT CST and ALT CST* as well as CLB magenta and DES or CLB blue - @MisterChocker (Leon)
1. [CDU] Added CFDS display test, ATSU METAR/TAF/ATIS requests, and ATSU free text - @wpine215 (Iceman), @nistei (Nistei), @Edwin B
1. [CDU] Fixed error messages delete input - @MisterChocker (Leon)
1. [CDU] Added input delay paging left/right and input 1-6L/1-6R - @MisterChocker (Leon)
1. [GPWS] Completely redone GPWS logic, and improve Retard call logic, prevent multiple calls playing at once - lukecologne (luke)
1. [ECAM] Improve flaps/slats panel design on upper ECAM, improve flaps/slats transition logic - @paul92ilm (Lussion)
1. [CDU] Allow inserting landing QNH in inHg - @pessip (Pessi Päivärinne)
1. [Systems] GO-AROUND flight phase introduced
1. [FMA] Improved and corrected FMA logic for autopilot connect/disconnect toggle during APPR mode, GO-AROUNDs, DH/MDA and other small tweaks - @antikythera288 (mrmercury#8898 on discord)
1. [FCU] Correct behaviour of APPR and LOC buttons when connecting/disconnecting AP - @antikythera288 (mrmercury#8898 on discord)
1. [AUTOPILOT] fully managed GO-AROUND implemented aswell as correct FD's for hand-flying the GO-AROUND (until missed approach paths are implemented, only via preselected HDG) - @antikythera288 (mrmercury#8898 on discord)
1. [MCDU] added fully working GO-AROUND Page - @antikythera288 (mrmercury#8898 on discord)
1. [CDU] Fix IRS coordinates always showing N/E - @beheh (Benedict Etzel)
1. [General] Added location reporting for the live map - @nistei (Nistei)
1. [CDU] Init A now showing computed values and simulated computational delays - @lucky38i (Lucky38i)
1. [CDU] Fuel Pred now showing computed values and refreshes when page is updating - @lucky38i (Lucky38i)
1. [CDU] Add V1/VR/V2 logic and disagree message, fixed V1/VR/V2 minimum range - @paul92ilm (Lussion)
1. [ECAM] Add T.O message category to upper ECAM - @paul92ilm (Lussion)
1. [ECAM] Fix cabin vertical speed display to show feet/min - @MattPaxtonBel, @RichardPilbery
1. [FCU] Fix altitude change when the increment is 1000 - @lars-reimann (Lars Reimann)
1. [CDU] Improve LAT REV page layout - @beheh (Benedict Etzel)
1. [PFD] Improved PFD text readability - @MisterChocker (Leon)
1. [ECAM] Added CABIN PRESS page - @nikotina91
1. [ECAM] Add ELEC page - @ramon54321
1. [ND] Improved flight path shape display - @lousybyte (lousybyte)
1. [CDU] Rework duplicate waypoint names page - @pessip (Pessi Päivärinne)
1. [ECAM] Fixed ELEV limits display on the F/CTL page - @lousybyte (lousybyte)
1. [CDU] Fix missing preflight flight phase - @beheh (Benedict Etzel)
1. [CDU] Fix flight phase when spawning mid-air - @beheh (Benedict Etzel)
1. [CDU] Fixed autothrust targeting F or S speed on climb - @MisterChocker (Leon)
1. [ND] Added altitude constraints in flight level based on the transition altitude provided in MCDU Take Off Performace @ilyeshammadi (Ilyes Hammadi)
1. [CDU] Added TYPE I and TYPE II message types and handling - @MisterChocker (Leon)
1. [ECAM] Fix cabin vertical speed unit - @MrMinimal (Tom Langwaldt)
1. [CDU] Improved constraints recognition - @MisterChocker (Leon)
1. [PFD] Add altitude indicator alerts @ilyeshammadi (Ilyes Hammadi)
1. [CDU] The precomputed values for ZFW/ZFWCG are now properly updated when the weight load parameters are changed - @lousybyte (lousybyte)
1. [PFD] Improved speedband visuals - @MisterChocker (Leon)
1. [ND] Add altitue constraint symbol and fix constraint circle color @ilyeshammadi (Ilyes Hammadi)
1. [ECAM] Add COND page - @lcalaresu (Luc Calaresu), @highperformancedevelopments
1. [CDU] Added check for dest data is set - @MisterChocker (Leon)
1. [CDU] Ported system messages type II to actual type II - @MisterChocker (Leon)
1. [ECAM] Implemented proper FWC flight phases - @beheh (Benedict Etzel)
1. [ECAM] Updated ECAM messages - @beheh (Benedict Etzel)
1. [CDU] New improved RADNAV page | Ability to tune navaids with identifier - @St54Kevin (Kevin Karas)
1. [CDU] Corrected visuals for constraints on flight plan page - @MisterChocker (Leon)
1. [ND] Add heading line to ARC and NAV map mode @ilyeshammadi (Ilyes Hammadi)
1. [PFD] Add QNH flashing when reach transition altitude - @Kimbyeoungjang (김병장#7165)
1. [ECAM] Added flight phase inhibit override to recall button - @beheh (Benedict Etzel)
1. [CDU] Changed FMGC constraint classification - @MisterChocker (Leon)
1. [CDU] Added constraints symbols logic to flight plan - @ilyeshammadi (Ilyes Hammadi)
1. [ECAM] Changed SAT and TAT values to green colour - @RichardPilbery (Richard Pilbery)
1. [General] Improve ground handling, steering, and suspension - @wpine215 (Iceman)
1. [CDU] Added Airway Page airway to airway insert option - @MisterChocker (Leon)
1. [Sound] Improved PTU, flaps, and fuel pump sounds which are no longer heard in cockpit - @hotshotp (Boris)
1. [Sound] Improved and added new ground roll and touchdown sounds - @hotshotp (Boris)
1. [Sound] Improved ambient avionics fan sound, and added cabin fan sound - @hotshotp (Boris)
1. [Sound] Improved gear lever click sound - @hotshotp (Boris)
1. [Sound] Improved nose wheel liftoff sound - @hotshotp (Boris)
1. [Sound] Added new APU start contactor sounds - @hotshotp (Boris)
1. [Sound] Added new realistic LEAP-1A engine sounds - @hotshotp (Boris)
1. [Lights] Added Flood Lights - @Snapmatics (Harry)
1. [Lights] Added Reading Lights - @Snapmatics (Harry)
1. [Lights] Improved Screen Backlight - @Snapmatics (Harry)
1. [Lights] Improved Exterior Lights - @Snapmatics (Harry)
1. [Lights] Improved Interior Lights - @Snapmatics (Harry)
1. [CDU] Improved input handling while a message is visible - @MisterChocker (Leon)
1. [ND] Fix weather radar not showing after switching to plan view - @ilyeshammadi (Ilyes Hammadi)
1. [Autopilot] Increase max bank angle from 20 to 25 - @wpine215 (Iceman)
1. [PFD] Fix ALT magenta in OP DES/CLB - @MisterChocker (Leon)
1. [ECAM] Add G LOAD indication to lower ECAM - @beheh (Benedict Etzel)
1. [PFD] Added vR indication - @MisterChocker (Leon)
1. [MFD] Corrected icon for the Decel point on flightplan - @LoungeFlyZ (Chris Johnson)
1. [ND] Update ND to only show Mode Changed when mode button is used - @ilyeshammadi (Ilyes Hammadi)
1. [TCAS] Implement first iteration of TCAS - @lukecologne (luke)
1. [CDU] Arrival and departure page fixes and updated Honeywell-style design - @saintwolf (John Good)
1. [ECAM] Temporary fix small word on lower ecam, status page - @Kimbyeongjang (김병장#7165)
1. [ECAM] Add icing-related ECAM warnings and memos - @beheh (Benedict Etzel)
1. [CDU] Fix CLR position in scratchpad - @beheh (Benedict Etzel)
1. [General] Added INIT BARO option, INHG/HPA/AUTO - @theomessin (Theodore Messinezis)
1. [CDU] Improved key input delays - @MisterChocker (Leon)
1. [PFD] Changed S and F speeds data source - @MisterChocker (Leon)
1. [ANIMATIONS] Desynced the wiper animations - @pepperoni505 (pepperoni505), @lukecologne (luke)
1. [CDU] Added calculation for ground speed mini - @MisterChocker (Leon)
1. [FLIGHTMODEL] Changed rudder and vertical tail parameters for improved crosswind takeoff and landing capability - @donstim - (donbikes#4084)
1. [FLIGHTMODEL] Changed full landing flap deflection from 35 degrees to 40 degrees - @donstim - (donbikes#4084)
1. [FLIGHTMODEL] Updated legacy flight model parameters for consistency with modern flight model - @donstim - (donbikes#4084)
1. [ECAM] Adjusted flaps panel - @MisterChocker (Leon)
1. [CDU] F-PLN page visual rework - @Lollo999 (Lorenzo Pinna)
1. [Sound] Improved ground roll - @hotshotp (Boris)
1. [Sound] Added new heavy turbulence sounds different in cabin and cockpit - @hotshotp (Boris)
1. [CDU] Added ground speed mini - @MisterChocker (Leon)
1. [MISC] Fix pedestal camera position triggering radio frequency display glitch - @pareil6 (pareil6)
1. [FLIGHTMODEL] Corrected fuel tank capacities, including unusable fuel - @donstim - (donbikes#4084)
1. [General] Added option to switch between KG and LBS - @MisterChocker (Leon)
1. [CDU] Improved INIT-A PAGE transition to INIT-B or FUEL PRED PAGE - @MisterChocker (Leon)
1. [CDU] Improved Options Page - @MisterChocker (Leon)
1. [Sound] Replaced sounds for various switches, levers, and buttons - @hotshotp (Boris)
1. [CDU] Added Soft GA Logic - @MisterChocker (Leon)
1. [ECAM] Improved Thrust Rating update condition - @MisterChocker (Leon)
1. [CDU] Fix SIDs scrolling on departures page - @SergeySoprykin (SergeyS)

## 0.4.0
1. [General] Add CHANGELOG.md - @nathaninnes (Nathan Innes)
1. [ECAM] Improved Upper ECAM Visuals - @wpine215 (Iceman)
1. [TEXTURES] Changed roughness of glareshield - @Pleasure (Pleasure)
1. [CDU] Fixed several issues related to incorrect active waypoints - @lousybyte (lousybyte)
1. [CDU] Fixed a crash when trying to replace a waypoint in the flight plan - @lousybyte (lousybyte)
1. [EXTERIOR] Fixed issue in engine rotation animation that made it rotate too quickly - @lukecologne (lukecologne)
1. [PFD] Remove code related to unrelevant aircraft - @1Revenger1 (Avery Black)
1. [ECAM] Lower ECAM DOOR Page Colour Fix - @nathaninnes (Nathan Innes)
1. [ND] Add DME distances, VOR/ADF needles and functioning ADF2 - @blitzcaster (bltzcstr)
1. [OVHD] Fixed Battery Indicator Colour - @nathaninnes (Nathan Innes)
1. [MISC] Removed Fuel Patch from MSFS Update 1.8.3 - @nathaninnes (Nathan Innes)
1. [ND] Change ND Sizing - @nathaninnes (Nathan Innes)
1. [GPWS] Added Pull Up, Sink Rate, Dont sink GPWS with Default Sounds & Added (Too low) terrain, flaps and gear without Sounds (Future PR by Boris) - @oliverpope03 (Oliver Pope)
1. [Sounds] Added new sounds for fuel pumps, flaps, ground roll and rattles, touchdowns, and wind - @hotshotp (Boris)
1. [ND] Hide the aircraft indicator in PLAN mode while ADIRS are not aligned - @lousybyte (lousybyte)
1. [LIGHTS] Improved Strobe, Nav and beacon lights - @lukecologne (lukecologne)
1. [Sounds] Added new startup sounds - @hotshotp (Boris)
1. [ECAM] ELAC/SEC warning color fix, added spoiler functionality to ECAM page - @wpine215 (Iceman)
1. [OVHD] Implemented missing functionality for multiple overhead buttons and switches - @wpine215 (Iceman)
1. [ECAM] Improved APU ECAM visuals - @wpine215 (Iceman)
1. [TEXTURES] Changed texture of glareshield and added details - @Pleasure0102 (Pleasure)
1. [ECAM] Improved Fuel ECAM visuals and corrected center pump inconsistency - @wpine215 (Iceman)
1. [MISC] Separated Captian and F/O displays - @tyler58546 (tyler58546)
1. [ECAM] Added engine FADEC power supply logic - @tyler58546 (tyler58546)
1. [ECAM] Improved lower engine ECAM - @lousybyte (lousybyte)
1. [CDU] Add "Closest Airports" page - @lhoenig (Lukas Hoenig)
1. [PFD] Fixed FD bars appearing on PFD when on the ground - @Curtis-VL (Curtis)
1. [CDU] Added IRS Init page - @externoak (Externo)
1. [OVHD] Implement additional overhead button/switch functionality (EMER ELEC, EVAC, air data switching, etc.) - @wpine215 (Iceman)
1. [ECAM] Made open doors on DOOR/OXY page amber instead of green - @Benjozork (Benjamin Dupont)
1. [PFD] Adjust vertical Flight Director offset - @veikkos (Veikko Soininen)
1. [PFD] Fix Radio altimeter only updating every second - @lukecologne (luke)
1. [Systems] Pitot heating should now be active while engines are running - @lousybyte (lousybyte)
1. [TEXTURES] Higher resoloution Mainpanel, fixed glareshield texture error - @Pleasure0102 (Pleasure)
1. [ECAM] Overhauled WHEEL Page - @Benjozork (Benjamin Dupont)
1. [CDU] Add approach waypoints to DCT page - @lengyc0208 (lyc)
1. [Sounds] Added 3D emitters for all sounds - @hotshotp (Boris)
1. [Sounds] Added sounds for Evac horn, emer cabin call, mech horn, gear extend/retract, and cargo door - @hotshotp (Boris)
1. [CDU] Revised blue, green and amber colors on CDU - @lucky38i (Lucky38i)
1. [CDU] Revised INIT A & B Page - @lucky38i (Lucky38i)
1. [CDU] Fixed certain STARs not showing on arrivals page - @tyler58546 (tyler58546)
1. [CHECKLISTS] Added several situations from QRH to checklists - @FBI#7771
1. [ECAM] Fix ECAM wheel page being selected before all gears are downlocked - @lukecologne (luke)
1. [MISC] Added standby instrument brightness adjustment and attitude reset - @2hwk (2Cas#1022 on discord)
1. [MISC] Added standby instrument bugs page and corrected standby instrument font and behaviour on power loss - @2hwk (2Cas#1022 on discord)
1. [PFD] Added the ability to display metric altitudes - @lousybyte (lousybyte)
1. [ECAM] Added messages related to anti-skid / N.W. steering being off - @Benjozork (Benjamin Dupont)
1. [CDU] Updated HOLD Page to honeywell spec, PLAN page updated to show holds - @sepiroth887 (sepiroth887)
1. [FCU] Fixed incrementing the QNH while in hPa mode - @lousybyte (lousybyte)
1. [CDU] Follow Green Dot speed on approach with flaps clean - @veikkos (Veikko Soininen)
1. [ND] Fixed cyan heading bug not showing on ND in VOR and LS modes - @AdenFlorian (David Valachovic)
1. [CDU] Improved the VERT REV page - @lousybyte (lousybyte)
1. [PFD] Correct PFD attitude indicator onground/inflight - @MMontalto (PiCcy)
1. [ND] Added WX/TERR on ND brightness knob, fix ND/PFD brightness tooltips - @lukecologne (luke)
1. [ECAM] Improved ECAM bleed page visuals and functionality - @nikotina91
1. [LIGHTS] Fixed DIM/BRT Lights inside the cockpit. Overhead should now be visible. - @Snapmatics (Harry)
1. [OVHD] Made AIR COND knobs continuous - @Benjozork (Benjamin Dupont)
1. [DCDU] Add basic functionality and display - @Benjozork (Benjamin Dupont)
1. [TEXTURES] Changed color of FD Panel.
1. [MISC] New custom display font for PFD/ND/ECAM/MCDU. Overhauled formatting, CSS, and colors of ECAM pages - @wpine215 (Iceman)
1. [TEXTURES] Fixed Speed Plaque and cleaned up texture on cockpit, some color corrections and more decals - @Pleasure0102 (Pleasure)
1. [TEXTURES] Changed Overhead Panel Texture (Decals, color, detail) - @Pleasure0102 (Pleasure)
1. [LIVERY] Bundle the FlyByWire Livery with the A32NX addon - @devsnek (devsnek)
1. [ECAM] Added cockpit door video - @Benjozork (Benjamin Dupont)
1. [MISC] Standby Instrument stays ON if emergency power should be available, bug fixes - @2hwk (2Cas#1022 on discord)
1. [CDU] Full +/- button functionality - @lhoenig (Lukas Hoenig)
1. [DCDU] Fixed MSG- and MSG+ button labels - @tyler58546 (tyler58546)<|MERGE_RESOLUTION|>--- conflicted
+++ resolved
@@ -180,12 +180,8 @@
 1. [MISC] Fixed chrono watch colon appearance - @SergeySoprykin (SergeyS)
 1. [MCDU] Fixed options page text overlap - @MisterChocker (Leon)
 1. [CDU] Reworked Flight Phase system - @MisterChocker (Leon)
-<<<<<<< HEAD
+1. [MISC] Fixed button labels not showing when unlit - @ImenesFBW (Imenes)
 1. [EXT VIEW] Adds cockpit.cfg and fixes flaps full angle in external view - @donstim (donbikes#4084)
-
-=======
-1. [MISC] Fixed button labels not showing when unlit - @ImenesFBW (Imenes)
->>>>>>> 640ea13f
 
 ## 0.5.2
 1. [CDU] Changing CRZ/DES speed to acknowledge any speed restriction - @Watsi01 (RogePete)

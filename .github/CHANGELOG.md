--- conflicted
+++ resolved
@@ -141,11 +141,8 @@
 1. [CDU] Improved key input delays - @MisterChocker (Leon)
 1. [PFD] Changed S and F speeds data source - @MisterChocker (Leon)
 1. [ANIMATIONS] Desynced the wiper animations - @pepperoni505 (pepperoni505), @lukecologne (luke)
-<<<<<<< HEAD
+1. [CDU] Added calculation for ground speed mini - @MisterChocker (Leon)
 1. [CDU] Added ground speed mini - @MisterChocker (Leon)
-=======
-1. [CDU] Added calculation for ground speed mini - @MisterChocker (Leon)
->>>>>>> 771e3521
 
 ## 0.4.0
 1. [General] Add CHANGELOG.md - @nathaninnes (Nathan Innes)

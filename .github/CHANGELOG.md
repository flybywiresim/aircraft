# Changelog
<!-- ⚠⚠ Please follow the format provided ⚠⚠ -->
<!-- Always use "1." at the start instead of "2. " or "X. " as GitHub will auto renumber everything. -->
<!-- Use the following format below -->
<!--  1. [Changed Area] Title of changes - @github username (Name)  -->

## 0.6.0
1. [CDU] Added WIND page - @tyler58546 (tyler58546)
1. [SOUND] Improved engine startup and fly by sound - @hotshotp (Boris#9134)
1. [SOUND] Added new vent test and ext pwr relay random sounds - @hotshotp (Boris#9134)
1. [SOUND] Seatbelt sign now has a delay - @hotshotp (Boris#9134)
1. [PFD] Added auto brake status to FMA - @MisterChocker (Leon)
1. [UTILS] Added Vfe and Vfen table - @MisterChocker (Leon)
1. [PFD] Fixed wrong Vfe and Vfen indication - @MisterChocker (Leon)
1. [SOUND] Reworked interior and exterior apu sound - @hotshotp (Boris#9134)
1. [SOUND] Added new MCDU button sounds - @hotshotp (Boris#9134)
1. [GENERAL] Added TRK/FPA mode including FPV/FPD on PFD - @theomessin (Theodore Messinezis)
1. [ECAM] Added missing unit conversion to cruise and engine page - @MisterChocker (Leon)
1. [MCDU] Horizontal slew arrows now appear in the correct location - @tyler58546 (tyler58546)
1. [MCDU] Vertical slew arrows have been added on pages that can be scrolled - @tyler58546 (tyler58546)
1. [MCDU] The "F-PLN" title has been removed from the flight plan page - @tyler58546 (tyler58546)
1. [MCDU] The flight plan page now shows the flight number in the top left corner - @tyler58546 (tyler58546)
1. [MCDU] The flight plan page now shows "TMPY" in the top line when displaying the temporary flight plan - @tyler58546 (tyler58546)
1. [MCDU] The "FROM" indicator on the flight plan page is now in the top line - @tyler58546 (tyler58546)
1. [UTILS] Added speed conversions and fixed Mmo - @MisterChocker (Leon)
1. [MISC] Fixed cockpit door button states - @ImenesFBW (Imenes)
1. [TEXTURE] Various UV/texture fixes - @tyler58546 (tyler58546)
1. [CHECKLISTS] Removed various outdated INOPs from the checklist - @Venorcis (Venorcis)
1. [MCDU] Improved scratchpad handling on - @MisterChocker (Leon)
1. [ADIRS] Added "ON BAT" light to ADIRS panel - @tyler58546 (tyler58546)
1. [MCDU] Fixed INIT-A CRZ Temp insert - @MisterChocker (Leon)
1. [MCDU] Fixed APPR/GO AROUND page order - @beheh (Benedict Etzel)
1. [OPTIONS] Changed unit option changes only effective after aircraft reload - @MisterChocker (Leon)
1. [ECAM] Fixed engineering mode overlay displaying on upper ECAM in some cases - @davidwalschots (David Walschots)
1. [MCDU] Fixed "V1/VR/V2 DISAGREE" check - @MisterChocker (Leon)
1. [FLIGHTMODEL] Fixed structural load factor limitations - @donstim (donbikes#4084)
1. [ECAM] Improved Ecam Memo TO Flaps and TO Config. Allows for Config 3 TO - @MisterChocker (Leon)
1. [DISPLAYS] Optimize performance by throttling instrument updates - @XSJoJo (Jorim Jaggi)
1. [ECAM] Added F/CTL FLAP/MCDU DISAGREE check - @MisterChocker (Leon)
1. [MISC] Changed AIRCOND knobs starting position to 12 o'clock - @ImenesFBW (Imenes)
1. [FCU] Fixed baro knob overlapping text and emissive removed - @DarkOfNova (DarkOfNova), @ImenesFBW (Imenes)
1. [SOUND] Reworked engine spool up and startup sounds - @hotshotp (Boris)
1. [SOUND] Reworked pack sounds - @hotshotp (Boris)
1. [SOUND] Reworked touchdown sounds - @hotshotp (Boris)
1. [SWITCHES] Make necessary push buttons momentary - @Benjozork (Benjamin Dupont)
1. [SWITCHES] Change push button sound - @Benjozork (Benjamin Dupont)
1. [SWITCHES] Change light switch sound - @Benjozork (Benjamin Dupont)
1. [MISC] Added printer - @tyler58546 (tyler58546), @DarkOfNova (DarkOfNova)
1. [ECAM] Added CONF/FLAPS 3 memos when GPWS LDG FLAPS 3 enabled - @tracernz (Mike)
1. [MISC] Disabled left tiller deflection emissive - @ImenesFBW (Imenes)
1. [CDU] Add landing config selection (CONF3 or FULL) on Perf Appr page - @tracernz (Mike)
1. [TEXTURE] Added inHg/hPa above the QNH knob - @ImenesFBW (Imenes)
1. [MCDU] Vapp entry/clear display and error improvements - @tracernz (Mike)
1. [TEXTURE] Added throttle lever detent decal and removed extra S from compass - @ImenesFBW (Imenes)
1. [APU] Realistic start cycle in terms of time, N, and EGT - @davidwalschots (David Walschots)
1. [APU] Usage of APU GEN and BLEED fluctuates EGT - @davidwalschots (David Walschots)
1. [APU] APU GEN output appears around 84% N - @davidwalschots (David Walschots)
1. [APU] Out of range APU GEN output appears in amber - @davidwalschots (David Walschots)
1. [APU] EGT is rounded to the nearest 5 degrees on the ECAM - @davidwalschots (David Walschots)
1. [APU] APU is available 2 seconds after 95% N or at 99.5% N - @davidwalschots (David Walschots)
1. [APU] APU enters cooldown mode when APU BLEED was used in the last two minutes before shutdown - @davidwalschots (David Walschots)
1. [APU] When APU BLEED is ON and the APU isn't supplying bleed air, the overhead APU BLEED fault light turns on - @davidwalschots (David Walschots)
1. [APU] The APU automatically shuts down when the left inner fuel tank is empty, unless unlimited fuel is on - @davidwalschots (David Walschots)
1. [APU] Automatic shutdown triggers FWC cautions on Upper ECAM - @davidwalschots (David Walschots)
1. [APU] Automatic shutdown causes the APU to be shown as unavailable on SYS - @davidwalschots (David Walschots)
1. [APU] Releasing the APU FIRE button makes the APU go into emergency shut down - @davidwalschots (David Walschots)
1. [APU] Emergency shutdown triggers FWC cautions on Upper ECAM - @davidwalschots (David Walschots)
1. [APU] Emergency shutdown causes the APU to be permanently shown as unavailable on SYS - @davidwalschots (David Walschots)
1. [APU] BLEED PSI is shown when ADIRS1 on NAV, waiting for alignment is no longer necessary - @davidwalschots (David Walschots)
1. [APU] BLEED PSI is shown as 0 when the APU bleed air valve is not open, as the pressure transducer is downstream of the valve. - @davidwalschots (David Walschots)
1. [GPWS] Fixed "too low terrain" warning on 2nd departure - @vkrizan (Viliam)
1. [RMP] Separate radio management panels for each side and complete rewrite - @theomessin (Theodore Messinezis)
1. [FLIGHTMODEL] Updated landing gear contact point values to closer match reality - @wpine215 (Iceman) and @donstim (donbikes#4084)
1. [TEXTURE] Various cockpit decal texture fixes and updates - @ImenesFBW (Imenes)
1. [MCDU] Rework PERF TAKE OFF page - @beheh (Benedict Etzel)
1. [SOUND] Fixed FCU knobs sounds - @ImenesFBW (Imenes)
1. [MCDU] Fix AOC RCVD MSGS scrolling, add arrows, and update on receipt - @tracernz (Mike)
1. [ECAM] Add TCAS STBY warning - @paul92ilm (Lussion)
1. [ECAM] Adjusted brake temp algorithm for new wheel sizes - @donstim (donbikes#4084)
1. [CORE] Fixed approach Vs being used during climb - @MisterChocker (Leon)
1. [CORE] Fixed Take Off Vls config 3 - @MisterChocker (Leon) and @donstim (donbikes#4084)
1. [CORE] Fixed Config 3 V2 table - @MisterChocker (Leon)
1. [MCDU] Added Check TO Data - @MisterChocker (Leon)
1. [ND] Removed label from smallest circle in arc mode - @tyler58546 (tyler58546)
1. [MISC] Added glass reflections and dust - @MoreRightRudder (Mike), @tyler58546 (tyler58546)
1. [CDU] Support coordinate waypoints from SimBrief, various other route import fixes - @pareil6 (pareil6)
1. [Sound] Reworked exterior engine sounds - @hotshotp (Boris)
1. [Sound] Improved interior engine sounds - @hotshotp (Boris)
1. [Sound] Enchanced APU and gear extension/retraction sounds - @hotshotp (Boris)
1. [MISC] Added coffee cup to cockpit - @tyler58546 (tyler58546), @Pleasure0102 (Pleasure)
1. [ND] Waypoints on the ND now use the correct font - @tyler58546 (tyler58546)
1. [MISC] Added custom chronometer font - @tyler58546 (tyler58546)
1. [RMP] Added custom RMP font - @tyler58546 (tyler58546)
1. [MCDU] Fixed center runway id displaying on the flightplan page - @SergeySoprykin (SergeyS)
1. [FCU] Added custom FCU font - @tyler58546 (tyler58546)
1. [FLIGHTMODEL] Quick fix to flap lift for MSFS update 1.13.16.0 - @donstim (donbikes#4084)
1. [LIGHTS] Fixed runway spawn postition for cruise/approach/final - @Snapmatics (Harry [Z+2]#9872)
1. [MISC] Added custom BAT font - @tyler58546 (tyler58546)
1. [LIGHTS] Fixed runway spawn position for dome light - @Awemeter (Awemeter#7919)
1. [ENGINE] Ignition Switch should be on "MODE NORM" on the final phase - @Snapmatics (Harry [Z+2]#9872)
1. [TEXTURE] Updated main landing gear textures - @Inexorable92 (Inexorable)
1. [MISC] Added brake fan button (with on and hot label) - @Inexorable92 (Inexorable)
1. [MISC] Better brake cooling simulation (with and without brake fan) - @Inexorable92 (Inexorable)
1. [MISC] Added registration decal - @tyler58546(tyler58546), @DarkOfNova (DarkOfNova)
1. [CDU] Fix ILS frequencies not autofilling - @pareil6 (pareil6)
1. [LIGHTS] Improved Exterior Lights - @Snapmatics (Harry)
1. [SOUND] Added custom sounds to multiple buttons and Throttle Lever Reverse Locks - @ImenesFBW (Imenes)
1. [MCDU] Added custom MCDU font - @tyler58546 (tyler58546)
1. [TEXTURE] Improved cockpit decal fonts and emissives, and remade various labels in the cockpit. @FoxinTale (Aubrey)
1. [FWC] Add aural Altitude Alert (C Chord) - @Kimbyeongjang (김병장#7165)
1. [CAMERA] Added new interior views - @Snapmatics (Harry)
1. [TEXTURE] Improved cockpit decal fonts and emissives, and remade various labels in the cockpit. @FoxinTale (Aubrey)
1. [CDU] RADNAV - A manual VOR/ADF ident input is now permament - @St54Kevin
1. [CDU] RADNAV - ID/Frequency fields now format to correct font size depending on pilot input - @St54Kevin
1. [CDU] RADNAV - All fields now have correct format display and input restricitons - @St54Kevin
<<<<<<< HEAD
1. [MISC] Add custom loading tips - @Armankir (Arman#5297)
=======
1. [ECAM] Refactor COND/OXY page to use new useSimVars - @RichardPilbery (tricky_dicky[Z+0]#3571)
1. [LIGHTS] Added ambient light to the cockpit - @ImenesFBW (Imenes)
1. [MCDU] INIT-B page - Fixed Trip Wind value handling - @SergeySoprykin (SergeyS)
>>>>>>> dfbc3f36

## 0.5.2
1. [CDU] Changing CRZ/DES speed to acknowledge any speed restriction - @Watsi01 (RogePete)
1. [CDU] Two tiny fixes for flightphase speeds - @Watsi01 (RogePete)
1. [ND] Flight route now hidden in VOR ROSE and ILS ROSE modes - @2hwk (2Cas#1022)
1. [MISC] Fixed F/O displays being synced with the captain's displays - @tyler58546 (tyler58546)
1. [FUEL] Fix outer tank fuel transfer - @donstim - (donbikes#4084)
1. [FLIGHTMODEL] Preliminary fix for flaps 1 unrecoverable dives - @donstim (donbikes#4084)
1. [CDU] Fixed altitude button setting the speed on ATC request - @brookemckim (brookemckim)
1. [API] Fix connection issues when using default ATC and SimBrief - @nistei (nistei#1362)
1. [CHECKLISTS] Fixed typo in Descent preparation checklist - @ronson1909 (Ronson1909)
1. [TCAS] Fixed TCAS traffic mode switch not turning - @Saschl (saschl#9432)
1. [FLIGHTMODEL] Fixed spoiler auto-retract after landing - @donstim - (donbikes#4084)
1. [DISPLAYS] Fixed background on DCDU and SAI to match other displays.- @nathaninnes (Nathan Innes)
1. [MCDU] Enabled buttons on the F/O MCDU - @tyler58546 (tyler58546)
1. [FLIGHTMODEL] Improved fix for flaps 1 unrecoverable dives - @donstim (donbikes#4084)
1. [ECAM/CORE] Improved flap auto-retraction detection - @MisterChocker (Leon)
1. [CDU] Error messages now print for invalid trip wind delims - @Lucky38i (Lucky38i)
1. [TEXTURE] Fixed the overlapping text on the chronometer - @DarkOfNova (DarkOfNova)

## 0.5.1
1. [CDU] Allow SimBrief user IDs as well as usernames - @pareil6 (pareil6)
1. [CDU] Fix incorrect block time display on INIT/REVIEW - @pareil6 (pareil6)
1. [ECAM] Improved PACKS indication - @MisterChocker (Leon)
1. [CDU] Improved visuals of CDU Pages - @MisterChocker (Leon)
1. [CDU] Improved ascent constraint algorithm - @MisterChocker (Leon)
1. [CDU] Fixed FPLN airways showing as undefined - @pareil6 - (pareil6)
1. [CDU] Allow SimBrief OFP to override previous flight plan - @pareil6 (pareil6)
1. [MODEL] Incorporate new Asobo model changes - @pepperoni505 (pepperoni505)

## 0.5.0
1. [FLIGHTMODEL] Reworked AOA table - @donstim - (donbikes#4084)
1. [FLIGHTMODEL] Reworked flaps - @donstim - (donbikes#4084)
1. [FLIGHTMODEL] Reworked drag/thrust ratio - @donstim - (donbikes#4084)
1. [ENGINE] Adjusted N1% thrust table - @MisterChocker - (Leon)
1. [PFD] Added independent calculations for GD, Vls, Vaprot, Vamax, Vs - @MisterChocker - (Leon)
1. [PFD] Fixed V1 not disappear after liftoff - @MisterChocker - (Leon)
1. [CDU] Added Performance Page CI functionality - @MisterChocker (Leon)
1. [CDU] Added Progress Page CRZ FL functionality and logic - @MisterChocker (Leon)
1. [CDU] Added Init B page only available until engine start - @MisterChocker (Leon)
1. [CDU] Added mcdu page id system - @MisterChocker (Leon)
1. [CDU] Added Progress Page REC MAX FL functionality and dummy OPT - @MisterChocker (Leon)
1. [PFD] Added proper altitude constrain visuals - @MisterChocker (Leon)
1. [COLORS] Improved MCDU/PFD/ND/ECAM colors - @MisterChocker (Leon)
1. [PFD] General improvements to the display layout - @MisterChocker (Leon)
1. [PFD] Added proper selected and managed speed indication - @MisterChocker (Leon)
1. [PFD] Added V1 indication - @MisterChocker (Leon)
1. [PFD] Added proper speed bug behaviour when outside range (approach phase) - @MisterChocker (Leon)
1. [ECAM] Fixed thrust rating mode START in flight misbehavior - @MisterChocker (Leon)
1. [CDU] Fixed wrong VLS calculation - @MisterChocker (Leon)
1. [PFD] Fixed wrong managed speed calculation on approach  - @MisterChocker (Leon)
1. [ECAM] Applied FADEC power logic to thrust rating mode and value - @MisterChocker (Leon)
1. [ECAM] Implemented thrust rating mode indication and logic - @MisterChocker (Leon)
1. [CDU] Added actual VLS and VApp calculation - @MisterChocker (Leon)
1. [PFD] Added actual F and S speed calculation for approach - @MisterChocker (Leon)
1. [ENGINE] Improved engine performance - @MisterChocker (Leon)
1. [AERODYNAMICS] Improved overall flight performance - @MisterChocker (Leon)
1. [MISC] Redesigned Standby instrument, fixed pitch indication - @jakluk (Jakluk)
1. [ECAM] Fixed LDG/TO memo showing at incorrect times - @MMontalto (PiCcy)
1. [MISC] Fixed DECEL always show up on left button only - @jokey2k (JoKeY | Markus#0001 on discord)
1. [ECAM] Engine bleed valve closes at N2 > 50% - @RichardPilbery (Richard Pilbery)
1. [MODEL] Spinner spiral now shows at medium blur - @lukecologne (luke)
1. [MFD] Weather Radar now sweeps at 180 degrees, Correct masking for flight path/constr/waypoints and display elements, disabled WX/TERR ON MD in PLAN - @2hwk (2Cas#1022)
1. [ECAM] Added ECAM ALL button functionality - @MikeKuijper (Mike Kuijper)
1. [ECAM] Fix thrust lever position indicator on upper ECAM - @RichardPilbery (Richard Pilbery | tricky_dicky3571 on discord)
1. [ECAM] Adjusted Engine gauges so cursor extends beyond radius of gauge - @RichardPilbery (Richard Pilbery | tricky_dicky#3571 on discord)
1. [ECAM] Fix ECAM N1 engine indicator - @RichardPilbery (Richard Pilbery | tricky_dicky#3571 on discord)
1. [LIGHTS] Added logo lights only turn on while on ground or flaps are extented - @linkeleven (linkeleven#2557)
1. [CDU] Add basic airways support based on code from WorkingTitle team - @santii90 (Santiago Vazquez), @Lessar277 (Lessar27)
1. [TEXTURES] Changed cockpit decals resolution from 1k to 2k - @FoxinTale (Aubrey)
1. [ECAM] Fix fuel used values on CRUISE and FUEL pages - @Lessar277 (Lessar27#1112)
1. [MISC] Add localisation files for aircraft info when using other languages than english - @pessip (Pessi Päivärinne)
1. [ATC] Fix CLR input for squawk code - @paul92ilm (Lussion)
1. [TEXTURES] Fixed aft overhead circuit breaker decal from 'LIGHTNING' to 'LIGHTING' (@DarkOfNova#0001)
1. [CAMERA] Modified a couple of the default interior camera angles. - @ZigTag (Falcon#5815), @linkeleven (linkeleven#2557)
1. [CDU] Fix takeoff vspeed - @linkeleven (linkeleven#2557)
1. [ECAM] Decimal font size change - @RichardPilbery (Richard Pilbery)
1. [CDU] Add correct UI behavior and colors for airways page - @santii90 (Santiago Vazquez)
1. [CDU] Add ability to clear MDA/DH, add input logic for both MDA/DH - @paul92ilm (Lussion)
1. [CHECKLISTS] Fix FD check in Taxi checklist - @Acrobot (Andrzej Pomirski)
1. [ADIRS] Fix ADIRS lights and split into three separate units - @devsnek (devsnek#0001)
1. [ECAM] Fixed donut and AVAIL message on N1 display. Add highlight on N2 during engine start - @RichardPilbery (Richard Pilbery)
1. [CDU] Fix MCDU not loading when starting midair - @ThatRedMelon (Daniel Brown)
1. [FCU] Clamp the selected altitude between 100 and 49000 - @lars-reimann (Lars Reimann)
1. [TEXTURES] added Registry plaque and improved Textures - @Pleasure0102 (Pleasure)
1. [GPWS] Add minimums and 100above logic - @linkeleven (linkeleven#2557)
1. [CDU] Flight plan waypoints distances and times are now properly displayed and updated - @lousybyte (lousybyte)
1. [CDU] Improved DECEL waypoint data and position - @lousybyte (lousybyte)
1. [TEXTURES] Changed cockpit font and fixed spelling errors - @FoxinTale (Aubrey)
1. [AUTO BRK] Fixed autobrake disarm behavior to match real life. MAX can no longer be selected when the aircraft is in the air. @geoffda (Geoff Darst)
1. [FCU] Remember selected pressure mode when returning from Std mode - @lhoenig (Lukas Hoenig)
1. [TEXTURES] upgraded to 4k Textures (pedestal,throttle unit) fixed decal texture - @Pleasure0102 (Pleasure)
1. [PFD] Added FMAs ALT CST and ALT CST* as well as CLB magenta and DES or CLB blue - @MisterChocker (Leon)
1. [CDU] Added CFDS display test, ATSU METAR/TAF/ATIS requests, and ATSU free text - @wpine215 (Iceman), @nistei (Nistei), @Edwin B
1. [CDU] Fixed error messages delete input - @MisterChocker (Leon)
1. [CDU] Added input delay paging left/right and input 1-6L/1-6R - @MisterChocker (Leon)
1. [GPWS] Completely redone GPWS logic, and improve Retard call logic, prevent multiple calls playing at once - lukecologne (luke)
1. [ECAM] Improve flaps/slats panel design on upper ECAM, improve flaps/slats transition logic - @paul92ilm (Lussion)
1. [CDU] Allow inserting landing QNH in inHg - @pessip (Pessi Päivärinne)
1. [Systems] GO-AROUND flight phase introduced
1. [FMA] Improved and corrected FMA logic for autopilot connect/disconnect toggle during APPR mode, GO-AROUNDs, DH/MDA and other small tweaks - @antikythera288 (mrmercury#8898 on discord)
1. [FCU] Correct behaviour of APPR and LOC buttons when connecting/disconnecting AP - @antikythera288 (mrmercury#8898 on discord)
1. [AUTOPILOT] fully managed GO-AROUND implemented aswell as correct FD's for hand-flying the GO-AROUND (until missed approach paths are implemented, only via preselected HDG) - @antikythera288 (mrmercury#8898 on discord)
1. [MCDU] added fully working GO-AROUND Page - @antikythera288 (mrmercury#8898 on discord)
1. [CDU] Fix IRS coordinates always showing N/E - @beheh (Benedict Etzel)
1. [General] Added location reporting for the live map - @nistei (Nistei)
1. [CDU] Init A now showing computed values and simulated computational delays - @lucky38i (Lucky38i)
1. [CDU] Fuel Pred now showing computed values and refreshes when page is updating - @lucky38i (Lucky38i)
1. [CDU] Add V1/VR/V2 logic and disagree message, fixed V1/VR/V2 minimum range - @paul92ilm (Lussion)
1. [ECAM] Add T.O message category to upper ECAM - @paul92ilm (Lussion)
1. [ECAM] Fix cabin vertical speed display to show feet/min - @MattPaxtonBel, @RichardPilbery
1. [FCU] Fix altitude change when the increment is 1000 - @lars-reimann (Lars Reimann)
1. [CDU] Improve LAT REV page layout - @beheh (Benedict Etzel)
1. [PFD] Improved PFD text readability - @MisterChocker (Leon)
1. [ECAM] Added CABIN PRESS page - @nikotina91
1. [ECAM] Add ELEC page - @ramon54321
1. [ND] Improved flight path shape display - @lousybyte (lousybyte)
1. [CDU] Rework duplicate waypoint names page - @pessip (Pessi Päivärinne)
1. [ECAM] Fixed ELEV limits display on the F/CTL page - @lousybyte (lousybyte)
1. [CDU] Fix missing preflight flight phase - @beheh (Benedict Etzel)
1. [CDU] Fix flight phase when spawning mid-air - @beheh (Benedict Etzel)
1. [CDU] Fixed autothrust targeting F or S speed on climb - @MisterChocker (Leon)
1. [ND] Added altitude constraints in flight level based on the transition altitude provided in MCDU Take Off Performace @ilyeshammadi (Ilyes Hammadi)
1. [CDU] Added TYPE I and TYPE II message types and handling - @MisterChocker (Leon)
1. [ECAM] Fix cabin vertical speed unit - @MrMinimal (Tom Langwaldt)
1. [CDU] Improved constraints recognition - @MisterChocker (Leon)
1. [PFD] Add altitude indicator alerts @ilyeshammadi (Ilyes Hammadi)
1. [CDU] The precomputed values for ZFW/ZFWCG are now properly updated when the weight load parameters are changed - @lousybyte (lousybyte)
1. [PFD] Improved speedband visuals - @MisterChocker (Leon)
1. [ND] Add altitue constraint symbol and fix constraint circle color @ilyeshammadi (Ilyes Hammadi)
1. [ECAM] Add COND page - @lcalaresu (Luc Calaresu), @highperformancedevelopments
1. [CDU] Added check for dest data is set - @MisterChocker (Leon)
1. [CDU] Ported system messages type II to actual type II - @MisterChocker (Leon)
1. [ECAM] Implemented proper FWC flight phases - @beheh (Benedict Etzel)
1. [ECAM] Updated ECAM messages - @beheh (Benedict Etzel)
1. [CDU] New improved RADNAV page | Ability to tune navaids with identifier - @St54Kevin (Kevin Karas)
1. [CDU] Corrected visuals for constraints on flight plan page - @MisterChocker (Leon)
1. [ND] Add heading line to ARC and NAV map mode @ilyeshammadi (Ilyes Hammadi)
1. [PFD] Add QNH flashing when reach transition altitude - @Kimbyeoungjang (김병장#7165)
1. [ECAM] Added flight phase inhibit override to recall button - @beheh (Benedict Etzel)
1. [CDU] Changed FMGC constraint classification - @MisterChocker (Leon)
1. [CDU] Added constraints symbols logic to flight plan - @ilyeshammadi (Ilyes Hammadi)
1. [ECAM] Changed SAT and TAT values to green colour - @RichardPilbery (Richard Pilbery)
1. [General] Improve ground handling, steering, and suspension - @wpine215 (Iceman)
1. [CDU] Added Airway Page airway to airway insert option - @MisterChocker (Leon)
1. [Sound] Improved PTU, flaps, and fuel pump sounds which are no longer heard in cockpit - @hotshotp (Boris)
1. [Sound] Improved and added new ground roll and touchdown sounds - @hotshotp (Boris)
1. [Sound] Improved ambient avionics fan sound, and added cabin fan sound - @hotshotp (Boris)
1. [Sound] Improved gear lever click sound - @hotshotp (Boris)
1. [Sound] Improved nose wheel liftoff sound - @hotshotp (Boris)
1. [Sound] Added new APU start contactor sounds - @hotshotp (Boris)
1. [Sound] Added new realistic LEAP-1A engine sounds - @hotshotp (Boris)
1. [Lights] Added Flood Lights - @Snapmatics (Harry)
1. [Lights] Added Reading Lights - @Snapmatics (Harry)
1. [Lights] Improved Screen Backlight - @Snapmatics (Harry)
1. [Lights] Improved Exterior Lights - @Snapmatics (Harry)
1. [Lights] Improved Interior Lights - @Snapmatics (Harry)
1. [CDU] Improved input handling while a message is visible - @MisterChocker (Leon)
1. [ND] Fix weather radar not showing after switching to plan view - @ilyeshammadi (Ilyes Hammadi)
1. [Autopilot] Increase max bank angle from 20 to 25 - @wpine215 (Iceman)
1. [PFD] Fix ALT magenta in OP DES/CLB - @MisterChocker (Leon)
1. [ECAM] Add G LOAD indication to lower ECAM - @beheh (Benedict Etzel)
1. [PFD] Added vR indication - @MisterChocker (Leon)
1. [MFD] Corrected icon for the Decel point on flightplan - @LoungeFlyZ (Chris Johnson)
1. [ND] Update ND to only show Mode Changed when mode button is used - @ilyeshammadi (Ilyes Hammadi)
1. [TCAS] Implement first iteration of TCAS - @lukecologne (luke)
1. [CDU] Arrival and departure page fixes and updated Honeywell-style design - @saintwolf (John Good)
1. [ECAM] Temporary fix small word on lower ecam, status page - @Kimbyeongjang (김병장#7165)
1. [ECAM] Add icing-related ECAM warnings and memos - @beheh (Benedict Etzel)
1. [CDU] Fix CLR position in scratchpad - @beheh (Benedict Etzel)
1. [General] Added INIT BARO option, INHG/HPA/AUTO - @theomessin (Theodore Messinezis)
1. [CDU] Improved key input delays - @MisterChocker (Leon)
1. [PFD] Changed S and F speeds data source - @MisterChocker (Leon)
1. [ANIMATIONS] Desynced the wiper animations - @pepperoni505 (pepperoni505), @lukecologne (luke)
1. [CDU] Added calculation for ground speed mini - @MisterChocker (Leon)
1. [FLIGHTMODEL] Changed rudder and vertical tail parameters for improved crosswind takeoff and landing capability - @donstim - (donbikes#4084)
1. [FLIGHTMODEL] Changed full landing flap deflection from 35 degrees to 40 degrees - @donstim - (donbikes#4084)
1. [FLIGHTMODEL] Updated legacy flight model parameters for consistency with modern flight model - @donstim - (donbikes#4084)
1. [ECAM] Adjusted flaps panel - @MisterChocker (Leon)
1. [CDU] F-PLN page visual rework - @Lollo999 (Lorenzo Pinna)
1. [Sound] Improved ground roll - @hotshotp (Boris)
1. [Sound] Added new heavy turbulence sounds different in cabin and cockpit - @hotshotp (Boris)
1. [CDU] Added ground speed mini - @MisterChocker (Leon)
1. [MISC] Fix pedestal camera position triggering radio frequency display glitch - @pareil6 (pareil6)
1. [FLIGHTMODEL] Corrected fuel tank capacities, including unusable fuel - @donstim - (donbikes#4084)
1. [General] Added option to switch between KG and LBS - @MisterChocker (Leon)
1. [CDU] Improved INIT-A PAGE transition to INIT-B or FUEL PRED PAGE - @MisterChocker (Leon)
1. [CDU] Improved Options Page - @MisterChocker (Leon)
1. [Sound] Replaced sounds for various switches, levers, and buttons - @hotshotp (Boris)
1. [CDU] Added Soft GA Logic - @MisterChocker (Leon)
1. [ECAM] Improved Thrust Rating update condition - @MisterChocker (Leon)
1. [CDU] Fix SIDs scrolling on departures page - @SergeySoprykin (SergeyS)

## 0.4.0
1. [General] Add CHANGELOG.md - @nathaninnes (Nathan Innes)
1. [ECAM] Improved Upper ECAM Visuals - @wpine215 (Iceman)
1. [TEXTURES] Changed roughness of glareshield - @Pleasure (Pleasure)
1. [CDU] Fixed several issues related to incorrect active waypoints - @lousybyte (lousybyte)
1. [CDU] Fixed a crash when trying to replace a waypoint in the flight plan - @lousybyte (lousybyte)
1. [EXTERIOR] Fixed issue in engine rotation animation that made it rotate too quickly - @lukecologne (lukecologne)
1. [PFD] Remove code related to unrelevant aircraft - @1Revenger1 (Avery Black)
1. [ECAM] Lower ECAM DOOR Page Colour Fix - @nathaninnes (Nathan Innes)
1. [ND] Add DME distances, VOR/ADF needles and functioning ADF2 - @blitzcaster (bltzcstr)
1. [OVHD] Fixed Battery Indicator Colour - @nathaninnes (Nathan Innes)
1. [MISC] Removed Fuel Patch from MSFS Update 1.8.3 - @nathaninnes (Nathan Innes)
1. [ND] Change ND Sizing - @nathaninnes (Nathan Innes)
1. [GPWS] Added Pull Up, Sink Rate, Dont sink GPWS with Default Sounds & Added (Too low) terrain, flaps and gear without Sounds (Future PR by Boris) - @oliverpope03 (Oliver Pope)
1. [Sounds] Added new sounds for fuel pumps, flaps, ground roll and rattles, touchdowns, and wind - @hotshotp (Boris)
1. [ND] Hide the aircraft indicator in PLAN mode while ADIRS are not aligned - @lousybyte (lousybyte)
1. [LIGHTS] Improved Strobe, Nav and beacon lights - @lukecologne (lukecologne)
1. [Sounds] Added new startup sounds - @hotshotp (Boris)
1. [ECAM] ELAC/SEC warning color fix, added spoiler functionality to ECAM page - @wpine215 (Iceman)
1. [OVHD] Implemented missing functionality for multiple overhead buttons and switches - @wpine215 (Iceman)
1. [ECAM] Improved APU ECAM visuals - @wpine215 (Iceman)
1. [TEXTURES] Changed texture of glareshield and added details - @Pleasure0102 (Pleasure)
1. [ECAM] Improved Fuel ECAM visuals and corrected center pump inconsistency - @wpine215 (Iceman)
1. [MISC] Separated Captian and F/O displays - @tyler58546 (tyler58546)
1. [ECAM] Added engine FADEC power supply logic - @tyler58546 (tyler58546)
1. [ECAM] Improved lower engine ECAM - @lousybyte (lousybyte)
1. [CDU] Add "Closest Airports" page - @lhoenig (Lukas Hoenig)
1. [PFD] Fixed FD bars appearing on PFD when on the ground - @Curtis-VL (Curtis)
1. [CDU] Added IRS Init page - @externoak (Externo)
1. [OVHD] Implement additional overhead button/switch functionality (EMER ELEC, EVAC, air data switching, etc.) - @wpine215 (Iceman)
1. [ECAM] Made open doors on DOOR/OXY page amber instead of green - @Benjozork (Benjamin Dupont)
1. [PFD] Adjust vertical Flight Director offset - @veikkos (Veikko Soininen)
1. [PFD] Fix Radio altimeter only updating every second - @lukecologne (luke)
1. [Systems] Pitot heating should now be active while engines are running - @lousybyte (lousybyte)
1. [TEXTURES] Higher resoloution Mainpanel, fixed glareshield texture error - @Pleasure0102 (Pleasure)
1. [ECAM] Overhauled WHEEL Page - @Benjozork (Benjamin Dupont)
1. [CDU] Add approach waypoints to DCT page - @lengyc0208 (lyc)
1. [Sounds] Added 3D emitters for all sounds - @hotshotp (Boris)
1. [Sounds] Added sounds for Evac horn, emer cabin call, mech horn, gear extend/retract, and cargo door - @hotshotp (Boris)
1. [CDU] Revised blue, green and amber colors on CDU - @lucky38i (Lucky38i)
1. [CDU] Revised INIT A & B Page - @lucky38i (Lucky38i)
1. [CDU] Fixed certain STARs not showing on arrivals page - @tyler58546 (tyler58546)
1. [CHECKLISTS] Added several situations from QRH to checklists - @FBI#7771
1. [ECAM] Fix ECAM wheel page being selected before all gears are downlocked - @lukecologne (luke)
1. [MISC] Added standby instrument brightness adjustment and attitude reset - @2hwk (2Cas#1022 on discord)
1. [MISC] Added standby instrument bugs page and corrected standby instrument font and behaviour on power loss - @2hwk (2Cas#1022 on discord)
1. [PFD] Added the ability to display metric altitudes - @lousybyte (lousybyte)
1. [ECAM] Added messages related to anti-skid / N.W. steering being off - @Benjozork (Benjamin Dupont)
1. [CDU] Updated HOLD Page to honeywell spec, PLAN page updated to show holds - @sepiroth887 (sepiroth887)
1. [FCU] Fixed incrementing the QNH while in hPa mode - @lousybyte (lousybyte)
1. [CDU] Follow Green Dot speed on approach with flaps clean - @veikkos (Veikko Soininen)
1. [ND] Fixed cyan heading bug not showing on ND in VOR and LS modes - @AdenFlorian (David Valachovic)
1. [CDU] Improved the VERT REV page - @lousybyte (lousybyte)
1. [PFD] Correct PFD attitude indicator onground/inflight - @MMontalto (PiCcy)
1. [ND] Added WX/TERR on ND brightness knob, fix ND/PFD brightness tooltips - @lukecologne (luke)
1. [ECAM] Improved ECAM bleed page visuals and functionality - @nikotina91
1. [LIGHTS] Fixed DIM/BRT Lights inside the cockpit. Overhead should now be visible. - @Snapmatics (Harry)
1. [OVHD] Made AIR COND knobs continuous - @Benjozork (Benjamin Dupont)
1. [DCDU] Add basic functionality and display - @Benjozork (Benjamin Dupont)
1. [TEXTURES] Changed color of FD Panel.
1. [MISC] New custom display font for PFD/ND/ECAM/MCDU. Overhauled formatting, CSS, and colors of ECAM pages - @wpine215 (Iceman)
1. [TEXTURES] Fixed Speed Plaque and cleaned up texture on cockpit, some color corrections and more decals - @Pleasure0102 (Pleasure)
1. [TEXTURES] Changed Overhead Panel Texture (Decals, color, detail) - @Pleasure0102 (Pleasure)
1. [LIVERY] Bundle the FlyByWire Livery with the A32NX addon - @devsnek (devsnek)
1. [ECAM] Added cockpit door video - @Benjozork (Benjamin Dupont)
1. [MISC] Standby Instrument stays ON if emergency power should be available, bug fixes - @2hwk (2Cas#1022 on discord)
1. [CDU] Full +/- button functionality - @lhoenig (Lukas Hoenig)
1. [DCDU] Fixed MSG- and MSG+ button labels - @tyler58546 (tyler58546)<|MERGE_RESOLUTION|>--- conflicted
+++ resolved
@@ -113,13 +113,11 @@
 1. [CDU] RADNAV - A manual VOR/ADF ident input is now permament - @St54Kevin
 1. [CDU] RADNAV - ID/Frequency fields now format to correct font size depending on pilot input - @St54Kevin
 1. [CDU] RADNAV - All fields now have correct format display and input restricitons - @St54Kevin
-<<<<<<< HEAD
 1. [MISC] Add custom loading tips - @Armankir (Arman#5297)
-=======
 1. [ECAM] Refactor COND/OXY page to use new useSimVars - @RichardPilbery (tricky_dicky[Z+0]#3571)
 1. [LIGHTS] Added ambient light to the cockpit - @ImenesFBW (Imenes)
 1. [MCDU] INIT-B page - Fixed Trip Wind value handling - @SergeySoprykin (SergeyS)
->>>>>>> dfbc3f36
+1. [MISC] Add custom loading tips - @Armankir (Arman#5297)
 
 ## 0.5.2
 1. [CDU] Changing CRZ/DES speed to acknowledge any speed restriction - @Watsi01 (RogePete)

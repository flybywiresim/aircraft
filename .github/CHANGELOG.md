# Changelog
<!-- ⚠⚠ Please follow the format provided ⚠⚠ -->
<!-- Always use "1." at the start instead of "2. " or "X. " as GitHub will auto renumber everything. -->
<!-- Use the following format below -->
<!--  1. [Changed Area] Title of changes - @github username (Name)  -->
## Changes from 2020/09 to 2020/10

1. [General] Add CHANGELOG.md - @nathaninnes (Nathan Innes)
2. [ECAM] Improved Upper ECAM Visuals - @wpine215 (Iceman)
3. [TEXTURES] Changed roughness of glareshield - @Pleasure (Pleasure)
4. [CDU] Fixed several issues related to incorrect active waypoints - @lousybyte (lousybyte)
5. [CDU] Fixed a crash when trying to replace a waypoint in the flight plan - @lousybyte (lousybyte)
6. [EXTERIOR] Fixed issue in engine rotation animation that made it rotate too quickly - @lukecologne (lukecologne)
7. [PFD] Remove code related to unrelevant aircraft - @1Revenger1 (Avery Black)
8. [ECAM] Lower ECAM DOOR Page Colour Fix - @nathaninnes (Nathan Innes)
9. [ND] Add DME distances, VOR/ADF needles and functioning ADF2 - @blitzcaster (bltzcstr)
10. [OVHD] Fixed Battery Indicator Colour - @nathaninnes (Nathan Innes)
11. [MISC] Removed Fuel Patch from MSFS Update 1.8.3 - @nathaninnes (Nathan Innes)
<<<<<<< HEAD
12. [LIGHTS] Improved Strobe, Nav and beacon lights - @lukecologne (lukecologne)
=======

## Changes from 2020/10 to 2020/11
1. [ND] Change ND Sizing - @nathaninnes (Nathan Innes)
2. [GPWS] Added Pull Up, Sink Rate, Dont sink GPWS with Default Sounds & Added (Too low) terrain, flaps and gear without Sounds (Future PR by Boris) - @oliverpope03 (Oliver Pope)
3. [Sounds] Added new sounds for fuel pumps, flaps, ground roll and rattles, touchdowns, and wind - @hotshotp (Boris)
4. [ND] Hide the aircraft indicator in PLAN mode while ADIRS are not aligned - @lousybyte (lousybyte)
>>>>>>> eab8b2d9
<|MERGE_RESOLUTION|>--- conflicted
+++ resolved
@@ -4,7 +4,6 @@
 <!-- Use the following format below -->
 <!--  1. [Changed Area] Title of changes - @github username (Name)  -->
 ## Changes from 2020/09 to 2020/10
-
 1. [General] Add CHANGELOG.md - @nathaninnes (Nathan Innes)
 2. [ECAM] Improved Upper ECAM Visuals - @wpine215 (Iceman)
 3. [TEXTURES] Changed roughness of glareshield - @Pleasure (Pleasure)
@@ -16,13 +15,10 @@
 9. [ND] Add DME distances, VOR/ADF needles and functioning ADF2 - @blitzcaster (bltzcstr)
 10. [OVHD] Fixed Battery Indicator Colour - @nathaninnes (Nathan Innes)
 11. [MISC] Removed Fuel Patch from MSFS Update 1.8.3 - @nathaninnes (Nathan Innes)
-<<<<<<< HEAD
-12. [LIGHTS] Improved Strobe, Nav and beacon lights - @lukecologne (lukecologne)
-=======
 
 ## Changes from 2020/10 to 2020/11
 1. [ND] Change ND Sizing - @nathaninnes (Nathan Innes)
 2. [GPWS] Added Pull Up, Sink Rate, Dont sink GPWS with Default Sounds & Added (Too low) terrain, flaps and gear without Sounds (Future PR by Boris) - @oliverpope03 (Oliver Pope)
 3. [Sounds] Added new sounds for fuel pumps, flaps, ground roll and rattles, touchdowns, and wind - @hotshotp (Boris)
 4. [ND] Hide the aircraft indicator in PLAN mode while ADIRS are not aligned - @lousybyte (lousybyte)
->>>>>>> eab8b2d9
+5. [LIGHTS] Improved Strobe, Nav and beacon lights - @lukecologne (lukecologne)
--- conflicted
+++ resolved
@@ -28,13 +28,9 @@
 1. [CHECKLISTS] Removed various outdated INOPs from the checklist - @Venorcis (Venorcis)
 1. [MCDU] Improved scratchpad handling on - @MisterChocker (Leon)
 1. [ADIRS] Added "ON BAT" light to ADIRS panel - @tyler58546 (tyler58546)
-<<<<<<< HEAD
-1. [CDU] Fixed APPR/GO AROUND page order - @beheh (Benedict Etzel)
-1. [OPTIONS] Changed unit option changes only effective after aircraft reload - @MisterChocker (Leon)
-=======
 1. [MCDU] Fixed INIT-A CRZ Temp insert - @MisterChocker (Leon)
 1. [MCDU] Fixed APPR/GO AROUND page order - @beheh (Benedict Etzel)
->>>>>>> 0a5e862c
+1. [OPTIONS] Changed unit option changes only effective after aircraft reload - @MisterChocker (Leon)
 
 ## 0.5.2
 1. [CDU] Changing CRZ/DES speed to acknowledge any speed restriction - @Watsi01 (RogePete)

# Changelog
<!-- ⚠⚠ Please follow the format provided ⚠⚠ -->
<!-- Always use "1." at the start instead of "2. " or "X. " as GitHub will auto renumber everything. -->
<!-- Use the following format below -->
<!--  1. [Changed Area] Title of changes - @github username (Name)  -->

## 0.6.0
1. [CDU] Two tiny fixes for flightphase speeds - @Watsi01 (RogePete)
1. [ND] Flight route now hidden in VOR ROSE and ILS ROSE modes - @2hwk (2Cas#1022)
1. [CDU] Added WIND page - @tyler58546 (tyler58546)
1. [MISC] Fixed F/O displays being synced with the captain's displays - @tyler58546 (tyler58546)
1. [SOUND] Improved engine startup and fly by sound - @hotshotp (Boris#9134)
1. [SOUND] Added new vent test and ext pwr relay random sounds - @hotshotp (Boris#9134)
1. [SOUND] Seatbelt sign now has a delay - @hotshotp (Boris#9134)
1. [FUEL] Fix outer tank fuel transfer - @donstim - (donbikes#4084)
1. [PFD] Added auto brake status to FMA - @MisterChocker (Leon)
1. [FLIGHTMODEL] Preliminary fix for flaps 1 unrecoverable dives - @donstim (donbikes#4084)
1. [UTILS] Added Vfe and Vfen table - @MisterChocker (Leon)
1. [PFD] Fixed wrong Vfe and Vfen indication - @MisterChocker (Leon)
1. [SOUND] Reworked interior and exterior apu sound - @hotshotp (Boris#9134)
1. [SOUND] Added new MCDU button sounds - @hotshotp (Boris#9134)
1. [CDU] Fixed altitude button setting the speed on ATC request - @brookemckim (brookemckim)
<<<<<<< HEAD
1. [API] Fix connection issues when using default ATC and SimBrief - @nistei (nistei#1362)
=======
1. [CDU] Refactored CDU and FMS Main - @MisterChocker (Leon)
>>>>>>> 350ce577

## 0.5.1
1. [CDU] Allow SimBrief user IDs as well as usernames - @pareil6 (pareil6)
1. [CDU] Fix incorrect block time display on INIT/REVIEW - @pareil6 (pareil6)
1. [ECAM] Improved PACKS indication - @MisterChocker (Leon)
1. [CDU] Improved visuals of CDU Pages - @MisterChocker (Leon)
1. [CDU] Improved ascent constraint algorithm - @MisterChocker (Leon)
1. [CDU] Fixed FPLN airways showing as undefined - @pareil6 - (pareil6)
1. [CDU] Allow SimBrief OFP to override previous flight plan - @pareil6 (pareil6)
1. [MODEL] Incorporate new Asobo model changes - @pepperoni505 (pepperoni505)

## 0.5.0
1. [FLIGHTMODEL] Reworked AOA table - @donstim - (donbikes#4084)
1. [FLIGHTMODEL] Reworked flaps - @donstim - (donbikes#4084)
1. [FLIGHTMODEL] Reworked drag/thrust ratio - @donstim - (donbikes#4084)
1. [ENGINE] Adjusted N1% thrust table - @MisterChocker - (Leon)
1. [PFD] Added independent calculations for GD, Vls, Vaprot, Vamax, Vs - @MisterChocker - (Leon)
1. [PFD] Fixed V1 not disappear after liftoff - @MisterChocker - (Leon)
1. [CDU] Added Performance Page CI functionality - @MisterChocker (Leon)
1. [CDU] Added Progress Page CRZ FL functionality and logic - @MisterChocker (Leon)
1. [CDU] Added Init B page only available until engine start - @MisterChocker (Leon)
1. [CDU] Added mcdu page id system - @MisterChocker (Leon)
1. [CDU] Added Progress Page REC MAX FL functionality and dummy OPT - @MisterChocker (Leon)
1. [PFD] Added proper altitude constrain visuals - @MisterChocker (Leon)
1. [COLORS] Improved MCDU/PFD/ND/ECAM colors - @MisterChocker (Leon)
1. [PFD] General improvements to the display layout - @MisterChocker (Leon)
1. [PFD] Added proper selected and managed speed indication - @MisterChocker (Leon)
1. [PFD] Added V1 indication - @MisterChocker (Leon)
1. [PFD] Added proper speed bug behaviour when outside range (approach phase) - @MisterChocker (Leon)
1. [ECAM] Fixed thrust rating mode START in flight misbehavior - @MisterChocker (Leon)
1. [CDU] Fixed wrong VLS calculation - @MisterChocker (Leon)
1. [PFD] Fixed wrong managed speed calculation on approach  - @MisterChocker (Leon)
1. [ECAM] Applied FADEC power logic to thrust rating mode and value - @MisterChocker (Leon)
1. [ECAM] Implemented thrust rating mode indication and logic - @MisterChocker (Leon)
1. [CDU] Added actual VLS and VApp calculation - @MisterChocker (Leon)
1. [PFD] Added actual F and S speed calculation for approach - @MisterChocker (Leon)
1. [ENGINE] Improved engine performance - @MisterChocker (Leon)
1. [AERODYNAMICS] Improved overall flight performance - @MisterChocker (Leon)
1. [MISC] Redesigned Standby instrument, fixed pitch indication - @jakluk (Jakluk)
1. [ECAM] Fixed LDG/TO memo showing at incorrect times - @MMontalto (PiCcy)
1. [MISC] Fixed DECEL always show up on left button only - @jokey2k (JoKeY | Markus#0001 on discord)
1. [ECAM] Engine bleed valve closes at N2 > 50% - @RichardPilbery (Richard Pilbery)
1. [MODEL] Spinner spiral now shows at medium blur - @lukecologne (luke)
1. [MFD] Weather Radar now sweeps at 180 degrees, Correct masking for flight path/constr/waypoints and display elements, disabled WX/TERR ON MD in PLAN - @2hwk (2Cas#1022)
1. [ECAM] Added ECAM ALL button functionality - @MikeKuijper (Mike Kuijper)
1. [ECAM] Fix thrust lever position indicator on upper ECAM - @RichardPilbery (Richard Pilbery | tricky_dicky3571 on discord)
1. [ECAM] Adjusted Engine gauges so cursor extends beyond radius of gauge - @RichardPilbery (Richard Pilbery | tricky_dicky#3571 on discord)
1. [ECAM] Fix ECAM N1 engine indicator - @RichardPilbery (Richard Pilbery | tricky_dicky#3571 on discord)
1. [LIGHTS] Added logo lights only turn on while on ground or flaps are extented - @linkeleven (linkeleven#2557)
1. [CDU] Add basic airways support based on code from WorkingTitle team - @santii90 (Santiago Vazquez), @Lessar277 (Lessar27)
1. [TEXTURES] Changed cockpit decals resolution from 1k to 2k - @FoxinTale (Aubrey)
1. [ECAM] Fix fuel used values on CRUISE and FUEL pages - @Lessar277 (Lessar27#1112)
1. [MISC] Add localisation files for aircraft info when using other languages than english - @pessip (Pessi Päivärinne)
1. [ATC] Fix CLR input for squawk code - @paul92ilm (Lussion)
1. [TEXTURES] Fixed aft overhead circuit breaker decal from 'LIGHTNING' to 'LIGHTING' (@DarkOfNova#0001)
1. [CAMERA] Modified a couple of the default interior camera angles. - @ZigTag (Falcon#5815), @linkeleven (linkeleven#2557)
1. [CDU] Fix takeoff vspeed - @linkeleven (linkeleven#2557)
1. [ECAM] Decimal font size change - @RichardPilbery (Richard Pilbery)
1. [CDU] Add correct UI behavior and colors for airways page - @santii90 (Santiago Vazquez)
1. [CDU] Add ability to clear MDA/DH, add input logic for both MDA/DH - @paul92ilm (Lussion)
1. [CHECKLISTS] Fix FD check in Taxi checklist - @Acrobot (Andrzej Pomirski)
1. [ADIRS] Fix ADIRS lights and split into three separate units - @devsnek (devsnek#0001)
1. [ECAM] Fixed donut and AVAIL message on N1 display. Add highlight on N2 during engine start - @RichardPilbery (Richard Pilbery)
1. [CDU] Fix MCDU not loading when starting midair - @ThatRedMelon (Daniel Brown)
1. [FCU] Clamp the selected altitude between 100 and 49000 - @lars-reimann (Lars Reimann)
1. [TEXTURES] added Registry plaque and improved Textures - @Pleasure0102 (Pleasure)
1. [GPWS] Add minimums and 100above logic - @linkeleven (linkeleven#2557)
1. [CDU] Flight plan waypoints distances and times are now properly displayed and updated - @lousybyte (lousybyte)
1. [CDU] Improved DECEL waypoint data and position - @lousybyte (lousybyte)
1. [TEXTURES] Changed cockpit font and fixed spelling errors - @FoxinTale (Aubrey)
1. [AUTO BRK] Fixed autobrake disarm behavior to match real life. MAX can no longer be selected when the aircraft is in the air. @geoffda (Geoff Darst)
1. [FCU] Remember selected pressure mode when returning from Std mode - @lhoenig (Lukas Hoenig)
1. [TEXTURES] upgraded to 4k Textures (pedestal,throttle unit) fixed decal texture - @Pleasure0102 (Pleasure)
1. [PFD] Added FMAs ALT CST and ALT CST* as well as CLB magenta and DES or CLB blue - @MisterChocker (Leon)
1. [CDU] Added CFDS display test, ATSU METAR/TAF/ATIS requests, and ATSU free text - @wpine215 (Iceman), @nistei (Nistei), @Edwin B
1. [CDU] Fixed error messages delete input - @MisterChocker (Leon)
1. [CDU] Added input delay paging left/right and input 1-6L/1-6R - @MisterChocker (Leon)
1. [GPWS] Completely redone GPWS logic, and improve Retard call logic, prevent multiple calls playing at once - lukecologne (luke)
1. [ECAM] Improve flaps/slats panel design on upper ECAM, improve flaps/slats transition logic - @paul92ilm (Lussion)
1. [CDU] Allow inserting landing QNH in inHg - @pessip (Pessi Päivärinne)
1. [Systems] GO-AROUND flight phase introduced
1. [FMA] Improved and corrected FMA logic for autopilot connect/disconnect toggle during APPR mode, GO-AROUNDs, DH/MDA and other small tweaks - @antikythera288 (mrmercury#8898 on discord)
1. [FCU] Correct behaviour of APPR and LOC buttons when connecting/disconnecting AP - @antikythera288 (mrmercury#8898 on discord)
1. [AUTOPILOT] fully managed GO-AROUND implemented aswell as correct FD's for hand-flying the GO-AROUND (until missed approach paths are implemented, only via preselected HDG) - @antikythera288 (mrmercury#8898 on discord)
1. [MCDU] added fully working GO-AROUND Page - @antikythera288 (mrmercury#8898 on discord)
1. [CDU] Fix IRS coordinates always showing N/E - @beheh (Benedict Etzel)
1. [General] Added location reporting for the live map - @nistei (Nistei)
1. [CDU] Init A now showing computed values and simulated computational delays - @lucky38i (Lucky38i)
1. [CDU] Fuel Pred now showing computed values and refreshes when page is updating - @lucky38i (Lucky38i)
1. [CDU] Add V1/VR/V2 logic and disagree message, fixed V1/VR/V2 minimum range - @paul92ilm (Lussion)
1. [ECAM] Add T.O message category to upper ECAM - @paul92ilm (Lussion)
1. [ECAM] Fix cabin vertical speed display to show feet/min - @MattPaxtonBel, @RichardPilbery
1. [FCU] Fix altitude change when the increment is 1000 - @lars-reimann (Lars Reimann)
1. [CDU] Improve LAT REV page layout - @beheh (Benedict Etzel)
1. [PFD] Improved PFD text readability - @MisterChocker (Leon)
1. [ECAM] Added CABIN PRESS page - @nikotina91
1. [ECAM] Add ELEC page - @ramon54321
1. [ND] Improved flight path shape display - @lousybyte (lousybyte)
1. [CDU] Rework duplicate waypoint names page - @pessip (Pessi Päivärinne)
1. [ECAM] Fixed ELEV limits display on the F/CTL page - @lousybyte (lousybyte)
1. [CDU] Fix missing preflight flight phase - @beheh (Benedict Etzel)
1. [CDU] Fix flight phase when spawning mid-air - @beheh (Benedict Etzel)
1. [CDU] Fixed autothrust targeting F or S speed on climb - @MisterChocker (Leon)
1. [ND] Added altitude constraints in flight level based on the transition altitude provided in MCDU Take Off Performace @ilyeshammadi (Ilyes Hammadi)
1. [CDU] Added TYPE I and TYPE II message types and handling - @MisterChocker (Leon)
1. [ECAM] Fix cabin vertical speed unit - @MrMinimal (Tom Langwaldt)
1. [CDU] Improved constraints recognition - @MisterChocker (Leon)
1. [PFD] Add altitude indicator alerts @ilyeshammadi (Ilyes Hammadi)
1. [CDU] The precomputed values for ZFW/ZFWCG are now properly updated when the weight load parameters are changed - @lousybyte (lousybyte)
1. [PFD] Improved speedband visuals - @MisterChocker (Leon)
1. [ND] Add altitue constraint symbol and fix constraint circle color @ilyeshammadi (Ilyes Hammadi)
1. [ECAM] Add COND page - @lcalaresu (Luc Calaresu), @highperformancedevelopments
1. [CDU] Added check for dest data is set - @MisterChocker (Leon)
1. [CDU] Ported system messages type II to actual type II - @MisterChocker (Leon)
1. [ECAM] Implemented proper FWC flight phases - @beheh (Benedict Etzel)
1. [ECAM] Updated ECAM messages - @beheh (Benedict Etzel)
1. [CDU] New improved RADNAV page | Ability to tune navaids with identifier - @St54Kevin (Kevin Karas)
1. [CDU] Corrected visuals for constraints on flight plan page - @MisterChocker (Leon)
1. [ND] Add heading line to ARC and NAV map mode @ilyeshammadi (Ilyes Hammadi)
1. [PFD] Add QNH flashing when reach transition altitude - @Kimbyeoungjang (김병장#7165)
1. [ECAM] Added flight phase inhibit override to recall button - @beheh (Benedict Etzel)
1. [CDU] Changed FMGC constraint classification - @MisterChocker (Leon)
1. [CDU] Added constraints symbols logic to flight plan - @ilyeshammadi (Ilyes Hammadi)
1. [ECAM] Changed SAT and TAT values to green colour - @RichardPilbery (Richard Pilbery)
1. [General] Improve ground handling, steering, and suspension - @wpine215 (Iceman)
1. [CDU] Added Airway Page airway to airway insert option - @MisterChocker (Leon)
1. [Sound] Improved PTU, flaps, and fuel pump sounds which are no longer heard in cockpit - @hotshotp (Boris)
1. [Sound] Improved and added new ground roll and touchdown sounds - @hotshotp (Boris)
1. [Sound] Improved ambient avionics fan sound, and added cabin fan sound - @hotshotp (Boris)
1. [Sound] Improved gear lever click sound - @hotshotp (Boris)
1. [Sound] Improved nose wheel liftoff sound - @hotshotp (Boris)
1. [Sound] Added new APU start contactor sounds - @hotshotp (Boris)
1. [Sound] Added new realistic LEAP-1A engine sounds - @hotshotp (Boris)
1. [Lights] Added Flood Lights - @Snapmatics (Harry)
1. [Lights] Added Reading Lights - @Snapmatics (Harry)
1. [Lights] Improved Screen Backlight - @Snapmatics (Harry)
1. [Lights] Improved Exterior Lights - @Snapmatics (Harry)
1. [Lights] Improved Interior Lights - @Snapmatics (Harry)
1. [CDU] Improved input handling while a message is visible - @MisterChocker (Leon)
1. [ND] Fix weather radar not showing after switching to plan view - @ilyeshammadi (Ilyes Hammadi)
1. [Autopilot] Increase max bank angle from 20 to 25 - @wpine215 (Iceman)
1. [PFD] Fix ALT magenta in OP DES/CLB - @MisterChocker (Leon)
1. [ECAM] Add G LOAD indication to lower ECAM - @beheh (Benedict Etzel)
1. [PFD] Added vR indication - @MisterChocker (Leon)
1. [MFD] Corrected icon for the Decel point on flightplan - @LoungeFlyZ (Chris Johnson)
1. [ND] Update ND to only show Mode Changed when mode button is used - @ilyeshammadi (Ilyes Hammadi)
1. [TCAS] Implement first iteration of TCAS - @lukecologne (luke)
1. [CDU] Arrival and departure page fixes and updated Honeywell-style design - @saintwolf (John Good)
1. [ECAM] Temporary fix small word on lower ecam, status page - @Kimbyeongjang (김병장#7165)
1. [ECAM] Add icing-related ECAM warnings and memos - @beheh (Benedict Etzel)
1. [CDU] Fix CLR position in scratchpad - @beheh (Benedict Etzel)
1. [General] Added INIT BARO option, INHG/HPA/AUTO - @theomessin (Theodore Messinezis)
1. [CDU] Improved key input delays - @MisterChocker (Leon)
1. [PFD] Changed S and F speeds data source - @MisterChocker (Leon)
1. [ANIMATIONS] Desynced the wiper animations - @pepperoni505 (pepperoni505), @lukecologne (luke)
1. [CDU] Added calculation for ground speed mini - @MisterChocker (Leon)
1. [FLIGHTMODEL] Changed rudder and vertical tail parameters for improved crosswind takeoff and landing capability - @donstim - (donbikes#4084)
1. [FLIGHTMODEL] Changed full landing flap deflection from 35 degrees to 40 degrees - @donstim - (donbikes#4084)
1. [FLIGHTMODEL] Updated legacy flight model parameters for consistency with modern flight model - @donstim - (donbikes#4084)
1. [ECAM] Adjusted flaps panel - @MisterChocker (Leon)
1. [CDU] F-PLN page visual rework - @Lollo999 (Lorenzo Pinna)
1. [Sound] Improved ground roll - @hotshotp (Boris)
1. [Sound] Added new heavy turbulence sounds different in cabin and cockpit - @hotshotp (Boris)
1. [CDU] Added ground speed mini - @MisterChocker (Leon)
1. [MISC] Fix pedestal camera position triggering radio frequency display glitch - @pareil6 (pareil6)
1. [FLIGHTMODEL] Corrected fuel tank capacities, including unusable fuel - @donstim - (donbikes#4084)
1. [General] Added option to switch between KG and LBS - @MisterChocker (Leon)
1. [CDU] Improved INIT-A PAGE transition to INIT-B or FUEL PRED PAGE - @MisterChocker (Leon)
1. [CDU] Improved Options Page - @MisterChocker (Leon)
1. [Sound] Replaced sounds for various switches, levers, and buttons - @hotshotp (Boris)
1. [CDU] Added Soft GA Logic - @MisterChocker (Leon)
1. [ECAM] Improved Thrust Rating update condition - @MisterChocker (Leon)

## 0.4.0
1. [General] Add CHANGELOG.md - @nathaninnes (Nathan Innes)
1. [ECAM] Improved Upper ECAM Visuals - @wpine215 (Iceman)
1. [TEXTURES] Changed roughness of glareshield - @Pleasure (Pleasure)
1. [CDU] Fixed several issues related to incorrect active waypoints - @lousybyte (lousybyte)
1. [CDU] Fixed a crash when trying to replace a waypoint in the flight plan - @lousybyte (lousybyte)
1. [EXTERIOR] Fixed issue in engine rotation animation that made it rotate too quickly - @lukecologne (lukecologne)
1. [PFD] Remove code related to unrelevant aircraft - @1Revenger1 (Avery Black)
1. [ECAM] Lower ECAM DOOR Page Colour Fix - @nathaninnes (Nathan Innes)
1. [ND] Add DME distances, VOR/ADF needles and functioning ADF2 - @blitzcaster (bltzcstr)
1. [OVHD] Fixed Battery Indicator Colour - @nathaninnes (Nathan Innes)
1. [MISC] Removed Fuel Patch from MSFS Update 1.8.3 - @nathaninnes (Nathan Innes)
1. [ND] Change ND Sizing - @nathaninnes (Nathan Innes)
1. [GPWS] Added Pull Up, Sink Rate, Dont sink GPWS with Default Sounds & Added (Too low) terrain, flaps and gear without Sounds (Future PR by Boris) - @oliverpope03 (Oliver Pope)
1. [Sounds] Added new sounds for fuel pumps, flaps, ground roll and rattles, touchdowns, and wind - @hotshotp (Boris)
1. [ND] Hide the aircraft indicator in PLAN mode while ADIRS are not aligned - @lousybyte (lousybyte)
1. [LIGHTS] Improved Strobe, Nav and beacon lights - @lukecologne (lukecologne)
1. [Sounds] Added new startup sounds - @hotshotp (Boris)
1. [ECAM] ELAC/SEC warning color fix, added spoiler functionality to ECAM page - @wpine215 (Iceman)
1. [OVHD] Implemented missing functionality for multiple overhead buttons and switches - @wpine215 (Iceman)
1. [ECAM] Improved APU ECAM visuals - @wpine215 (Iceman)
1. [TEXTURES] Changed texture of glareshield and added details - @Pleasure0102 (Pleasure)
1. [ECAM] Improved Fuel ECAM visuals and corrected center pump inconsistency - @wpine215 (Iceman)
1. [MISC] Separated Captian and F/O displays - @tyler58546 (tyler58546)
1. [ECAM] Added engine FADEC power supply logic - @tyler58546 (tyler58546)
1. [ECAM] Improved lower engine ECAM - @lousybyte (lousybyte)
1. [CDU] Add "Closest Airports" page - @lhoenig (Lukas Hoenig)
1. [PFD] Fixed FD bars appearing on PFD when on the ground - @Curtis-VL (Curtis)
1. [CDU] Added IRS Init page - @externoak (Externo)
1. [OVHD] Implement additional overhead button/switch functionality (EMER ELEC, EVAC, air data switching, etc.) - @wpine215 (Iceman)
1. [ECAM] Made open doors on DOOR/OXY page amber instead of green - @Benjozork (Benjamin Dupont)
1. [PFD] Adjust vertical Flight Director offset - @veikkos (Veikko Soininen)
1. [PFD] Fix Radio altimeter only updating every second - @lukecologne (luke)
1. [Systems] Pitot heating should now be active while engines are running - @lousybyte (lousybyte)
1. [TEXTURES] Higher resoloution Mainpanel, fixed glareshield texture error - @Pleasure0102 (Pleasure)
1. [ECAM] Overhauled WHEEL Page - @Benjozork (Benjamin Dupont)
1. [CDU] Add approach waypoints to DCT page - @lengyc0208 (lyc)
1. [Sounds] Added 3D emitters for all sounds - @hotshotp (Boris)
1. [Sounds] Added sounds for Evac horn, emer cabin call, mech horn, gear extend/retract, and cargo door - @hotshotp (Boris)
1. [CDU] Revised blue, green and amber colors on CDU - @lucky38i (Lucky38i)
1. [CDU] Revised INIT A & B Page - @lucky38i (Lucky38i)
1. [CDU] Fixed certain STARs not showing on arrivals page - @tyler58546 (tyler58546)
1. [CHECKLISTS] Added several situations from QRH to checklists - @FBI#7771
1. [ECAM] Fix ECAM wheel page being selected before all gears are downlocked - @lukecologne (luke)
1. [MISC] Added standby instrument brightness adjustment and attitude reset - @2hwk (2Cas#1022 on discord)
1. [MISC] Added standby instrument bugs page and corrected standby instrument font and behaviour on power loss - @2hwk (2Cas#1022 on discord)
1. [PFD] Added the ability to display metric altitudes - @lousybyte (lousybyte)
1. [ECAM] Added messages related to anti-skid / N.W. steering being off - @Benjozork (Benjamin Dupont)
1. [CDU] Updated HOLD Page to honeywell spec, PLAN page updated to show holds - @sepiroth887 (sepiroth887)
1. [FCU] Fixed incrementing the QNH while in hPa mode - @lousybyte (lousybyte)
1. [CDU] Follow Green Dot speed on approach with flaps clean - @veikkos (Veikko Soininen)
1. [ND] Fixed cyan heading bug not showing on ND in VOR and LS modes - @AdenFlorian (David Valachovic)
1. [CDU] Improved the VERT REV page - @lousybyte (lousybyte)
1. [PFD] Correct PFD attitude indicator onground/inflight - @MMontalto (PiCcy)
1. [ND] Added WX/TERR on ND brightness knob, fix ND/PFD brightness tooltips - @lukecologne (luke)
1. [ECAM] Improved ECAM bleed page visuals and functionality - @nikotina91
1. [LIGHTS] Fixed DIM/BRT Lights inside the cockpit. Overhead should now be visible. - @Snapmatics (Harry)
1. [OVHD] Made AIR COND knobs continuous - @Benjozork (Benjamin Dupont)
1. [DCDU] Add basic functionality and display - @Benjozork (Benjamin Dupont)
1. [TEXTURES] Changed color of FD Panel.
1. [MISC] New custom display font for PFD/ND/ECAM/MCDU. Overhauled formatting, CSS, and colors of ECAM pages - @wpine215 (Iceman)
1. [TEXTURES] Fixed Speed Plaque and cleaned up texture on cockpit, some color corrections and more decals - @Pleasure0102 (Pleasure)
1. [TEXTURES] Changed Overhead Panel Texture (Decals, color, detail) - @Pleasure0102 (Pleasure)
1. [LIVERY] Bundle the FlyByWire Livery with the A32NX addon - @devsnek (devsnek)
1. [ECAM] Added cockpit door video - @Benjozork (Benjamin Dupont)
1. [MISC] Standby Instrument stays ON if emergency power should be available, bug fixes - @2hwk (2Cas#1022 on discord)
1. [CDU] Full +/- button functionality - @lhoenig (Lukas Hoenig)
1. [DCDU] Fixed MSG- and MSG+ button labels - @tyler58546 (tyler58546)<|MERGE_RESOLUTION|>--- conflicted
+++ resolved
@@ -20,11 +20,8 @@
 1. [SOUND] Reworked interior and exterior apu sound - @hotshotp (Boris#9134)
 1. [SOUND] Added new MCDU button sounds - @hotshotp (Boris#9134)
 1. [CDU] Fixed altitude button setting the speed on ATC request - @brookemckim (brookemckim)
-<<<<<<< HEAD
+1. [CDU] Refactored CDU and FMS Main - @MisterChocker (Leon)
 1. [API] Fix connection issues when using default ATC and SimBrief - @nistei (nistei#1362)
-=======
-1. [CDU] Refactored CDU and FMS Main - @MisterChocker (Leon)
->>>>>>> 350ce577
 
 ## 0.5.1
 1. [CDU] Allow SimBrief user IDs as well as usernames - @pareil6 (pareil6)

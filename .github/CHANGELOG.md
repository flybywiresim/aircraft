# Changelog
<!-- ⚠⚠ Please follow the format provided ⚠⚠ -->
<!-- Always use "1." at the start instead of "2. " or "X. " as GitHub will auto renumber everything. -->
<!-- Use the following format below -->
<!--  1. [Changed Area] Title of changes - @github username (Name)  -->
## Changes from 2020/09 to 2020/10

1. [General] Add CHANGELOG.md - @nathaninnes (Nathan Innes)
2. [ECAM] Improved Upper ECAM Visuals - @wpine215 (Iceman)
<<<<<<< HEAD
1. [CDU] Corrected MCDU flight phase - @aryeng (ryeng)
=======
1. [CDU] Corrected MCDU flight phase - @aryeng (ryeng)
>>>>>>> 368676ef
<|MERGE_RESOLUTION|>--- conflicted
+++ resolved
@@ -7,8 +7,4 @@
 
 1. [General] Add CHANGELOG.md - @nathaninnes (Nathan Innes)
 2. [ECAM] Improved Upper ECAM Visuals - @wpine215 (Iceman)
-<<<<<<< HEAD
-1. [CDU] Corrected MCDU flight phase - @aryeng (ryeng)
-=======
-1. [CDU] Corrected MCDU flight phase - @aryeng (ryeng)
->>>>>>> 368676ef
+1. [CDU] Corrected MCDU flight phase - @aryeng (ryeng)
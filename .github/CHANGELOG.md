--- conflicted
+++ resolved
@@ -146,11 +146,8 @@
 1. [FLIGHTMODEL] Changed full landing flap deflection from 35 degrees to 40 degrees - @donstim - (donbikes#4084)
 1. [FLIGHTMODEL] Updated legacy flight model parameters for consistency with modern flight model - @donstim - (donbikes#4084)
 1. [ECAM] Adjusted flaps panel - @MisterChocker (Leon)
-<<<<<<< HEAD
+1. [CDU] F-PLN page visual rework - @Lollo999 (Lorenzo Pinna)
 1. [CDU] Added ground speed mini - @MisterChocker (Leon)
-=======
-1. [CDU] F-PLN page visual rework - @Lollo999 (Lorenzo Pinna)
->>>>>>> 6ff209ac
 
 ## 0.4.0
 1. [General] Add CHANGELOG.md - @nathaninnes (Nathan Innes)

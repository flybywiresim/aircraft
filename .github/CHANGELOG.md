--- conflicted
+++ resolved
@@ -29,6 +29,7 @@
 1. [MCDU] Improved scratchpad handling on - @MisterChocker (Leon)
 1. [ADIRS] Added "ON BAT" light to ADIRS panel - @tyler58546 (tyler58546)
 1. [CDU] Fixed APPR/GO AROUND page order - @beheh (Benedict Etzel)
+1. [OPTIONS] Changed unit option changes only effective after aircraft reload - @MisterChocker (Leon)
 
 ## 0.5.2
 1. [CDU] Changing CRZ/DES speed to acknowledge any speed restriction - @Watsi01 (RogePete)
@@ -46,13 +47,8 @@
 1. [MCDU] Enabled buttons on the F/O MCDU - @tyler58546 (tyler58546)
 1. [FLIGHTMODEL] Improved fix for flaps 1 unrecoverable dives - @donstim (donbikes#4084)
 1. [ECAM/CORE] Improved flap auto-retraction detection - @MisterChocker (Leon)
-<<<<<<< HEAD
-1. [ECAM] Added missing unit conversion to cruise and engine page - @MisterChocker (Leon)
-1. [OPTIONS] Changed unit option changes only effective after aircraft reload - @MisterChocker (Leon)
-=======
 1. [CDU] Error messages now print for invalid trip wind delims - @Lucky38i (Lucky38i)
 1. [TEXTURE] Fixed the overlapping text on the chronometer - @DarkOfNova (DarkOfNova)
->>>>>>> 1f726477
 
 ## 0.5.1
 1. [CDU] Allow SimBrief user IDs as well as usernames - @pareil6 (pareil6)

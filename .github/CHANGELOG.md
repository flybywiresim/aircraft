# Changelog
<!-- ⚠⚠ Please follow the format provided ⚠⚠ -->
<!-- Always use "1." at the start instead of "2. " or "X. " as GitHub will auto renumber everything. -->
<!-- Use the following format below -->
<!--  1. [Changed Area] Title of changes - @github username (Name)  -->

## 0.5.0
1. [PFD] Added proper altitude constrain visuals - @MisterChocker (Leon)
1. [COLORS] Improved MCDU/PFD/ND/ECAM colors - @MisterChocker (Leon)
1. [PFD] General improvements to the display layout - @MisterChocker (Leon)
1. [PFD] Added proper selected and managed speed indication - @MisterChocker (Leon)
1. [PFD] Added V1 indication - @MisterChocker (Leon)
1. [PFD] Added proper speed bug behaviour when outside range (approach phase) - @MisterChocker (Leon)
1. [ECAM] Fixed thrust rating mode START in flight misbehavior - @MisterChocker (Leon)
1. [CDU] Fixed wrong VLS calculation - @MisterChocker (Leon)
1. [PFD] Fixed wrong managed speed calculation on approach  - @MisterChocker (Leon)
1. [ECAM] Applied FADEC power logic to thrust rating mode and value - @MisterChocker (Leon)
1. [ECAM] Implemented thrust rating mode indication and logic - @MisterChocker (Leon)
1. [CDU] Added actual VLS and VApp calculation - @MisterChocker (Leon)
1. [PFD] Added actual F and S speed calculation for approach - @MisterChocker (Leon)
1. [ENGINE] Improved engine performance - @MisterChocker (Leon)
1. [AERODYNAMICS] Improved overall flight performance - @MisterChocker (Leon)
1. [MISC] Redesigned Standby instrument, fixed pitch indication - @jakluk (Jakluk)
1. [ECAM] Fixed LDG/TO memo showing at incorrect times - @MMontalto (PiCcy)
1. [MISC] Fixed DECEL always show up on left button only - @jokey2k (JoKeY | Markus#0001 on discord)
1. [ECAM] Engine bleed valve closes at N2 > 50% - @RichardPilbery (Richard Pilbery)
1. [MODEL] Spinner spiral now shows at medium blur - @lukecologne (luke)
1. [MFD] Weather Radar now sweeps at 180 degrees, Correct masking for flight path/constr/waypoints and display elements, disabled WX/TERR ON MD in PLAN - @2hwk (2Cas#1022)
1. [ECAM] Added ECAM ALL button functionality - @MikeKuijper (Mike Kuijper)
1. [ECAM] Fix thrust lever position indicator on upper ECAM - @RichardPilbery (Richard Pilbery | tricky_dicky3571 on discord)
1. [ECAM] Adjusted Engine gauges so cursor extends beyond radius of gauge - @RichardPilbery (Richard Pilbery | tricky_dicky#3571 on discord)
1. [ECAM] Fix ECAM N1 engine indicator - @RichardPilbery (Richard Pilbery | tricky_dicky#3571 on discord)
1. [LIGHTS] Added logo lights only turn on while on ground or flaps are extented - @linkeleven (linkeleven#2557)
1. [CDU] Add basic airways support based on code from WorkingTitle team - @santii90 (Santiago Vazquez), @Lessar277 (Lessar27)
1. [TEXTURES] Changed cockpit decals resolution from 1k to 2k - @FoxinTale (Aubrey)
1. [ECAM] Fix fuel used values on CRUISE and FUEL pages - @Lessar277 (Lessar27#1112)
1. [MISC] Add localisation files for aircraft info when using other languages than english - @pessip (Pessi Päivärinne)
1. [ATC] Fix CLR input for squawk code - @paul92ilm (Lussion)
1. [TEXTURES] Fixed aft overhead circuit breaker decal from 'LIGHTNING' to 'LIGHTING' (@DarkOfNova#0001)
1. [CAMERA] Modified a couple of the default interior camera angles. - @ZigTag (Falcon#5815), @linkeleven (linkeleven#2557)
1. [CDU] Fix takeoff vspeed - @linkeleven (linkeleven#2557)
1. [ECAM] Decimal font size change - @RichardPilbery (Richard Pilbery)
1. [CDU] Add correct UI behavior and colors for airways page - @santii90 (Santiago Vazquez)
1. [CDU] Add ability to clear MDA/DH and add input logic for both MDA/DH - @paul92ilm (Lussion)
1. [CHECKLISTS] Fix FD check in Taxi checklist - @Acrobot (Andrzej Pomirski)
1. [ADIRS] Fix ADIRS lights and split into three separate units - @devsnek (devsnek#0001)
1. [ECAM] Fixed donut and AVAIL message on N1 display. Add highlight on N2 during engine start - @RichardPilbery (Richard Pilbery)
1. [CDU] Fix MCDU not loading when starting midair - @ThatRedMelon (Daniel Brown)
1. [FCU] Clamp the selected altitude between 100 and 49000 - @lars-reimann (Lars Reimann)
1. [TEXTURES] added Registry plaque and improved Textures - @Pleasure0102 (Pleasure)
1. [GPWS] Add minimums and 100above logic - @linkeleven (linkeleven#2557)
1. [TEXTURES] Changed cockpit font and fixed spelling errors - @FoxinTale (Aubrey)
1. [FCU] Remember selected pressure mode when returning from Std mode - @lhoenig (Lukas Hoenig)
1. [TEXTURES] upgraded to 4k Textures (pedestal,throttle unit) fixed decal texture - @Pleasure0102 (Pleasure)
1. [PFD] Added FMAs ALT CST and ALT CST* as well as CLB magenta and DES or CLB blue - @MisterChocker (Leon)
1. [CDU] Added CFDS display test, ATSU METAR/TAF/ATIS requests, and ATSU free text - @wpine215 (Iceman), @nistei (Nistei), @Edwin B


## 0.4.0
1. [General] Add CHANGELOG.md - @nathaninnes (Nathan Innes)
1. [ECAM] Improved Upper ECAM Visuals - @wpine215 (Iceman)
1. [TEXTURES] Changed roughness of glareshield - @Pleasure (Pleasure)
1. [CDU] Fixed several issues related to incorrect active waypoints - @lousybyte (lousybyte)
1. [CDU] Fixed a crash when trying to replace a waypoint in the flight plan - @lousybyte (lousybyte)
1. [EXTERIOR] Fixed issue in engine rotation animation that made it rotate too quickly - @lukecologne (lukecologne)
1. [PFD] Remove code related to unrelevant aircraft - @1Revenger1 (Avery Black)
1. [ECAM] Lower ECAM DOOR Page Colour Fix - @nathaninnes (Nathan Innes)
1. [ND] Add DME distances, VOR/ADF needles and functioning ADF2 - @blitzcaster (bltzcstr)
1. [OVHD] Fixed Battery Indicator Colour - @nathaninnes (Nathan Innes)
1. [MISC] Removed Fuel Patch from MSFS Update 1.8.3 - @nathaninnes (Nathan Innes)
1. [ND] Change ND Sizing - @nathaninnes (Nathan Innes)
1. [GPWS] Added Pull Up, Sink Rate, Dont sink GPWS with Default Sounds & Added (Too low) terrain, flaps and gear without Sounds (Future PR by Boris) - @oliverpope03 (Oliver Pope)
1. [Sounds] Added new sounds for fuel pumps, flaps, ground roll and rattles, touchdowns, and wind - @hotshotp (Boris)
1. [ND] Hide the aircraft indicator in PLAN mode while ADIRS are not aligned - @lousybyte (lousybyte)
1. [LIGHTS] Improved Strobe, Nav and beacon lights - @lukecologne (lukecologne)
1. [Sounds] Added new startup sounds - @hotshotp (Boris)
1. [ECAM] ELAC/SEC warning color fix, added spoiler functionality to ECAM page - @wpine215 (Iceman)
1. [OVHD] Implemented missing functionality for multiple overhead buttons and switches - @wpine215 (Iceman)
1. [ECAM] Improved APU ECAM visuals - @wpine215 (Iceman)
1. [TEXTURES] Changed texture of glareshield and added details - @Pleasure0102 (Pleasure)
1. [ECAM] Improved Fuel ECAM visuals and corrected center pump inconsistency - @wpine215 (Iceman)
1. [MISC] Separated Captian and F/O displays - @tyler58546 (tyler58546)
1. [ECAM] Added engine FADEC power supply logic - @tyler58546 (tyler58546)
1. [ECAM] Improved lower engine ECAM - @lousybyte (lousybyte)
1. [CDU] Add "Closest Airports" page - @lhoenig (Lukas Hoenig)
1. [PFD] Fixed FD bars appearing on PFD when on the ground - @Curtis-VL (Curtis)
1. [CDU] Added IRS Init page - @externoak (Externo)
1. [OVHD] Implement additional overhead button/switch functionality (EMER ELEC, EVAC, air data switching, etc.) - @wpine215 (Iceman)
1. [ECAM] Made open doors on DOOR/OXY page amber instead of green - @Benjozork (Benjamin Dupont)
1. [PFD] Adjust vertical Flight Director offset - @veikkos (Veikko Soininen)
1. [PFD] Fix Radio altimeter only updating every second - @lukecologne (luke)
1. [Systems] Pitot heating should now be active while engines are running - @lousybyte (lousybyte)
1. [TEXTURES] Higher resoloution Mainpanel, fixed glareshield texture error - @Pleasure0102 (Pleasure)
1. [ECAM] Overhauled WHEEL Page - @Benjozork (Benjamin Dupont)
1. [CDU] Add approach waypoints to DCT page - @lengyc0208 (lyc)
1. [Sounds] Added 3D emitters for all sounds - @hotshotp (Boris)
1. [Sounds] Added sounds for Evac horn, emer cabin call, mech horn, gear extend/retract, and cargo door - @hotshotp (Boris)
1. [CDU] Revised blue, green and amber colors on CDU - @lucky38i (Lucky38i)
1. [CDU] Revised INIT A & B Page - @lucky38i (Lucky38i)
1. [CDU] Fixed certain STARs not showing on arrivals page - @tyler58546 (tyler58546)
1. [CHECKLISTS] Added several situations from QRH to checklists - @FBI#7771
1. [ECAM] Fix ECAM wheel page being selected before all gears are downlocked - @lukecologne (luke)
1. [MISC] Added standby instrument brightness adjustment and attitude reset - @2hwk (2Cas#1022 on discord)
1. [MISC] Added standby instrument bugs page and corrected standby instrument font and behaviour on power loss - @2hwk (2Cas#1022 on discord)
1. [PFD] Added the ability to display metric altitudes - @lousybyte (lousybyte)
1. [ECAM] Added messages related to anti-skid / N.W. steering being off - @Benjozork (Benjamin Dupont)
1. [CDU] Updated HOLD Page to honeywell spec, PLAN page updated to show holds - @sepiroth887 (sepiroth887)
1. [FCU] Fixed incrementing the QNH while in hPa mode - @lousybyte (lousybyte)
1. [CDU] Follow Green Dot speed on approach with flaps clean - @veikkos (Veikko Soininen)
1. [ND] Fixed cyan heading bug not showing on ND in VOR and LS modes - @AdenFlorian (David Valachovic)
1. [CDU] Improved the VERT REV page - @lousybyte (lousybyte)
1. [PFD] Correct PFD attitude indicator onground/inflight - @MMontalto (PiCcy)
1. [ND] Added WX/TERR on ND brightness knob, fix ND/PFD brightness tooltips - @lukecologne (luke)
1. [ECAM] Improved ECAM bleed page visuals and functionality - @nikotina91
1. [LIGHTS] Fixed DIM/BRT Lights inside the cockpit. Overhead should now be visible. - @Snapmatics (Harry)
1. [OVHD] Made AIR COND knobs continuous - @Benjozork (Benjamin Dupont)
1. [DCDU] Add basic functionality and display - @Benjozork (Benjamin Dupont)
1. [TEXTURES] Changed color of FD Panel.
1. [MISC] New custom display font for PFD/ND/ECAM/MCDU. Overhauled formatting, CSS, and colors of ECAM pages - @wpine215 (Iceman)
1. [TEXTURES] Fixed Speed Plaque and cleaned up texture on cockpit, some color corrections and more decals - @Pleasure0102 (Pleasure)
1. [TEXTURES] Changed Overhead Panel Texture (Decals, color, detail) - @Pleasure0102 (Pleasure)
1. [LIVERY] Bundle the FlyByWire Livery with the A32NX addon - @devsnek (devsnek)
1. [ECAM] Added cockpit door video - @Benjozork (Benjamin Dupont)
<<<<<<< HEAD
1. [MISC] Standby Instrument stays ON if emergency power should be available, bug fixes - @2hwk (2Cas#1022 on discord)
1. [CDU] Full +/- button functionality - @lhoenig (Lukas Hoenig)
=======
1. [MISC] Standby Instrument stays ON if emergency power should be available, bug fixes - @2hwk (2Cas#1022 on discord)
>>>>>>> f3868159
<|MERGE_RESOLUTION|>--- conflicted
+++ resolved
@@ -121,9 +121,5 @@
 1. [TEXTURES] Changed Overhead Panel Texture (Decals, color, detail) - @Pleasure0102 (Pleasure)
 1. [LIVERY] Bundle the FlyByWire Livery with the A32NX addon - @devsnek (devsnek)
 1. [ECAM] Added cockpit door video - @Benjozork (Benjamin Dupont)
-<<<<<<< HEAD
 1. [MISC] Standby Instrument stays ON if emergency power should be available, bug fixes - @2hwk (2Cas#1022 on discord)
-1. [CDU] Full +/- button functionality - @lhoenig (Lukas Hoenig)
-=======
-1. [MISC] Standby Instrument stays ON if emergency power should be available, bug fixes - @2hwk (2Cas#1022 on discord)
->>>>>>> f3868159
+1. [CDU] Full +/- button functionality - @lhoenig (Lukas Hoenig)
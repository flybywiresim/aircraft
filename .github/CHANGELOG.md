# Changelog
<!-- ⚠⚠ Please follow the format provided ⚠⚠ -->
<!-- Always use "1." at the start instead of "2. " or "X. " as GitHub will auto renumber everything. -->
<!-- Use the following format below -->
<!--  1. [Changed Area] Title of changes - @github username (Name)  -->

## 0.5.0
1. [FLIGHTMODEL] Reworked AOA table - @donstim - (donbikes#4084)
1. [FLIGHTMODEL] Reworked flaps - @donstim - (donbikes#4084)
1. [FLIGHTMODEL] Reworked drag/thrust ratio - @donstim - (donbikes#4084)
1. [ENGINE] Adjusted N1% thrust table - @MisterChocker - (Leon)
1. [PFD] Added independent calculations for GD, Vls, Vaprot, Vamax, Vs - @MisterChocker - (Leon)
1. [PFD] Fixed V1 not disappear after liftoff - @MisterChocker - (Leon)
1. [CDU] Added Performance Page CI functionality - @MisterChocker (Leon)
1. [CDU] Added Progress Page CRZ FL functionality and logic - @MisterChocker (Leon)
1. [CDU] Added Init B page only available until engine start - @MisterChocker (Leon)
1. [CDU] Added mcdu page id system - @MisterChocker (Leon)
1. [CDU] Added Progress Page REC MAX FL functionality and dummy OPT - @MisterChocker (Leon)
1. [PFD] Added proper altitude constrain visuals - @MisterChocker (Leon)
1. [COLORS] Improved MCDU/PFD/ND/ECAM colors - @MisterChocker (Leon)
1. [PFD] General improvements to the display layout - @MisterChocker (Leon)
1. [PFD] Added proper selected and managed speed indication - @MisterChocker (Leon)
1. [PFD] Added V1 indication - @MisterChocker (Leon)
1. [PFD] Added proper speed bug behaviour when outside range (approach phase) - @MisterChocker (Leon)
1. [ECAM] Fixed thrust rating mode START in flight misbehavior - @MisterChocker (Leon)
1. [CDU] Fixed wrong VLS calculation - @MisterChocker (Leon)
1. [PFD] Fixed wrong managed speed calculation on approach  - @MisterChocker (Leon)
1. [ECAM] Applied FADEC power logic to thrust rating mode and value - @MisterChocker (Leon)
1. [ECAM] Implemented thrust rating mode indication and logic - @MisterChocker (Leon)
1. [CDU] Added actual VLS and VApp calculation - @MisterChocker (Leon)
1. [PFD] Added actual F and S speed calculation for approach - @MisterChocker (Leon)
1. [ENGINE] Improved engine performance - @MisterChocker (Leon)
1. [AERODYNAMICS] Improved overall flight performance - @MisterChocker (Leon)
1. [MISC] Redesigned Standby instrument, fixed pitch indication - @jakluk (Jakluk)
1. [ECAM] Fixed LDG/TO memo showing at incorrect times - @MMontalto (PiCcy)
1. [MISC] Fixed DECEL always show up on left button only - @jokey2k (JoKeY | Markus#0001 on discord)
1. [ECAM] Engine bleed valve closes at N2 > 50% - @RichardPilbery (Richard Pilbery)
1. [MODEL] Spinner spiral now shows at medium blur - @lukecologne (luke)
1. [MFD] Weather Radar now sweeps at 180 degrees, Correct masking for flight path/constr/waypoints and display elements, disabled WX/TERR ON MD in PLAN - @2hwk (2Cas#1022)
1. [ECAM] Added ECAM ALL button functionality - @MikeKuijper (Mike Kuijper)
1. [ECAM] Fix thrust lever position indicator on upper ECAM - @RichardPilbery (Richard Pilbery | tricky_dicky3571 on discord)
1. [ECAM] Adjusted Engine gauges so cursor extends beyond radius of gauge - @RichardPilbery (Richard Pilbery | tricky_dicky#3571 on discord)
1. [ECAM] Fix ECAM N1 engine indicator - @RichardPilbery (Richard Pilbery | tricky_dicky#3571 on discord)
1. [LIGHTS] Added logo lights only turn on while on ground or flaps are extented - @linkeleven (linkeleven#2557)
1. [CDU] Add basic airways support based on code from WorkingTitle team - @santii90 (Santiago Vazquez), @Lessar277 (Lessar27)
1. [TEXTURES] Changed cockpit decals resolution from 1k to 2k - @FoxinTale (Aubrey)
1. [ECAM] Fix fuel used values on CRUISE and FUEL pages - @Lessar277 (Lessar27#1112)
1. [MISC] Add localisation files for aircraft info when using other languages than english - @pessip (Pessi Päivärinne)
1. [ATC] Fix CLR input for squawk code - @paul92ilm (Lussion)
1. [TEXTURES] Fixed aft overhead circuit breaker decal from 'LIGHTNING' to 'LIGHTING' (@DarkOfNova#0001)
1. [CAMERA] Modified a couple of the default interior camera angles. - @ZigTag (Falcon#5815), @linkeleven (linkeleven#2557)
1. [CDU] Fix takeoff vspeed - @linkeleven (linkeleven#2557)
1. [ECAM] Decimal font size change - @RichardPilbery (Richard Pilbery)
1. [CDU] Add correct UI behavior and colors for airways page - @santii90 (Santiago Vazquez)
1. [CDU] Add ability to clear MDA/DH, add input logic for both MDA/DH - @paul92ilm (Lussion)
1. [CHECKLISTS] Fix FD check in Taxi checklist - @Acrobot (Andrzej Pomirski)
1. [ADIRS] Fix ADIRS lights and split into three separate units - @devsnek (devsnek#0001)
1. [ECAM] Fixed donut and AVAIL message on N1 display. Add highlight on N2 during engine start - @RichardPilbery (Richard Pilbery)
1. [CDU] Fix MCDU not loading when starting midair - @ThatRedMelon (Daniel Brown)
1. [FCU] Clamp the selected altitude between 100 and 49000 - @lars-reimann (Lars Reimann)
1. [TEXTURES] added Registry plaque and improved Textures - @Pleasure0102 (Pleasure)
1. [GPWS] Add minimums and 100above logic - @linkeleven (linkeleven#2557)
1. [CDU] Flight plan waypoints distances and times are now properly displayed and updated - @lousybyte (lousybyte)
1. [CDU] Improved DECEL waypoint data and position - @lousybyte (lousybyte)
1. [TEXTURES] Changed cockpit font and fixed spelling errors - @FoxinTale (Aubrey)
1. [AUTO BRK] Fixed autobrake disarm behavior to match real life. MAX can no longer be selected when the aircraft is in the air. @geoffda (Geoff Darst)
1. [FCU] Remember selected pressure mode when returning from Std mode - @lhoenig (Lukas Hoenig)
1. [TEXTURES] upgraded to 4k Textures (pedestal,throttle unit) fixed decal texture - @Pleasure0102 (Pleasure)
1. [PFD] Added FMAs ALT CST and ALT CST* as well as CLB magenta and DES or CLB blue - @MisterChocker (Leon)
1. [CDU] Added CFDS display test, ATSU METAR/TAF/ATIS requests, and ATSU free text - @wpine215 (Iceman), @nistei (Nistei), @Edwin B
1. [CDU] Fixed error messages delete input - @MisterChocker (Leon)
1. [CDU] Added input delay paging left/right and input 1-6L/1-6R - @MisterChocker (Leon)
1. [GPWS] Completely redone GPWS logic, and improve Retard call logic, prevent multiple calls playing at once - lukecologne (luke)
1. [ECAM] Improve flaps/slats panel design on upper ECAM, improve flaps/slats transition logic - @paul92ilm (Lussion)
1. [CDU] Allow inserting landing QNH in inHg - @pessip (Pessi Päivärinne)
1. [Systems] GO-AROUND flight phase introduced
1. [FMA] Improved and corrected FMA logic for autopilot connect/disconnect toggle during APPR mode, GO-AROUNDs, DH/MDA and other small tweaks - @antikythera288 (mrmercury#8898 on discord)
1. [FCU] Correct behaviour of APPR and LOC buttons when connecting/disconnecting AP - @antikythera288 (mrmercury#8898 on discord)
1. [AUTOPILOT] fully managed GO-AROUND implemented aswell as correct FD's for hand-flying the GO-AROUND (until missed approach paths are implemented, only via preselected HDG) - @antikythera288 (mrmercury#8898 on discord)
1. [MCDU] added fully working GO-AROUND Page - @antikythera288 (mrmercury#8898 on discord)
1. [CDU] Fix IRS coordinates always showing N/E - @beheh (Benedict Etzel)
1. [General] Added location reporting for the live map - @nistei (Nistei)
1. [CDU] Init A now showing computed values and simulated computational delays - @lucky38i (Lucky38i)
1. [CDU] Fuel Pred now showing computed values and refreshes when page is updating - @lucky38i (Lucky38i)
1. [CDU] Add V1/VR/V2 logic and disagree message, fixed V1/VR/V2 minimum range - @paul92ilm (Lussion)
1. [ECAM] Add T.O message category to upper ECAM - @paul92ilm (Lussion)
1. [ECAM] Fix cabin vertical speed display to show feet/min - @MattPaxtonBel, @RichardPilbery
1. [FCU] Fix altitude change when the increment is 1000 - @lars-reimann (Lars Reimann)
1. [CDU] Improve LAT REV page layout - @beheh (Benedict Etzel)
1. [PFD] Improved PFD text readability - @MisterChocker (Leon)
1. [ECAM] Added CABIN PRESS page - @nikotina91
1. [ECAM] Add ELEC page - @ramon54321
1. [ND] Improved flight path shape display - @lousybyte (lousybyte)
1. [CDU] Rework duplicate waypoint names page - @pessip (Pessi Päivärinne)
1. [ECAM] Fixed ELEV limits display on the F/CTL page - @lousybyte (lousybyte)
1. [CDU] Fix missing preflight flight phase - @beheh (Benedict Etzel)
1. [CDU] Fix flight phase when spawning mid-air - @beheh (Benedict Etzel)
1. [CDU] Fixed autothrust targeting F or S speed on climb - @MisterChocker (Leon)
1. [ND] Added altitude constraints in flight level based on the transition altitude provided in MCDU Take Off Performace @ilyeshammadi (Ilyes Hammadi)
1. [CDU] Added TYPE I and TYPE II message types and handling - @MisterChocker (Leon)
1. [ECAM] Fix cabin vertical speed unit - @MrMinimal (Tom Langwaldt)
1. [CDU] Improved constraints recognition - @MisterChocker (Leon)
1. [PFD] Add altitude indicator alerts @ilyeshammadi (Ilyes Hammadi)
1. [CDU] The precomputed values for ZFW/ZFWCG are now properly updated when the weight load parameters are changed - @lousybyte (lousybyte)
1. [PFD] Improved speedband visuals - @MisterChocker (Leon)
1. [ND] Add altitue constraint symbol and fix constraint circle color @ilyeshammadi (Ilyes Hammadi)
1. [ECAM] Add COND page - @lcalaresu (Luc Calaresu), @highperformancedevelopments
1. [CDU] Added check for dest data is set - @MisterChocker (Leon)
1. [CDU] Ported system messages type II to actual type II - @MisterChocker (Leon)
1. [ECAM] Implemented proper FWC flight phases - @beheh (Benedict Etzel)
1. [ECAM] Updated ECAM messages - @beheh (Benedict Etzel)
1. [CDU] New improved RADNAV page | Ability to tune navaids with identifier - @St54Kevin (Kevin Karas)
1. [CDU] Corrected visuals for constraints on flight plan page - @MisterChocker (Leon)
1. [ND] Add heading line to ARC and NAV map mode @ilyeshammadi (Ilyes Hammadi)
1. [PFD] Add QNH flashing when reach transition altitude - @Kimbyeoungjang (김병장#7165)
1. [ECAM] Added flight phase inhibit override to recall button - @beheh (Benedict Etzel)
1. [CDU] Changed FMGC constraint classification - @MisterChocker (Leon)
1. [CDU] Added constraints symbols logic to flight plan - @ilyeshammadi (Ilyes Hammadi)
1. [ECAM] Changed SAT and TAT values to green colour - @RichardPilbery (Richard Pilbery)
1. [General] Improve ground handling, steering, and suspension - @wpine215 (Iceman)
1. [CDU] Added Airway Page airway to airway insert option - @MisterChocker (Leon)
1. [Sound] Improved PTU, flaps, and fuel pump sounds which are no longer heard in cockpit - @hotshotp (Boris)
1. [Sound] Improved and added new ground roll and touchdown sounds - @hotshotp (Boris)
1. [Sound] Improved ambient avionics fan sound, and added cabin fan sound - @hotshotp (Boris)
1. [Sound] Improved gear lever click sound - @hotshotp (Boris)
1. [Sound] Improved nose wheel liftoff sound - @hotshotp (Boris)
1. [Sound] Added new APU start contactor sounds - @hotshotp (Boris)
1. [Sound] Added new realistic LEAP-1A engine sounds - @hotshotp (Boris)
1. [Lights] Added Flood Lights - @Snapmatics (Harry)
1. [Lights] Added Reading Lights - @Snapmatics (Harry)
1. [Lights] Improved Screen Backlight - @Snapmatics (Harry)
1. [Lights] Improved Exterior Lights - @Snapmatics (Harry)
1. [Lights] Improved Interior Lights - @Snapmatics (Harry)
1. [CDU] Improved input handling while a message is visible - @MisterChocker (Leon)
1. [ND] Fix weather radar not showing after switching to plan view - @ilyeshammadi (Ilyes Hammadi)
1. [Autopilot] Increase max bank angle from 20 to 25 - @wpine215 (Iceman)
1. [PFD] Fix ALT magenta in OP DES/CLB - @MisterChocker (Leon)
1. [ECAM] Add G LOAD indication to lower ECAM - @beheh (Benedict Etzel)
1. [PFD] Added vR indication - @MisterChocker (Leon)
1. [MFD] Corrected icon for the Decel point on flightplan - @LoungeFlyZ (Chris Johnson)
1. [ND] Update ND to only show Mode Changed when mode button is used - @ilyeshammadi (Ilyes Hammadi)
1. [TCAS] Implement first iteration of TCAS - @lukecologne (luke)
1. [ECAM] Temporary fix small word on lower ecam, status page - @Kimbyeongjang (김병장#7165)
1. [ECAM] Add icing-related ECAM warnings and memos - @beheh (Benedict Etzel)
1. [CDU] Fix CLR position in scratchpad - @beheh (Benedict Etzel)
1. [General] Added INIT BARO option, INHG/HPA/AUTO - @theomessin (Theodore Messinezis)
1. [CDU] Improved key input delays - @MisterChocker (Leon)
1. [PFD] Changed S and F speeds data source - @MisterChocker (Leon)
1. [ANIMATIONS] Desynced the wiper animations - @pepperoni505 (pepperoni505), @lukecologne (luke)
1. [CDU] Added calculation for ground speed mini - @MisterChocker (Leon)
1. [FLIGHTMODEL] Changed rudder and vertical tail parameters for improved crosswind takeoff and landing capability - @donstim - (donbikes#4084)
1. [FLIGHTMODEL] Changed full landing flap deflection from 35 degrees to 40 degrees - @donstim - (donbikes#4084)
1. [FLIGHTMODEL] Updated legacy flight model parameters for consistency with modern flight model - @donstim - (donbikes#4084)
1. [ECAM] Adjusted flaps panel - @MisterChocker (Leon)
1. [CDU] F-PLN page visual rework - @Lollo999 (Lorenzo Pinna)
1. [Sound] Improved ground roll - @hotshotp (Boris)
1. [Sound] Added new turbulence sounds different in cabin and cockpit - @hotshotp (Boris)
1. [CDU] Added ground speed mini - @MisterChocker (Leon)
1. [MISC] Fix pedestal camera position triggering radio frequency display glitch - @pareil6 (pareil6)
<<<<<<< HEAD
1. [General] Added option to switch between KG and LBS - @MisterChocker (Leon)
=======
1. [FLIGHTMODEL] Corrected fuel tank capacities, including unusable fuel - @donstim - (donbikes#4084)
>>>>>>> 1df3e735

## 0.4.0
1. [General] Add CHANGELOG.md - @nathaninnes (Nathan Innes)
1. [ECAM] Improved Upper ECAM Visuals - @wpine215 (Iceman)
1. [TEXTURES] Changed roughness of glareshield - @Pleasure (Pleasure)
1. [CDU] Fixed several issues related to incorrect active waypoints - @lousybyte (lousybyte)
1. [CDU] Fixed a crash when trying to replace a waypoint in the flight plan - @lousybyte (lousybyte)
1. [EXTERIOR] Fixed issue in engine rotation animation that made it rotate too quickly - @lukecologne (lukecologne)
1. [PFD] Remove code related to unrelevant aircraft - @1Revenger1 (Avery Black)
1. [ECAM] Lower ECAM DOOR Page Colour Fix - @nathaninnes (Nathan Innes)
1. [ND] Add DME distances, VOR/ADF needles and functioning ADF2 - @blitzcaster (bltzcstr)
1. [OVHD] Fixed Battery Indicator Colour - @nathaninnes (Nathan Innes)
1. [MISC] Removed Fuel Patch from MSFS Update 1.8.3 - @nathaninnes (Nathan Innes)
1. [ND] Change ND Sizing - @nathaninnes (Nathan Innes)
1. [GPWS] Added Pull Up, Sink Rate, Dont sink GPWS with Default Sounds & Added (Too low) terrain, flaps and gear without Sounds (Future PR by Boris) - @oliverpope03 (Oliver Pope)
1. [Sounds] Added new sounds for fuel pumps, flaps, ground roll and rattles, touchdowns, and wind - @hotshotp (Boris)
1. [ND] Hide the aircraft indicator in PLAN mode while ADIRS are not aligned - @lousybyte (lousybyte)
1. [LIGHTS] Improved Strobe, Nav and beacon lights - @lukecologne (lukecologne)
1. [Sounds] Added new startup sounds - @hotshotp (Boris)
1. [ECAM] ELAC/SEC warning color fix, added spoiler functionality to ECAM page - @wpine215 (Iceman)
1. [OVHD] Implemented missing functionality for multiple overhead buttons and switches - @wpine215 (Iceman)
1. [ECAM] Improved APU ECAM visuals - @wpine215 (Iceman)
1. [TEXTURES] Changed texture of glareshield and added details - @Pleasure0102 (Pleasure)
1. [ECAM] Improved Fuel ECAM visuals and corrected center pump inconsistency - @wpine215 (Iceman)
1. [MISC] Separated Captian and F/O displays - @tyler58546 (tyler58546)
1. [ECAM] Added engine FADEC power supply logic - @tyler58546 (tyler58546)
1. [ECAM] Improved lower engine ECAM - @lousybyte (lousybyte)
1. [CDU] Add "Closest Airports" page - @lhoenig (Lukas Hoenig)
1. [PFD] Fixed FD bars appearing on PFD when on the ground - @Curtis-VL (Curtis)
1. [CDU] Added IRS Init page - @externoak (Externo)
1. [OVHD] Implement additional overhead button/switch functionality (EMER ELEC, EVAC, air data switching, etc.) - @wpine215 (Iceman)
1. [ECAM] Made open doors on DOOR/OXY page amber instead of green - @Benjozork (Benjamin Dupont)
1. [PFD] Adjust vertical Flight Director offset - @veikkos (Veikko Soininen)
1. [PFD] Fix Radio altimeter only updating every second - @lukecologne (luke)
1. [Systems] Pitot heating should now be active while engines are running - @lousybyte (lousybyte)
1. [TEXTURES] Higher resoloution Mainpanel, fixed glareshield texture error - @Pleasure0102 (Pleasure)
1. [ECAM] Overhauled WHEEL Page - @Benjozork (Benjamin Dupont)
1. [CDU] Add approach waypoints to DCT page - @lengyc0208 (lyc)
1. [Sounds] Added 3D emitters for all sounds - @hotshotp (Boris)
1. [Sounds] Added sounds for Evac horn, emer cabin call, mech horn, gear extend/retract, and cargo door - @hotshotp (Boris)
1. [CDU] Revised blue, green and amber colors on CDU - @lucky38i (Lucky38i)
1. [CDU] Revised INIT A & B Page - @lucky38i (Lucky38i)
1. [CDU] Fixed certain STARs not showing on arrivals page - @tyler58546 (tyler58546)
1. [CHECKLISTS] Added several situations from QRH to checklists - @FBI#7771
1. [ECAM] Fix ECAM wheel page being selected before all gears are downlocked - @lukecologne (luke)
1. [MISC] Added standby instrument brightness adjustment and attitude reset - @2hwk (2Cas#1022 on discord)
1. [MISC] Added standby instrument bugs page and corrected standby instrument font and behaviour on power loss - @2hwk (2Cas#1022 on discord)
1. [PFD] Added the ability to display metric altitudes - @lousybyte (lousybyte)
1. [ECAM] Added messages related to anti-skid / N.W. steering being off - @Benjozork (Benjamin Dupont)
1. [CDU] Updated HOLD Page to honeywell spec, PLAN page updated to show holds - @sepiroth887 (sepiroth887)
1. [FCU] Fixed incrementing the QNH while in hPa mode - @lousybyte (lousybyte)
1. [CDU] Follow Green Dot speed on approach with flaps clean - @veikkos (Veikko Soininen)
1. [ND] Fixed cyan heading bug not showing on ND in VOR and LS modes - @AdenFlorian (David Valachovic)
1. [CDU] Improved the VERT REV page - @lousybyte (lousybyte)
1. [PFD] Correct PFD attitude indicator onground/inflight - @MMontalto (PiCcy)
1. [ND] Added WX/TERR on ND brightness knob, fix ND/PFD brightness tooltips - @lukecologne (luke)
1. [ECAM] Improved ECAM bleed page visuals and functionality - @nikotina91
1. [LIGHTS] Fixed DIM/BRT Lights inside the cockpit. Overhead should now be visible. - @Snapmatics (Harry)
1. [OVHD] Made AIR COND knobs continuous - @Benjozork (Benjamin Dupont)
1. [DCDU] Add basic functionality and display - @Benjozork (Benjamin Dupont)
1. [TEXTURES] Changed color of FD Panel.
1. [MISC] New custom display font for PFD/ND/ECAM/MCDU. Overhauled formatting, CSS, and colors of ECAM pages - @wpine215 (Iceman)
1. [TEXTURES] Fixed Speed Plaque and cleaned up texture on cockpit, some color corrections and more decals - @Pleasure0102 (Pleasure)
1. [TEXTURES] Changed Overhead Panel Texture (Decals, color, detail) - @Pleasure0102 (Pleasure)
1. [LIVERY] Bundle the FlyByWire Livery with the A32NX addon - @devsnek (devsnek)
1. [ECAM] Added cockpit door video - @Benjozork (Benjamin Dupont)
1. [MISC] Standby Instrument stays ON if emergency power should be available, bug fixes - @2hwk (2Cas#1022 on discord)
1. [CDU] Full +/- button functionality - @lhoenig (Lukas Hoenig)
1. [DCDU] Fixed MSG- and MSG+ button labels - @tyler58546 (tyler58546)<|MERGE_RESOLUTION|>--- conflicted
+++ resolved
@@ -157,11 +157,8 @@
 1. [Sound] Added new turbulence sounds different in cabin and cockpit - @hotshotp (Boris)
 1. [CDU] Added ground speed mini - @MisterChocker (Leon)
 1. [MISC] Fix pedestal camera position triggering radio frequency display glitch - @pareil6 (pareil6)
-<<<<<<< HEAD
+1. [FLIGHTMODEL] Corrected fuel tank capacities, including unusable fuel - @donstim - (donbikes#4084)
 1. [General] Added option to switch between KG and LBS - @MisterChocker (Leon)
-=======
-1. [FLIGHTMODEL] Corrected fuel tank capacities, including unusable fuel - @donstim - (donbikes#4084)
->>>>>>> 1df3e735
 
 ## 0.4.0
 1. [General] Add CHANGELOG.md - @nathaninnes (Nathan Innes)

--- conflicted
+++ resolved
@@ -105,11 +105,8 @@
 1. [ECAM] Updated ECAM messages - @beheh (Benedict Etzel)
 1. [CDU] New improved RADNAV page | Ability to tune navaids with identifier - @St54Kevin (Kevin Karas)
 1. [ND] Add heading line to ARC and NAV map mode @ilyeshammadi (Ilyes Hammadi)
-<<<<<<< HEAD
+1. [PFD] Add QNH flashing when reach transition altitude - @Kimbyeoungjang (김병장#7165)
 1. [ECAM] Added flight phase inhibit override to recall button - @beheh (Benedict Etzel)
-=======
-1. [PFD] Add QNH flashing when reach transition altitude - @Kimbyeoungjang (김병장#7165)
->>>>>>> 985cc59f
 
 ## 0.4.0
 1. [General] Add CHANGELOG.md - @nathaninnes (Nathan Innes)

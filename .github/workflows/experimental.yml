name: experimental
on:
  push:
    branches:
      - experimental

jobs:
  build:
    # Prevent running this on forks
    if: github.repository_owner == 'flybywiresim'
    runs-on: ubuntu-latest
    env:
      A32NX_PRODUCTION_BUILD: 1
      A32NX_INSTRUMENTS_BUILD_WORKERS: 2
      EXPERIMENTAL_PRE_RELEASE_ID: 66067853
      EXPERIMENTAL_PRE_RELEASE_TAG: assets/experimental
      EXPERIMENTAL_ZIP_NAME: A32NX-experimental.zip
      BUILD_DIR_NAME: experimental
    steps:
      - name: Checkout source
        uses: actions/checkout@v2
      - name: Set BUILT_DATE_TIME
        run: echo "BUILT_DATE_TIME=$(date -u -Iseconds)" >> $GITHUB_ENV
      - name: Create .env file
        run: |
          echo A32NX_PRODUCTION_BUILD=1 >> .env
          echo CLIENT_ID=${{ secrets.NAVIGRAPH_CLIENT_ID }} >> .env
          echo CLIENT_SECRET=${{ secrets.NAVIGRAPH_CLIENT_SECRET }} >> .env
          echo CHARTFOX_SECRET=${{ secrets.CHARTFOX_SECRET }} >> .env
          echo SENTRY_DSN=${{ secrets.SENTRY_DSN }} >> .env
      - name: Build A32NX
        run: |
          ./scripts/dev-env/run.sh ./scripts/setup.sh
          ./scripts/dev-env/run.sh ./scripts/build.sh --no-tty -j 4
      - name: Build ZIP files
        run: |
          ./scripts/dev-env/run.sh node ./scripts/fragment.js

          mkdir ./${{ env.BUILD_DIR_NAME }}
          zip -r ./${{ env.BUILD_DIR_NAME }}/${{ env.EXPERIMENTAL_ZIP_NAME }} ./flybywire-aircraft-a320-neo/
      - name: Upload to Bunny CDN
        env:
          BUNNY_BUCKET_PASSWORD: ${{ secrets.BUNNY_BUCKET_PASSWORD }}
          BUNNY_SECRET_TOKEN: ${{ secrets.BUNNY_SECRET_TOKEN }}
          BUNNY_BUCKET_DESTINATION: addons/a32nx/experimental
<<<<<<< HEAD
        run: |
          ./scripts/cdn.sh $BUNNY_BUCKET_DESTINATION ./build-modules
          ./scripts/cdn.sh $BUNNY_BUCKET_DESTINATION ./${{ env.BUILD_DIR_NAME }}
=======
        run: ./scripts/cdn.sh $BUNNY_BUCKET_DESTINATION
      - name: Delete old GitHub Pre-Release assets
        uses: mknejp/delete-release-assets@v1
        with:
          token: ${{ github.token }}
          tag: ${{ env.EXPERIMENTAL_PRE_RELEASE_TAG }}
          assets: '*'
          fail-if-no-assets: false
      - name: Upload aicraft package to GitHub Pre-Release Assets
        uses: actions/upload-release-asset@v1.0.2
        env:
          GITHUB_TOKEN: ${{ github.token }}
        with:
          upload_url: https://uploads.github.com/repos/${{ github.repository }}/releases/${{ env.EXPERIMENTAL_PRE_RELEASE_ID }}/assets{?name,label}
          asset_path: ./${{ env.BUILD_DIR_NAME }}/${{ env.EXPERIMENTAL_ZIP_NAME }}
          asset_name: ${{ env.EXPERIMENTAL_ZIP_NAME }}
          asset_content_type: application/zip
      - name: Upload fragments to GitHub Pre-Release Assets
        uses: dwenegar/upload-release-assets@v1
        env:
          GITHUB_TOKEN: ${{ github.token }}
        with:
          release_id: ${{ env.EXPERIMENTAL_PRE_RELEASE_ID }}
          assets_path: ./build-modules/
      - name: Update GitHub Pre-Release Body
        run: |
          curl --request PATCH \
            --url 'https://api.github.com/repos/${{ github.repository }}/releases/${{ env.EXPERIMENTAL_PRE_RELEASE_ID }}' \
            --header 'authorization: Bearer ${{ secrets.GITHUB_TOKEN }}' \
            --header 'Content-Type: application/json' \
            --data-raw '{
              "body": "This pre-release has its asset updated on every commit to the experimental branch\nLast updated on ${{ env.BUILT_DATE_TIME }} from commit ${{ github.sha }}\nThis link will always point to the latest experimental build: https://github.com/${{ github.repository }}/releases/download/${{ env.EXPERIMENTAL_PRE_RELEASE_TAG }}/${{ env.EXPERIMENTAL_ZIP_NAME }}"
            }'
>>>>>>> a21506e8
<|MERGE_RESOLUTION|>--- conflicted
+++ resolved
@@ -43,12 +43,9 @@
           BUNNY_BUCKET_PASSWORD: ${{ secrets.BUNNY_BUCKET_PASSWORD }}
           BUNNY_SECRET_TOKEN: ${{ secrets.BUNNY_SECRET_TOKEN }}
           BUNNY_BUCKET_DESTINATION: addons/a32nx/experimental
-<<<<<<< HEAD
         run: |
           ./scripts/cdn.sh $BUNNY_BUCKET_DESTINATION ./build-modules
           ./scripts/cdn.sh $BUNNY_BUCKET_DESTINATION ./${{ env.BUILD_DIR_NAME }}
-=======
-        run: ./scripts/cdn.sh $BUNNY_BUCKET_DESTINATION
       - name: Delete old GitHub Pre-Release assets
         uses: mknejp/delete-release-assets@v1
         with:
@@ -80,5 +77,4 @@
             --header 'Content-Type: application/json' \
             --data-raw '{
               "body": "This pre-release has its asset updated on every commit to the experimental branch\nLast updated on ${{ env.BUILT_DATE_TIME }} from commit ${{ github.sha }}\nThis link will always point to the latest experimental build: https://github.com/${{ github.repository }}/releases/download/${{ env.EXPERIMENTAL_PRE_RELEASE_TAG }}/${{ env.EXPERIMENTAL_ZIP_NAME }}"
-            }'
->>>>>>> a21506e8
+            }'
let values;

global.beforeEach(() => {
<<<<<<< HEAD
    values = {};
    global.SimVar = {};
    // MSFS SDK overrides those with a custom implementation, hence need to recreate it before every test
    global.SimVar.GetSimVarValue = jest.fn((name, _, __) => {
        if (values.hasOwnProperty(name)) {
            return values[name];
        } else {
            return 0;
        }
});

global.SimVar.SetSimVarValue = jest.fn((name, _, value, __) => {
    return new Promise((resolve, _) => {
        values[name] = value;
        resolve();
    });
});

=======
  values = {};
>>>>>>> 7518ab0c
});

global.SimVar = {};
global.SimVar.GetSimVarValue = jest.fn((name, _, __) => {
  if (Object.prototype.hasOwnProperty.call(values, name)) {
    return values[name];
  }
  return 0;
});
<<<<<<< HEAD

global.SimVar.SetSimVarValue = jest.fn((name, _, value, __) => {
    return new Promise((resolve, _) => {
        values[name] = value;
        resolve();
    });
});

global.RunwayDesignator = jest.mock();
global.Avionics = jest.mock();
global.Avionics = jest.mock();
global.Simplane = jest.mock();
global.Simplane.getIsGrounded = jest.fn();
global.Simplane.getEngineThrottleMode = jest.fn();
global.ThrottleMode = jest.mock();
global.Simplane.getAltitude = jest.fn();
global.Simplane.getGroundSpeed = jest.fn();

global.Avionics.Utils = jest.mock();
global.document = jest.mock();
global.document.getElementById = jest.fn();
global.GetStoredData = jest.fn(() => "hi");
global.BaseInstrument = jest.fn();
=======
global.SimVar.SetSimVarValue = jest.fn(
  (name, _, value, __) =>
    new Promise((resolve, _) => {
      values[name] = value;
      resolve();
    }),
);
>>>>>>> 7518ab0c
<|MERGE_RESOLUTION|>--- conflicted
+++ resolved
@@ -1,7 +1,6 @@
 let values;
 
 global.beforeEach(() => {
-<<<<<<< HEAD
     values = {};
     global.SimVar = {};
     // MSFS SDK overrides those with a custom implementation, hence need to recreate it before every test
@@ -20,9 +19,7 @@
     });
 });
 
-=======
   values = {};
->>>>>>> 7518ab0c
 });
 
 global.SimVar = {};
@@ -32,15 +29,13 @@
   }
   return 0;
 });
-<<<<<<< HEAD
-
-global.SimVar.SetSimVarValue = jest.fn((name, _, value, __) => {
-    return new Promise((resolve, _) => {
-        values[name] = value;
-        resolve();
-    });
-});
-
+global.SimVar.SetSimVarValue = jest.fn(
+  (name, _, value, __) =>
+    new Promise((resolve, _) => {
+      values[name] = value;
+      resolve();
+    }),
+);
 global.RunwayDesignator = jest.mock();
 global.Avionics = jest.mock();
 global.Avionics = jest.mock();
@@ -55,13 +50,4 @@
 global.document = jest.mock();
 global.document.getElementById = jest.fn();
 global.GetStoredData = jest.fn(() => "hi");
-global.BaseInstrument = jest.fn();
-=======
-global.SimVar.SetSimVarValue = jest.fn(
-  (name, _, value, __) =>
-    new Promise((resolve, _) => {
-      values[name] = value;
-      resolve();
-    }),
-);
->>>>>>> 7518ab0c
+global.BaseInstrument = jest.fn();
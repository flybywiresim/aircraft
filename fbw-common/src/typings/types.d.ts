import { FlightPlanService as Service, NavigationDatabaseService as NavigationDatabaseService_ } from "../../../fbw-a32nx/src/systems/fmgc/src";
import { NavigationDatabase as Database, NavigationDatabaseBackend as DatabaseBackend } from '../../../fbw-a32nx/src/systems/fmgc/src/NavigationDatabase'
import { FlightPlanIndex as Index } from '../../../fbw-a32nx/src/systems/fmgc/src';
import { FlightPhaseManager as FlightPhaseManager_ } from "../../../fbw-a32nx/src/systems/fmgc/src";
import { WaypointFactory as WaypointFactory_ } from "../../../fbw-a32nx/src/systems/fmgc/src";
import { WaypointEntryUtils as WaypointEntryUtils_ } from "../../../fbw-a32nx/src/systems/fmgc/src";
import { SimBriefUplinkAdapter as SimBriefUplinkAdapter_ } from "../../../fbw-a32nx/src/systems/fmgc/src";
<<<<<<< HEAD
=======
import { ApproachUtils as ApproachUtils_ } from "../../../fbw-a32nx/src/systems/fmgc/src";
>>>>>>> 09259b33

declare global {
    type NauticalMiles = number;
    type Heading = number;
    type Track = number;
    type Latitude = number;
    type Longitude = number;
    type Feet = number;
    type FlightLevel = number;
    type Knots = number;
    type FeetPerMinute = number;
    type Metres = number;
    type MetresPerSecond = number;
    type Mach = number;
    type Degrees = number;
    type DegreesMagnetic = number;
    type DegreesTrue = number;
    type Seconds = number;
    type Minutes = number;
    type Percent = number;
    type Radians = number;
    type RotationsPerMinute = number;
    type Angl16 = number;
    type RadiansPerSecond = number;
    type PercentOver100 = number;
    type Gallons = number;
    type Kilograms = number;
    type Pounds = number;
    type Celsius = number;
    type InchesOfMercury = number;
    type Millibar = number;
    type PressurePerSquareInch = number;

    namespace Facilities {
        function getMagVar(lat: Degrees, long: Degrees): Degrees;
    }

    const process: {
        env: Record<string, string | undefined>
    }

    interface Window {
        /**
         * Present if the instrument is running in [ACE](https://github.com/flybywiresim/ace)
         */
        ACE_ENGINE_HANDLE: object | undefined

        /**
         * `true` if `window.ACE_ENGINE_HANDLE` is present and the instrument is using (but is not necessarily connected to) a remote bridge
         */
        ACE_IS_REMOTE: boolean | undefined

        /**
         * `true` if `window.ACE_ENGINE_HANDLE` is present and `window.ACE_IS_REMOTE` is `true` and the instrument is connected to the sim through a remote bridge
         */
        ACE_REMOTE_IS_CONNECTED: boolean | undefined
    }

    namespace Fmgc {
        const FlightPlanService: typeof Service

        const NavigationDatabase: typeof Database

        const NavigationDatabaseBackend: typeof DatabaseBackend

        const NavigationDatabaseService: typeof NavigationDatabaseService_

        const FlightPlanIndex: typeof Index

        const FlightPhaseManager: typeof FlightPhaseManager_
<<<<<<< HEAD

        const WaypointFactory: typeof WaypointFactory_

        const WaypointEntryUtils: typeof WaypointEntryUtils_

        const SimBriefUplinkAdapter: typeof SimBriefUplinkAdapter_

        function getFlightPhaseManager(): FlightPhaseManager_
    }
=======
>>>>>>> 09259b33

        const WaypointFactory: typeof WaypointFactory_

        const WaypointEntryUtils: typeof WaypointEntryUtils_

        const SimBriefUplinkAdapter: typeof SimBriefUplinkAdapter_

        function getFlightPhaseManager(): FlightPhaseManager_
    }
}

export {};<|MERGE_RESOLUTION|>--- conflicted
+++ resolved
@@ -5,10 +5,7 @@
 import { WaypointFactory as WaypointFactory_ } from "../../../fbw-a32nx/src/systems/fmgc/src";
 import { WaypointEntryUtils as WaypointEntryUtils_ } from "../../../fbw-a32nx/src/systems/fmgc/src";
 import { SimBriefUplinkAdapter as SimBriefUplinkAdapter_ } from "../../../fbw-a32nx/src/systems/fmgc/src";
-<<<<<<< HEAD
-=======
 import { ApproachUtils as ApproachUtils_ } from "../../../fbw-a32nx/src/systems/fmgc/src";
->>>>>>> 09259b33
 
 declare global {
     type NauticalMiles = number;
@@ -79,18 +76,6 @@
         const FlightPlanIndex: typeof Index
 
         const FlightPhaseManager: typeof FlightPhaseManager_
-<<<<<<< HEAD
-
-        const WaypointFactory: typeof WaypointFactory_
-
-        const WaypointEntryUtils: typeof WaypointEntryUtils_
-
-        const SimBriefUplinkAdapter: typeof SimBriefUplinkAdapter_
-
-        function getFlightPhaseManager(): FlightPhaseManager_
-    }
-=======
->>>>>>> 09259b33
 
         const WaypointFactory: typeof WaypointFactory_
 

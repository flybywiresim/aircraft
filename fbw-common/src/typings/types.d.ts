--- conflicted
+++ resolved
@@ -1,21 +1,3 @@
-<<<<<<< HEAD
-import {
-    FlightPlanService as FlightPlanService_,
-    NavigationDatabaseService as NavigationDatabaseService_,
-    SelectedNavaidType as SelectedNavaidType_,
-    SelectedNavaidMode as SelectedNavaidMode_,
-    A320FlightPlanPerformanceData as A320FlightPlanPerformanceData_,
-} from "../../../fbw-a32nx/src/systems/fmgc/src";
-import { NavigationDatabase as Database, NavigationDatabaseBackend as DatabaseBackend } from '../../../fbw-a32nx/src/systems/fmgc/src/NavigationDatabase'
-import { FlightPlanIndex as Index } from '../../../fbw-a32nx/src/systems/fmgc/src';
-import { FlightPhaseManager as FlightPhaseManager_ } from "../../../fbw-a32nx/src/systems/fmgc/src";
-import { WaypointFactory as WaypointFactory_ } from "../../../fbw-a32nx/src/systems/fmgc/src";
-import { WaypointEntryUtils as WaypointEntryUtils_ } from "../../../fbw-a32nx/src/systems/fmgc/src";
-import { SimBriefUplinkAdapter as SimBriefUplinkAdapter_ } from "../../../fbw-a32nx/src/systems/fmgc/src";
-import { ApproachUtils as ApproachUtils_ } from "../../../fbw-a32nx/src/systems/fmgc/src";
-
-=======
->>>>>>> c79bb2c0
 declare global {
     type NauticalMiles = number;
     type Heading = number;
@@ -73,34 +55,6 @@
         ACE_REMOTE_IS_CONNECTED: boolean | undefined
     }
 
-<<<<<<< HEAD
-    namespace Fmgc {
-        const SelectedNavaidType: typeof SelectedNavaidType_
-        const SelectedNavaidMode: typeof SelectedNavaidMode_
+}
 
-        const FlightPlanService: typeof FlightPlanService_
-
-        const A320FlightPlanPerformanceData: typeof A320FlightPlanPerformanceData_
-
-        const NavigationDatabase: typeof Database
-
-        const NavigationDatabaseBackend: typeof DatabaseBackend
-
-        const NavigationDatabaseService: typeof NavigationDatabaseService_
-
-        const FlightPlanIndex: typeof Index
-
-        const FlightPhaseManager: typeof FlightPhaseManager_
-=======
-}
->>>>>>> c79bb2c0
-
-        const WaypointFactory: typeof WaypointFactory_
-
-        const WaypointEntryUtils: typeof WaypointEntryUtils_
-
-        const SimBriefUplinkAdapter: typeof SimBriefUplinkAdapter_
-
-        function getFlightPhaseManager(): FlightPhaseManager_
-    }
-}+export {};
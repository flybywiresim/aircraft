--- conflicted
+++ resolved
@@ -131,8 +131,7 @@
 
     return ret;
   }
-<<<<<<< HEAD
-  async getAirwaysByFix(ident: string, _icaoCode: string, airwayIdent?: string): Promise<Airway[]> {
+  async getAirwayByFix(ident: string, _icaoCode: string, airwayIdent?: string): Promise<Airway[]> {
     const ret: Airway[] = [];
 
     for (const [testAirwayIdent, airway] of Object.entries(FAKE_AIRWAYS)) {
@@ -143,10 +142,6 @@
     }
 
     return ret;
-=======
-  async getAirwayByFix(_ident: string, _icaoCode: string, _airwayIdent: string): Promise<Airway[]> {
-    return [];
->>>>>>> add52971
   }
   createNearbyFacilityMonitor(_type: NearbyFacilityType): NearbyFacilityMonitor {
     return {

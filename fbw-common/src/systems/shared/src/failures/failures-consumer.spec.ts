--- conflicted
+++ resolved
@@ -3,14 +3,12 @@
 
 let sendGenericDataEvent = undefined;
 
-jest.mock('../GenericDataListenerSync', () => ({
-  GenericDataListenerSync: jest.fn().mockImplementation((recvEventCb?: (topic: string, data: any) => void) => {
+vitest.mock('../GenericDataListenerSync', () => ({
+  GenericDataListenerSync: vitest.fn().mockImplementation((recvEventCb?: (topic: string, data: any) => void) => {
     sendGenericDataEvent = recvEventCb;
     return {};
   }),
 }));
-
-jest.mock('../GenericDataListenerSync');
 
 describe('FailuresConsumer', () => {
   describe('registers an identifier', () => {
@@ -46,14 +44,10 @@
 
     test('when the failure is deactivated', async () => {
       const c = consumer();
-<<<<<<< HEAD
 
       sendGenericDataEvent('FBW_FAILURE_UPDATE', [1]);
 
-      const callback = jest.fn();
-=======
       const callback = vitest.fn();
->>>>>>> 91b41789
       c.register(1, callback);
 
       sendGenericDataEvent('FBW_FAILURE_UPDATE', []);

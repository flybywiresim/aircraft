// Copyright (c) 2022, 2024 FlyByWire Simulations
// SPDX-License-Identifier: GPL-3.0

import { MathUtils } from './MathUtils';

describe('MathUtils.clamp', () => {
  it('correctly clamps', () => {
    expect(MathUtils.clamp(0, -1, 1)).toBe(0);
    expect(MathUtils.clamp(-1.0, -1, 1)).toBe(-1.0);
    expect(MathUtils.clamp(1.0, -1, 1)).toBe(1);
    expect(MathUtils.clamp(-1.001, -1, 1)).toBe(-1);
    expect(MathUtils.clamp(0.11, 0.1, 0.2)).toBe(0.11);
    expect(MathUtils.clamp(0.21, 0.1, 0.2)).toBe(0.2);
  });
});

describe('MathUtils.round', () => {
  it('correctly rounds', () => {
    expect(MathUtils.round(1.005, 2)).toBe(1.01);
    expect(MathUtils.round(1.005, 3)).toBe(1.005);
    expect(MathUtils.round(1.004, 2)).toBe(1);
    expect(MathUtils.round(1.5, 0)).toBe(2);
    expect(MathUtils.round(1.05, 1)).toBe(1.1);
    expect(MathUtils.round(1.05, 0)).toBe(1);
  });
});

describe('MathUtils.angleAdd', () => {
<<<<<<< HEAD
    it('correctly adds two angles', () => {
        expect(MathUtils.angleAdd(270, 90)).toBeCloseTo(360, 4);
        expect(MathUtils.angleAdd(270, 90.1)).toBeCloseTo(0.1, 4);
        expect(MathUtils.angleAdd(270, -90)).toBeCloseTo(180, 4);
        expect(MathUtils.angleAdd(90, -90)).toBeCloseTo(0, 4);
        expect(MathUtils.angleAdd(90, -90)).toBeCloseTo(0, 4);
        expect(MathUtils.angleAdd(90, -89.9)).toBeCloseTo(0.1, 4);
        expect(MathUtils.angleAdd(-90, -89.9)).toBeCloseTo(180.1, 4);
        expect(MathUtils.angleAdd(-90, -90.1)).toBeCloseTo(179.9, 4);
        expect(MathUtils.angleAdd(359, -359)).toBeCloseTo(0, 4);
        expect(MathUtils.angleAdd(180, 179.9)).toBeCloseTo(359.9, 4);
        expect(MathUtils.angleAdd(180, 180.1)).toBeCloseTo(0.1, 4);
        expect(MathUtils.angleAdd(-180, 180.1)).toBeCloseTo(0.1, 4);
        expect(MathUtils.angleAdd(-180, -180.1)).toBeCloseTo(359.9, 4);
    });
});

describe('MathUtils.normalise360', () => {
    it('correctly normalises angles already in the nominal range', () => {
        expect(MathUtils.normalise360(0)).toBeCloseTo(0);
        expect(MathUtils.normalise360(180)).toBeCloseTo(180);
        expect(MathUtils.normalise360(359.9)).toBeCloseTo(359.9);
    });
    it('correctly normalises angles below the nominal range', () => {
        expect(MathUtils.normalise360(-1)).toBeCloseTo(359);
        expect(MathUtils.normalise360(-180)).toBeCloseTo(180);
        expect(MathUtils.normalise360(-359.9)).toBeCloseTo(0.1);
        expect(MathUtils.normalise360(-720)).toBeCloseTo(0);
        expect(MathUtils.normalise360(-540)).toBeCloseTo(180);
    });
    it('correctly normalises angles above the nominal range', () => {
        expect(MathUtils.normalise360(360)).toBeCloseTo(0);
        expect(MathUtils.normalise360(719)).toBeCloseTo(359);
        expect(MathUtils.normalise360(540)).toBeCloseTo(180);
        expect(MathUtils.normalise360(360.1)).toBeCloseTo(0.1);
        expect(MathUtils.normalise360(720)).toBeCloseTo(0);
    });
});

describe('MathUtils.normalise180', () => {
    it('correctly normalises angles already in the nominal range', () => {
        expect(MathUtils.normalise180(-180)).toBeCloseTo(-180);
        expect(MathUtils.normalise180(0)).toBeCloseTo(0);
        expect(MathUtils.normalise180(179.9)).toBeCloseTo(179.9);
    });
    it('correctly normalises angles below the nominal range', () => {
        expect(MathUtils.normalise180(-181)).toBeCloseTo(179);
        expect(MathUtils.normalise180(-359.9)).toBeCloseTo(0.1);
        expect(MathUtils.normalise180(-720)).toBeCloseTo(0);
        expect(MathUtils.normalise180(-540)).toBeCloseTo(-180);
    });
    it('correctly normalises angles above the nominal range', () => {
        expect(MathUtils.normalise180(180)).toBeCloseTo(-180);
        expect(MathUtils.normalise180(719)).toBeCloseTo(-1);
        expect(MathUtils.normalise180(540)).toBeCloseTo(-180);
        expect(MathUtils.normalise180(720)).toBeCloseTo(0);
    });
});

describe('MathUtils.normalise2Pi', () => {
    it('correctly normalises angles already in the nominal range', () => {
        expect(MathUtils.normalise2Pi(0)).toBeCloseTo(0);
        expect(MathUtils.normalise2Pi(Math.PI)).toBeCloseTo(Math.PI);
        expect(MathUtils.normalise2Pi(Math.PI - 0.1)).toBeCloseTo(Math.PI - 0.1);
    });
    it('correctly normalises angles below the nominal range', () => {
        expect(MathUtils.normalise2Pi(-0.1)).toBeCloseTo(2 * Math.PI - 0.1);
        expect(MathUtils.normalise2Pi(-Math.PI)).toBeCloseTo(Math.PI);
        expect(MathUtils.normalise2Pi(-2 * Math.PI + 0.1)).toBeCloseTo(0.1);
        expect(MathUtils.normalise2Pi(-2 * Math.PI)).toBeCloseTo(0);
        expect(MathUtils.normalise2Pi(-3 * Math.PI)).toBeCloseTo(Math.PI);
    });
    it('correctly normalises angles above the nominal range', () => {
        expect(MathUtils.normalise2Pi(2 * Math.PI)).toBeCloseTo(0);
        expect(MathUtils.normalise2Pi(4 * Math.PI - 0.1)).toBeCloseTo(2 * Math.PI - 0.1);
        expect(MathUtils.normalise2Pi(3 * Math.PI + 0.1)).toBeCloseTo(Math.PI + 0.1);
        expect(MathUtils.normalise2Pi(2 * Math.PI + 0.1)).toBeCloseTo(0.1);
        expect(MathUtils.normalise2Pi(4 * Math.PI)).toBeCloseTo(0);
    });
});

describe('MathUtils.normalisePi', () => {
    it('correctly normalises angles already in the nominal range', () => {
        expect(MathUtils.normalisePi(-Math.PI)).toBeCloseTo(-Math.PI);
        expect(MathUtils.normalisePi(0)).toBeCloseTo(0);
        expect(MathUtils.normalisePi(Math.PI - 0.1)).toBeCloseTo(Math.PI - 0.1);
    });
    it('correctly normalises angles below the nominal range', () => {
        expect(MathUtils.normalisePi(-Math.PI - 0.1)).toBeCloseTo(Math.PI - 0.1);
        expect(MathUtils.normalisePi(-2 * Math.PI + 0.1)).toBeCloseTo(0.1);
        expect(MathUtils.normalisePi(-4 * Math.PI)).toBeCloseTo(0);
        expect(MathUtils.normalisePi(-3 * Math.PI)).toBeCloseTo(-Math.PI);
    });
    it('correctly normalises angles above the nominal range', () => {
        expect(MathUtils.normalisePi(Math.PI)).toBeCloseTo(-Math.PI);
        expect(MathUtils.normalisePi(4 * Math.PI - 0.1)).toBeCloseTo(-0.1);
        expect(MathUtils.normalisePi(3 * Math.PI)).toBeCloseTo(-Math.PI);
        expect(MathUtils.normalisePi(4 * Math.PI)).toBeCloseTo(0);
    });
=======
  it('correctly adds two angles', () => {
    expect(MathUtils.angleAdd(270, 90)).toBeCloseTo(360, 4);
    expect(MathUtils.angleAdd(270, 90.1)).toBeCloseTo(0.1, 4);
    expect(MathUtils.angleAdd(270, -90)).toBeCloseTo(180, 4);
    expect(MathUtils.angleAdd(90, -90)).toBeCloseTo(0, 4);
    expect(MathUtils.angleAdd(90, -90)).toBeCloseTo(0, 4);
    expect(MathUtils.angleAdd(90, -89.9)).toBeCloseTo(0.1, 4);
    expect(MathUtils.angleAdd(-90, -89.9)).toBeCloseTo(180.1, 4);
    expect(MathUtils.angleAdd(-90, -90.1)).toBeCloseTo(179.9, 4);
    expect(MathUtils.angleAdd(359, -359)).toBeCloseTo(0, 4);
    expect(MathUtils.angleAdd(180, 179.9)).toBeCloseTo(359.9, 4);
    expect(MathUtils.angleAdd(180, 180.1)).toBeCloseTo(0.1, 4);
    expect(MathUtils.angleAdd(-180, 180.1)).toBeCloseTo(0.1, 4);
    expect(MathUtils.angleAdd(-180, -180.1)).toBeCloseTo(359.9, 4);
  });
>>>>>>> 7518ab0c
});<|MERGE_RESOLUTION|>--- conflicted
+++ resolved
@@ -26,22 +26,21 @@
 });
 
 describe('MathUtils.angleAdd', () => {
-<<<<<<< HEAD
-    it('correctly adds two angles', () => {
-        expect(MathUtils.angleAdd(270, 90)).toBeCloseTo(360, 4);
-        expect(MathUtils.angleAdd(270, 90.1)).toBeCloseTo(0.1, 4);
-        expect(MathUtils.angleAdd(270, -90)).toBeCloseTo(180, 4);
-        expect(MathUtils.angleAdd(90, -90)).toBeCloseTo(0, 4);
-        expect(MathUtils.angleAdd(90, -90)).toBeCloseTo(0, 4);
-        expect(MathUtils.angleAdd(90, -89.9)).toBeCloseTo(0.1, 4);
-        expect(MathUtils.angleAdd(-90, -89.9)).toBeCloseTo(180.1, 4);
-        expect(MathUtils.angleAdd(-90, -90.1)).toBeCloseTo(179.9, 4);
-        expect(MathUtils.angleAdd(359, -359)).toBeCloseTo(0, 4);
-        expect(MathUtils.angleAdd(180, 179.9)).toBeCloseTo(359.9, 4);
-        expect(MathUtils.angleAdd(180, 180.1)).toBeCloseTo(0.1, 4);
-        expect(MathUtils.angleAdd(-180, 180.1)).toBeCloseTo(0.1, 4);
-        expect(MathUtils.angleAdd(-180, -180.1)).toBeCloseTo(359.9, 4);
-    });
+  it('correctly adds two angles', () => {
+    expect(MathUtils.angleAdd(270, 90)).toBeCloseTo(360, 4);
+    expect(MathUtils.angleAdd(270, 90.1)).toBeCloseTo(0.1, 4);
+    expect(MathUtils.angleAdd(270, -90)).toBeCloseTo(180, 4);
+    expect(MathUtils.angleAdd(90, -90)).toBeCloseTo(0, 4);
+    expect(MathUtils.angleAdd(90, -90)).toBeCloseTo(0, 4);
+    expect(MathUtils.angleAdd(90, -89.9)).toBeCloseTo(0.1, 4);
+    expect(MathUtils.angleAdd(-90, -89.9)).toBeCloseTo(180.1, 4);
+    expect(MathUtils.angleAdd(-90, -90.1)).toBeCloseTo(179.9, 4);
+    expect(MathUtils.angleAdd(359, -359)).toBeCloseTo(0, 4);
+    expect(MathUtils.angleAdd(180, 179.9)).toBeCloseTo(359.9, 4);
+    expect(MathUtils.angleAdd(180, 180.1)).toBeCloseTo(0.1, 4);
+    expect(MathUtils.angleAdd(-180, 180.1)).toBeCloseTo(0.1, 4);
+    expect(MathUtils.angleAdd(-180, -180.1)).toBeCloseTo(359.9, 4);
+  });
 });
 
 describe('MathUtils.normalise360', () => {
@@ -126,21 +125,4 @@
         expect(MathUtils.normalisePi(3 * Math.PI)).toBeCloseTo(-Math.PI);
         expect(MathUtils.normalisePi(4 * Math.PI)).toBeCloseTo(0);
     });
-=======
-  it('correctly adds two angles', () => {
-    expect(MathUtils.angleAdd(270, 90)).toBeCloseTo(360, 4);
-    expect(MathUtils.angleAdd(270, 90.1)).toBeCloseTo(0.1, 4);
-    expect(MathUtils.angleAdd(270, -90)).toBeCloseTo(180, 4);
-    expect(MathUtils.angleAdd(90, -90)).toBeCloseTo(0, 4);
-    expect(MathUtils.angleAdd(90, -90)).toBeCloseTo(0, 4);
-    expect(MathUtils.angleAdd(90, -89.9)).toBeCloseTo(0.1, 4);
-    expect(MathUtils.angleAdd(-90, -89.9)).toBeCloseTo(180.1, 4);
-    expect(MathUtils.angleAdd(-90, -90.1)).toBeCloseTo(179.9, 4);
-    expect(MathUtils.angleAdd(359, -359)).toBeCloseTo(0, 4);
-    expect(MathUtils.angleAdd(180, 179.9)).toBeCloseTo(359.9, 4);
-    expect(MathUtils.angleAdd(180, 180.1)).toBeCloseTo(0.1, 4);
-    expect(MathUtils.angleAdd(-180, 180.1)).toBeCloseTo(0.1, 4);
-    expect(MathUtils.angleAdd(-180, -180.1)).toBeCloseTo(359.9, 4);
-  });
->>>>>>> 7518ab0c
 });
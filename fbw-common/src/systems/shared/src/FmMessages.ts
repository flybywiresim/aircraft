export type FMMessageColor = 'White' | 'Amber';

export interface FMMessage {
  /**
   * Unique ID for this message type
   */
  id: number;

  /**
   * Text on the MCDU scratchpad
   */
  text?: string;

  /**
   * ND message flag, if applicable
   */
  ndFlag?: number;

  /**
   * ND priority, if applicable
   */
  ndPriority?: 1 | 2 | 3 | 4 | 5 | 6 | 7 | 8 | 9;

  /**
   * EFIS display text, if different than MCDU scratchpad text
   */
  efisText?: string;

  /**
   * Display color for both MCDU and EFIS
   */
  color: FMMessageColor;

  /**
   * Can the message be cleared by the MCDU CLR key?
   */
  clearable?: boolean;
<<<<<<< HEAD
}

/** See a320-coherent-triggers.md */
export const FMMessageTriggers = {
  SEND_TO_MCDU: 'A32NX_FMGC_SEND_MESSAGE_TO_MCDU',

  RECALL_FROM_MCDU_WITH_ID: 'A32NX_FMGC_RECALL_MESSAGE_FROM_MCDU_WITH_ID',

  POP_FROM_STACK: 'A32NX_FMGC_POP_MESSAGE',
};

/* eslint-disable no-multi-spaces */
export enum NdFmMessageFlag {
  None = 0,
  SelectTrueRef = 1 << 0,
  CheckNorthRef = 1 << 1,
  NavAccuracyDowngrade = 1 << 2,
  NavAccuracyUpgradeNoGps = 1 << 3,
  SpecifiedVorDmeUnavailble = 1 << 4,
  NavAccuracyUpgradeGps = 1 << 5,
  GpsPrimary = 1 << 6,
  MapPartlyDisplayed = 1 << 7,
  SetOffsideRangeMode = 1 << 8,
  OffsideFmControl = 1 << 9,
  OffsideFmWxrControl = 1 << 10,
  OffsideWxrControl = 1 << 11,
  GpsPrimaryLost = 1 << 12,
  RtaMissed = 1 << 13,
  BackupNav = 1 << 14,
}
/* eslint-enable no-multi-spaces */

export const FMMessageTypes: Readonly<Record<string, FMMessage>> = {
  SelectTrueRef: {
    id: 1,
    ndFlag: NdFmMessageFlag.SelectTrueRef,
    text: 'SELECT TRUE REF',
    color: 'Amber',
    ndPriority: 1,
    clearable: true,
  },
  CheckNorthRef: {
    id: 2,
    ndFlag: NdFmMessageFlag.CheckNorthRef,
    text: 'CHECK NORTH REF',
    color: 'Amber',
    ndPriority: 1,
    clearable: true,
  },
  NavAccuracyDowngrade: {
    id: 3,
    ndFlag: NdFmMessageFlag.NavAccuracyDowngrade,
    text: 'NAV ACCUR DOWNGRAD',
    color: 'Amber',
    ndPriority: 1,
    clearable: true,
  },
  NavAccuracyUpgradeNoGps: {
    id: 4,
    ndFlag: NdFmMessageFlag.NavAccuracyUpgradeNoGps,
    text: 'NAV ACCUR UPGRAD',
    color: 'Amber',
    ndPriority: 1,
    clearable: true,
  },
  SpecifiedVorDmeUnavailble: {
    id: 5,
    ndFlag: NdFmMessageFlag.SpecifiedVorDmeUnavailble,
    text: 'SPECIF VOR/D UNAVAIL',
    color: 'Amber',
    ndPriority: 1,
    clearable: true,
  },
  NavAccuracyUpgradeGps: {
    id: 6,
    ndFlag: NdFmMessageFlag.NavAccuracyUpgradeGps,
    text: 'NAV ACCUR UPGRAD',
    color: 'White',
    ndPriority: 1,
    clearable: true,
  },
  GpsPrimary: {
    id: 7,
    ndFlag: NdFmMessageFlag.GpsPrimary,
    text: 'GPS PRIMARY',
    color: 'White',
    ndPriority: 1,
    clearable: true,
  },
  MapPartlyDisplayed: {
    id: 8,
    ndFlag: NdFmMessageFlag.MapPartlyDisplayed,
    efisText: 'MAP PARTLY DISPLAYED',
    color: 'Amber',
    ndPriority: 2,
  },
  SetOffsideRangeMode: {
    id: 9,
    ndFlag: NdFmMessageFlag.SetOffsideRangeMode,
    text: 'SET OFFSIDE RNG/MODE',
    color: 'Amber',
    ndPriority: 3,
  },
  OffsideFmControl: {
    id: 10,
    ndFlag: NdFmMessageFlag.OffsideFmControl,
    text: 'OFFSIDE FM CONTROL',
    color: 'Amber',
    ndPriority: 4,
  },
  OffsideFmWxrControl: {
    id: 11,
    ndFlag: NdFmMessageFlag.OffsideFmWxrControl,
    text: 'OFFSIDE FM/WXR CONTROL',
    color: 'Amber',
    ndPriority: 5,
  },
  OffsideWxrControl: {
    id: 12,
    ndFlag: NdFmMessageFlag.OffsideWxrControl,
    text: 'OFFSIDE WXR CONTROL',
    color: 'Amber',
    ndPriority: 6,
  },
  GpsPrimaryLost: {
    id: 13,
    ndFlag: NdFmMessageFlag.GpsPrimaryLost,
    text: 'GPS PRIMARY LOST',
    color: 'Amber',
    ndPriority: 7,
  },
  RtaMissed: {
    id: 14,
    ndFlag: NdFmMessageFlag.RtaMissed,
    text: 'RTA MISSED',
    color: 'Amber',
    ndPriority: 8,
  },
  BackupNav: {
    id: 15,
    ndFlag: NdFmMessageFlag.BackupNav,
    text: 'BACK UP NAV',
    color: 'Amber',
    ndPriority: 9,
  },
  TurnAreaExceedance: {
    id: 16,
    text: 'TURN AREA EXCEEDANCE',
    color: 'Amber',
  },
  TuneNavaid: {
    id: 17,
    text: 'TUNE BBB FFF.FF',
    color: 'Amber',
  },
  SpecifiedNdbUnavailble: {
    id: 18,
    text: 'SPECIF NDB UNAVAIL',
    color: 'Amber',
  },
  RwyLsMismatch: {
    id: 19,
    text: 'RWY/LS MISMATCH',
    color: 'Amber',
  },
  TdReached: {
    id: 17,
    text: 'T/D REACHED',
    color: 'White',
    clearable: true,
  },
  StepAhead: {
    id: 18,
    text: 'STEP AHEAD',
    color: 'White',
    clearable: true,
  },
  StepDeleted: {
    id: 19,
    text: 'STEP DELETED',
    color: 'White',
    clearable: true,
  },
  TooSteepPathAhead: {
    id: 20,
    text: 'TOO STEEP PATH AHEAD',
    color: 'Amber',
    clearable: true,
  },
  NoNavIntercept: {
    id: 21,
    text: 'NO NAV INTERCEPT',
    color: 'Amber',
    clearable: true,
  },
};
=======
}
>>>>>>> 504ee4c1
<|MERGE_RESOLUTION|>--- conflicted
+++ resolved
@@ -35,203 +35,4 @@
    * Can the message be cleared by the MCDU CLR key?
    */
   clearable?: boolean;
-<<<<<<< HEAD
-}
-
-/** See a320-coherent-triggers.md */
-export const FMMessageTriggers = {
-  SEND_TO_MCDU: 'A32NX_FMGC_SEND_MESSAGE_TO_MCDU',
-
-  RECALL_FROM_MCDU_WITH_ID: 'A32NX_FMGC_RECALL_MESSAGE_FROM_MCDU_WITH_ID',
-
-  POP_FROM_STACK: 'A32NX_FMGC_POP_MESSAGE',
-};
-
-/* eslint-disable no-multi-spaces */
-export enum NdFmMessageFlag {
-  None = 0,
-  SelectTrueRef = 1 << 0,
-  CheckNorthRef = 1 << 1,
-  NavAccuracyDowngrade = 1 << 2,
-  NavAccuracyUpgradeNoGps = 1 << 3,
-  SpecifiedVorDmeUnavailble = 1 << 4,
-  NavAccuracyUpgradeGps = 1 << 5,
-  GpsPrimary = 1 << 6,
-  MapPartlyDisplayed = 1 << 7,
-  SetOffsideRangeMode = 1 << 8,
-  OffsideFmControl = 1 << 9,
-  OffsideFmWxrControl = 1 << 10,
-  OffsideWxrControl = 1 << 11,
-  GpsPrimaryLost = 1 << 12,
-  RtaMissed = 1 << 13,
-  BackupNav = 1 << 14,
-}
-/* eslint-enable no-multi-spaces */
-
-export const FMMessageTypes: Readonly<Record<string, FMMessage>> = {
-  SelectTrueRef: {
-    id: 1,
-    ndFlag: NdFmMessageFlag.SelectTrueRef,
-    text: 'SELECT TRUE REF',
-    color: 'Amber',
-    ndPriority: 1,
-    clearable: true,
-  },
-  CheckNorthRef: {
-    id: 2,
-    ndFlag: NdFmMessageFlag.CheckNorthRef,
-    text: 'CHECK NORTH REF',
-    color: 'Amber',
-    ndPriority: 1,
-    clearable: true,
-  },
-  NavAccuracyDowngrade: {
-    id: 3,
-    ndFlag: NdFmMessageFlag.NavAccuracyDowngrade,
-    text: 'NAV ACCUR DOWNGRAD',
-    color: 'Amber',
-    ndPriority: 1,
-    clearable: true,
-  },
-  NavAccuracyUpgradeNoGps: {
-    id: 4,
-    ndFlag: NdFmMessageFlag.NavAccuracyUpgradeNoGps,
-    text: 'NAV ACCUR UPGRAD',
-    color: 'Amber',
-    ndPriority: 1,
-    clearable: true,
-  },
-  SpecifiedVorDmeUnavailble: {
-    id: 5,
-    ndFlag: NdFmMessageFlag.SpecifiedVorDmeUnavailble,
-    text: 'SPECIF VOR/D UNAVAIL',
-    color: 'Amber',
-    ndPriority: 1,
-    clearable: true,
-  },
-  NavAccuracyUpgradeGps: {
-    id: 6,
-    ndFlag: NdFmMessageFlag.NavAccuracyUpgradeGps,
-    text: 'NAV ACCUR UPGRAD',
-    color: 'White',
-    ndPriority: 1,
-    clearable: true,
-  },
-  GpsPrimary: {
-    id: 7,
-    ndFlag: NdFmMessageFlag.GpsPrimary,
-    text: 'GPS PRIMARY',
-    color: 'White',
-    ndPriority: 1,
-    clearable: true,
-  },
-  MapPartlyDisplayed: {
-    id: 8,
-    ndFlag: NdFmMessageFlag.MapPartlyDisplayed,
-    efisText: 'MAP PARTLY DISPLAYED',
-    color: 'Amber',
-    ndPriority: 2,
-  },
-  SetOffsideRangeMode: {
-    id: 9,
-    ndFlag: NdFmMessageFlag.SetOffsideRangeMode,
-    text: 'SET OFFSIDE RNG/MODE',
-    color: 'Amber',
-    ndPriority: 3,
-  },
-  OffsideFmControl: {
-    id: 10,
-    ndFlag: NdFmMessageFlag.OffsideFmControl,
-    text: 'OFFSIDE FM CONTROL',
-    color: 'Amber',
-    ndPriority: 4,
-  },
-  OffsideFmWxrControl: {
-    id: 11,
-    ndFlag: NdFmMessageFlag.OffsideFmWxrControl,
-    text: 'OFFSIDE FM/WXR CONTROL',
-    color: 'Amber',
-    ndPriority: 5,
-  },
-  OffsideWxrControl: {
-    id: 12,
-    ndFlag: NdFmMessageFlag.OffsideWxrControl,
-    text: 'OFFSIDE WXR CONTROL',
-    color: 'Amber',
-    ndPriority: 6,
-  },
-  GpsPrimaryLost: {
-    id: 13,
-    ndFlag: NdFmMessageFlag.GpsPrimaryLost,
-    text: 'GPS PRIMARY LOST',
-    color: 'Amber',
-    ndPriority: 7,
-  },
-  RtaMissed: {
-    id: 14,
-    ndFlag: NdFmMessageFlag.RtaMissed,
-    text: 'RTA MISSED',
-    color: 'Amber',
-    ndPriority: 8,
-  },
-  BackupNav: {
-    id: 15,
-    ndFlag: NdFmMessageFlag.BackupNav,
-    text: 'BACK UP NAV',
-    color: 'Amber',
-    ndPriority: 9,
-  },
-  TurnAreaExceedance: {
-    id: 16,
-    text: 'TURN AREA EXCEEDANCE',
-    color: 'Amber',
-  },
-  TuneNavaid: {
-    id: 17,
-    text: 'TUNE BBB FFF.FF',
-    color: 'Amber',
-  },
-  SpecifiedNdbUnavailble: {
-    id: 18,
-    text: 'SPECIF NDB UNAVAIL',
-    color: 'Amber',
-  },
-  RwyLsMismatch: {
-    id: 19,
-    text: 'RWY/LS MISMATCH',
-    color: 'Amber',
-  },
-  TdReached: {
-    id: 17,
-    text: 'T/D REACHED',
-    color: 'White',
-    clearable: true,
-  },
-  StepAhead: {
-    id: 18,
-    text: 'STEP AHEAD',
-    color: 'White',
-    clearable: true,
-  },
-  StepDeleted: {
-    id: 19,
-    text: 'STEP DELETED',
-    color: 'White',
-    clearable: true,
-  },
-  TooSteepPathAhead: {
-    id: 20,
-    text: 'TOO STEEP PATH AHEAD',
-    color: 'Amber',
-    clearable: true,
-  },
-  NoNavIntercept: {
-    id: 21,
-    text: 'NO NAV INTERCEPT',
-    color: 'Amber',
-    clearable: true,
-  },
-};
-=======
-}
->>>>>>> 504ee4c1
+}
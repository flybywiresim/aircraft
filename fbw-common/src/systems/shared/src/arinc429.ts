export enum Arinc429SignStatusMatrix {
  FailureWarning = 0b00,
  NoComputedData = 0b01,
  FunctionalTest = 0b10,
  NormalOperation = 0b11,
}

export interface Arinc429WordData {
  ssm: Arinc429SignStatusMatrix;

  value: number;

  isFailureWarning(): boolean;

  isNoComputedData(): boolean;

  isFunctionalTest(): boolean;

  isNormalOperation(): boolean;
}

export class Arinc429Word implements Arinc429WordData {
  static u32View = new Uint32Array(1);

  static f32View = new Float32Array(Arinc429Word.u32View.buffer);

  ssm: Arinc429SignStatusMatrix;

  value: number;

  constructor(word: number) {
    Arinc429Word.u32View[0] = (word & 0xffffffff) >>> 0;
    this.ssm = (Math.trunc(word / 2 ** 32) & 0b11) as Arinc429SignStatusMatrix;
    this.value = Arinc429Word.f32View[0];
  }

  static empty(): Arinc429Word {
    return new Arinc429Word(0);
  }

  static fromSimVarValue(name: string): Arinc429Word {
    return new Arinc429Word(SimVar.GetSimVarValue(name, 'number'));
  }

  static async toSimVarValue(name: string, value: number, ssm: Arinc429SignStatusMatrix) {
    Arinc429Word.f32View[0] = value;
    const simVal = Arinc429Word.u32View[0] + Math.trunc(ssm) * 2 ** 32;
    return SimVar.SetSimVarValue(name, 'string', simVal.toString());
  }

  isFailureWarning() {
    return this.ssm === Arinc429SignStatusMatrix.FailureWarning;
  }

  isNoComputedData() {
    return this.ssm === Arinc429SignStatusMatrix.NoComputedData;
  }

  isFunctionalTest() {
    return this.ssm === Arinc429SignStatusMatrix.FunctionalTest;
  }

  isNormalOperation() {
    return this.ssm === Arinc429SignStatusMatrix.NormalOperation;
  }

  /**
   * Returns the value when normal operation, the supplied default value otherwise.
   */
  valueOr(defaultValue: number | undefined | null) {
    return this.isNormalOperation() ? this.value : defaultValue;
  }

  getBitValue(bit: number): boolean {
    return ((this.value >> (bit - 1)) & 1) !== 0;
  }

  getBitValueOr(bit: number, defaultValue: boolean | undefined | null): boolean {
    return this.isNormalOperation() ? ((this.value >> (bit - 1)) & 1) !== 0 : defaultValue;
  }

  setBitValue(bit: number, value: boolean): void {
    if (value) {
      this.value |= 1 << (bit - 1);
    } else {
      this.value &= ~(1 << (bit - 1));
    }
  }
}

export class Arinc429Register implements Arinc429WordData {
  word = 0;

  u32View = new Uint32Array(1);

  f32View = new Float32Array(this.u32View.buffer);

  ssm: Arinc429SignStatusMatrix;

  value: number;

  static empty() {
    return new Arinc429Register();
  }

  private constructor() {
    this.set(0);
  }

  set(word: number) {
    this.word = word;
    this.u32View[0] = (word & 0xffffffff) >>> 0;
    this.ssm = (Math.trunc(word / 2 ** 32) & 0b11) as Arinc429SignStatusMatrix;
    this.value = this.f32View[0];
  }

  setFromSimVar(name: string): void {
    this.set(SimVar.GetSimVarValue(name, 'number'));
  }

  isFailureWarning() {
    return this.ssm === Arinc429SignStatusMatrix.FailureWarning;
  }

  isNoComputedData() {
    return this.ssm === Arinc429SignStatusMatrix.NoComputedData;
  }

  isFunctionalTest() {
    return this.ssm === Arinc429SignStatusMatrix.FunctionalTest;
  }

  isNormalOperation() {
    return this.ssm === Arinc429SignStatusMatrix.NormalOperation;
  }

  /**
   * Returns the value when normal operation, the supplied default value otherwise.
   */
  valueOr(defaultValue: number | undefined | null) {
    return this.isNormalOperation() ? this.value : defaultValue;
  }

  bitValue(bit: number): boolean {
    return ((this.value >> (bit - 1)) & 1) !== 0;
  }

<<<<<<< HEAD
    bitValueOr(bit: number, defaultValue: boolean | undefined | null): boolean {
        return this.isNormalOperation() ? ((this.value >> (bit - 1)) & 1) !== 0 : defaultValue;
    }
}

/**
 * A utility class specifically for writing Arinc429 words to a simvar.
 * Optimized to only write when the value changes more than some quantization.
 */
export class Arinc429OutputWord implements Arinc429WordData {
    private word: Arinc429Word

    private isDirty: boolean = true;

    constructor(private name: string, value = 0) {
        this.word = new Arinc429Word(value);
    }

    static empty(name: string) {
        return new Arinc429OutputWord(name);
    }

    get value() {
        return this.word.value;
    }

    set value(value) {
        if (this.word.value !== value) {
            this.isDirty = true;
        }

        this.word.value = value;
    }

    get ssm() {
        return this.word.ssm;
    }

    set ssm(ssm) {
        if (this.word.ssm !== ssm) {
            this.isDirty = true;
        }

        this.word.ssm = ssm;
    }

    isFailureWarning() {
        return this.word.isFailureWarning();
    }

    isNoComputedData() {
        return this.word.isNoComputedData();
    }

    isFunctionalTest() {
        return this.word.isFunctionalTest();
    }

    isNormalOperation() {
        return this.word.isNormalOperation();
    }

    async writeToSimVarIfDirty() {
        if (this.isDirty) {
            this.isDirty = false;
            return Arinc429Word.toSimVarValue(this.name, this.value, this.ssm);
        }

        return Promise.resolve();
    }

    setBnrValue(value: number, ssm: Arinc429SignStatusMatrix, bits: number, rangeMax: number, rangeMin: number = 0) {
        const quantum = Math.max(Math.abs(rangeMin), rangeMax) / 2 ** bits;
        const data = Math.max(rangeMin, Math.min(rangeMax, Math.round(value / quantum) * quantum));

        this.value = data;
        this.ssm = ssm;
    }
=======
  bitValueOr(bit: number, defaultValue: boolean | undefined | null): boolean {
    return this.isNormalOperation() ? ((this.value >> (bit - 1)) & 1) !== 0 : defaultValue;
  }
>>>>>>> 7518ab0c
}<|MERGE_RESOLUTION|>--- conflicted
+++ resolved
@@ -145,10 +145,9 @@
     return ((this.value >> (bit - 1)) & 1) !== 0;
   }
 
-<<<<<<< HEAD
-    bitValueOr(bit: number, defaultValue: boolean | undefined | null): boolean {
-        return this.isNormalOperation() ? ((this.value >> (bit - 1)) & 1) !== 0 : defaultValue;
-    }
+  bitValueOr(bit: number, defaultValue: boolean | undefined | null): boolean {
+    return this.isNormalOperation() ? ((this.value >> (bit - 1)) & 1) !== 0 : defaultValue;
+  }
 }
 
 /**
@@ -224,9 +223,4 @@
         this.value = data;
         this.ssm = ssm;
     }
-=======
-  bitValueOr(bit: number, defaultValue: boolean | undefined | null): boolean {
-    return this.isNormalOperation() ? ((this.value >> (bit - 1)) & 1) !== 0 : defaultValue;
-  }
->>>>>>> 7518ab0c
 }
--- conflicted
+++ resolved
@@ -1,18 +1,4 @@
-<<<<<<< HEAD
-import { clampAngle } from 'msfs-geo';
-
-/**
- * This comes from fstypes/FSEnums, TODO change this when we have @microsoft/msfs-types
- */
-enum TurnDirection {
-    Unknown = 0,
-    Left = 1,
-    Right = 2,
-    Either = 3,
-}
-=======
 import { TurnDirection } from '../../navdata/shared/types/ProcedureLeg';
->>>>>>> 068edd30
 
 export class MathUtils {
    static DEGREES_TO_RADIANS = Math.PI / 180;

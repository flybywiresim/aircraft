import { TurnDirection } from '../../navdata/shared/types/ProcedureLeg';

export class MathUtils {
   static DEGREES_TO_RADIANS = Math.PI / 180;

   static RADIANS_TO_DEGREES = 180 / Math.PI;

    static DIV_FEET_TO_NAUTICAL_MILES = 6076.12;

    static DIV_METRES_TO_NAUTICAL_MILES = 1852;

   private static optiPow10 = [];

   public static fastToFixed(val: number, fraction: number): string {
       if (fraction <= 0) {
           return Math.round(val).toString();
       }

       let coefficient = MathUtils.optiPow10[fraction];
       if (!coefficient || Number.isNaN(coefficient)) {
           coefficient = 10 ** fraction;
           MathUtils.optiPow10[fraction] = coefficient;
       }

       return (Math.round(val * coefficient) / coefficient).toString();
   }

   public static fastToFixedNum(val: number, fraction: number): number {
       if (fraction <= 0) {
           return Math.round(val);
       }

       let coefficient = MathUtils.optiPow10[fraction];
       if (!coefficient || Number.isNaN(coefficient)) {
           coefficient = 10 ** fraction;
           MathUtils.optiPow10[fraction] = coefficient;
       }

       return (Math.round(val * coefficient) / coefficient);
   }

   /**
     * Adds two angles with wrap around to result in 0-360°
     * @param a - positive or negative angle
     * @param b - positive or negative angle
     */
   public static angleAdd(a: number, b: number): number {
       let r = a + b;
       while (r > 360) {
           r -= 360;
       }
       while (r < 0) {
           r += 360;
       }
       return r;
   }

   public static diffAngle(a: number, b: number, direction?: TurnDirection): number {
       let diff = b - a;
       while (diff > 180) {
           diff -= 360;
       }
       while (diff <= -180) {
           diff += 360;
       }
       if (diff < 0 && direction === TurnDirection.Right) {
           diff += 360;
       }
       if (diff > 0 && direction === TurnDirection.Left) {
           diff -= 360;
       }
       return diff;
   }

<<<<<<< HEAD
   public static clampAngle(a: number): Degrees {
       let angle = a % 360;

       if (angle < 0) {
           angle += 360;
       }

       return angle;
=======
   /**
     * Gets the smallest angle between two angles
     * @param angle1 First angle in degrees
     * @param angle2 Second angle in degrees
     * @returns {number} Smallest angle between angle1 and angle2 in degrees
     */
   public static getSmallestAngle(angle1: number, angle2: number): number {
       let smallestAngle = angle1 - angle2;
       if (smallestAngle > 180) {
           smallestAngle -= 360;
       } else if (smallestAngle < -180) {
           smallestAngle += 360;
       }
       return smallestAngle;
>>>>>>> 4825cd3d
   }

   public static adjustAngleForTurnDirection(angle: Degrees, turnDirection: TurnDirection) {
       let ret = angle;

       if (angle < 0 && turnDirection === TurnDirection.Right) {
           ret += 360;
       }
       if (angle > 0 && turnDirection === TurnDirection.Left) {
           ret -= 360;
       }

       return ret;
   }

   /**
    * Calculates the inner angle of the small triangle formed by two intersecting lines
    *
    * This effectively returns the angle XYZ in the figure shown below:
    *
    * ```
    * * Y
    * |\
    * | \
    * |  \
    * |   \
    * |    \
    * |     \
    * |      \
    * * X     * Z
    * ```
    *
    * @param xyAngle {number} bearing of line XY
    * @param zyAngle {number} bearing of line ZY
    */
   public static smallCrossingAngle(xyAngle: number, zyAngle: number): number {
       // Rotate frame of reference to 0deg
       let correctedXyBearing = xyAngle - zyAngle;
       if (correctedXyBearing < 0) {
           correctedXyBearing = 360 + correctedXyBearing;
       }

       let xyzAngle = 180 - correctedXyBearing;
       if (xyzAngle < 0) {
           // correctedXyBearing was > 180

           xyzAngle = 360 + xyzAngle;
       }

       return xyzAngle;
   }

   public static mod(x: number, n: number): number {
       return x - Math.floor(x / n) * n;
   }

   public static highestPower2(n: number): number {
       let res = 0;
       for (let i = n; i >= 1; i--) {
           if ((i & (i - 1)) === 0) {
               res = i;
               break;
           }
       }
       return res;
   }

   public static unpackPowers(n: number): number[] {
       const res: number[] = [];

       let x = n;
       while (x > 0) {
           const pow = MathUtils.highestPower2(x);
           res.push(pow);
           x -= pow;
       }

       return res;
   }

   public static packPowers(ns: number[]): number {
       if (ns.some((it) => it === 0 || (it & it - 1) !== 0)) {
           throw new Error('Cannot pack number which is not a power of 2 or is equal to zero.');
       }

       return ns.reduce((acc, v) => acc + v);
   }

   /**
     * Convert degrees Celsius into Kelvin
     * @param celsius degrees Celsius
     * @returns degrees Kelvin
     */
   public static convertCtoK(celsius: number): number {
       return celsius + 273.15;
   }

   /**
     * Convert Mach to True Air Speed
     * @param mach Mach
     * @param oat Kelvin
     * @returns True Air Speed
     */
   public static convertMachToKTas(mach: number, oat: number): number {
       return mach * 661.4786 * Math.sqrt(oat / 288.15);
   }

   /**
     * Convert TAS to Mach
     * @param tas TAS
     * @param oat Kelvin
     * @returns True Air Speed
     */
   public static convertKTASToMach(tas: number, oat: number): number {
       return tas / 661.4786 / Math.sqrt(oat / 288.15);
   }

   /**
     * Convert TAS to Calibrated Air Speed
     * @param tas velocity true air speed
     * @param oat current temperature Kelvin
     * @param pressure current pressure hpa
     * @returns Calibrated Air Speed
     */
   public static convertTasToKCas(tas: number, oat: number, pressure: number): number {
       return 1479.1 * Math.sqrt((pressure / 1013 * ((1 + 1 / (oat / 288.15) * (tas / 1479.1) ** 2) ** 3.5 - 1) + 1) ** (1 / 3.5) - 1);
   }

   /**
     * Convert KCAS to KTAS
     * @param kcas velocity true air speed
     * @param oat current temperature Kelvin
     * @param pressure current pressure hpa
     * @returns True Air Speed
     */
   public static convertKCasToKTAS(kcas, oat, pressure): number {
       return 1479.1 * Math.sqrt(oat / 288.15 * ((1 / (pressure / 1013) * ((1 + 0.2 * (kcas / 661.4786) ** 2) ** 3.5 - 1) + 1) ** (1 / 3.5) - 1));
   }

   /**
     * Convert Mach to Calibrated Air Speed
     * @param mach Mach
     * @param oat Kelvin
     * @param pressure current pressure hpa
     * @returns Calibrated Air Speed
     */
   public static convertMachToKCas(mach: number, oat: number, pressure: number): number {
       return MathUtils.convertTasToKCas(MathUtils.convertMachToKTas(mach, oat), oat, pressure);
   }

   /**
     * Gets the horizontal distance between 2 points, given in lat/lon
     * @param pos0Lat {number} Position 0 lat
     * @param pos0Lon {number} Position 0 lon
     * @param pos1Lat {number} Position 1 lat
     * @param pos1Lon {number} Position 1 lon
     * @return {number} distance in nautical miles
     */
   public static computeGreatCircleDistance(pos0Lat: number, pos0Lon: number, pos1Lat: number, pos1Lon: number): number {
       const lat0 = pos0Lat * MathUtils.DEGREES_TO_RADIANS;
       const lon0 = pos0Lon * MathUtils.DEGREES_TO_RADIANS;
       const lat1 = pos1Lat * MathUtils.DEGREES_TO_RADIANS;
       const lon1 = pos1Lon * MathUtils.DEGREES_TO_RADIANS;
       const dlon = lon1 - lon0;
       const cosLat0 = Math.cos(lat0);
       const cosLat1 = Math.cos(lat1);
       const a1 = Math.sin((lat1 - lat0) / 2);
       const a2 = Math.sin(dlon / 2);
       return Math.asin(Math.sqrt(a1 * a1 + cosLat0 * cosLat1 * a2 * a2)) * 6880.126;
   }

   /**
     * Gets the heading between 2 points, given in lat/lon
     * @param pos0Lat {number} Position 0 lat
     * @param pos0Lon {number} Position 0 lon
     * @param pos1Lat {number} Position 1 lat
     * @param pos1Lon {number} Position 1 lon
     * @return {number} distance in nautical miles
     */
   static computeGreatCircleHeading(pos0Lat: number, pos0Lon: number, pos1Lat: number, pos1Lon: number): number {
       const lat0 = pos0Lat * MathUtils.DEGREES_TO_RADIANS;
       const lon0 = pos0Lon * MathUtils.DEGREES_TO_RADIANS;
       const lat1 = pos1Lat * MathUtils.DEGREES_TO_RADIANS;
       const lon1 = pos1Lon * MathUtils.DEGREES_TO_RADIANS;
       const dlon = lon1 - lon0;
       const cosLat1 = Math.cos(lat1);
       let x = Math.sin(lat1 - lat0);
       const sinLon2 = Math.sin(dlon / 2.0);
       x += sinLon2 * sinLon2 * 2.0 * Math.sin(lat0) * cosLat1;
       let heading = Math.atan2(cosLat1 * Math.sin(dlon), x);
       if (heading < 0) {
           heading += 2 * Math.PI;
       }
       return heading * MathUtils.RADIANS_TO_DEGREES;
   }

   /**
     * Gets the distance between 2 points, given in lat/lon/alt above sea level
     * @param pos0Lat {number} Position 0 lat
     * @param pos0Lon {number} Position 0 lon
     * @param pos0alt {number} Position 0 alt (feet)
     * @param pos1Lat {number} Position 1 lat
     * @param pos1Lon {number} Position 1 lon
     * @param pos1alt {number} Position 1 alt (feet)
     * @return {number} distance in nautical miles
     */
   public static computeDistance3D(pos0Lat: number, pos0Lon: number, pos0alt: number, pos1Lat: number, pos1Lon: number, pos1alt: number): number {
       const earthRadius = 3440.065; // earth radius in nautcal miles
       const deg2rad = Math.PI / 180;

       const radius1 = pos0alt / 6076 + earthRadius;
       const radius2 = pos1alt / 6076 + earthRadius;

       const x1 = radius1 * Math.sin(deg2rad * (pos0Lat + 90)) * Math.cos(deg2rad * (pos0Lon + 180));
       const y1 = radius1 * Math.sin(deg2rad * (pos0Lat + 90)) * Math.sin(deg2rad * (pos0Lon + 180));
       const z1 = radius1 * Math.cos(deg2rad * (pos0Lat + 90));

       const x2 = radius2 * Math.sin(deg2rad * (pos1Lat + 90)) * Math.cos(deg2rad * (pos1Lon + 180));
       const y2 = radius2 * Math.sin(deg2rad * (pos1Lat + 90)) * Math.sin(deg2rad * (pos1Lon + 180));
       const z2 = radius2 * Math.cos(deg2rad * (pos1Lat + 90));

       return Math.sqrt((x1 - x2) ** 2 + (y1 - y2) ** 2 + (z1 - z2) ** 2);
   }

   /**
     * Check if point is inside a given ellipse
     *
     * @param {number} xPos x value of point
     * @param {number} yPos y value of point
     * @param {number} xLimPos +ve xLimit of ellipse
     * @param {number} xLimNeg -ve xLimit of ellipse
     * @param {number} yLimPos +ve yLimit of ellipse
     * @param {number} yLimNeg -ve yLimit of ellipse
     * @return {boolean} Whether the point is in the ellipse
     *
     */
   public static pointInEllipse(xPos: number, yPos: number, xLimPos: number, yLimPos: number, xLimNeg: number = xLimPos, yLimNeg: number = yLimPos): boolean {
       return (xPos ** 2 / ((xPos >= 0) ? xLimPos : xLimNeg) ** 2 + yPos ** 2 / ((yPos >= 0) ? yLimPos : yLimNeg) ** 2) <= 1;
   }

   /**
     * Performs the even-odd-rule Algorithm (a raycasting algorithm) to find out whether a point is in a given polygon.
     * This runs in O(n) where n is the number of edges of the polygon.
     *
     * @param {Array} polygon an array representation of the polygon where polygon[i][0] is the x Value of the i-th point and polygon[i][1] is the y Value.
     * @param {number} xPos  x value of point
     * @param {number} yPos y value of point
     * @return {boolean} Whether the point is in the polygon (not on the edge, just turn < into <= and > into >= for that)
     */
   public static pointInPolygon(xPos: number, yPos: number, polygon: [number, number][]): boolean {
       // A point is in a polygon if a line from the point to infinity crosses the polygon an odd number of times
       let odd = false;
       // For each edge (In this case for each point of the polygon and the previous one)
       for (let i = 0, j = polygon.length - 1; i < polygon.length; i++) {
           // If a line from the point into infinity crosses this edge
           if (((polygon[i][1] > yPos) !== (polygon[j][1] > yPos)) // One point needs to be above, one below our y coordinate
                // ...and the edge doesn't cross our Y corrdinate before our x coordinate (but between our x coordinate and infinity)
                && (xPos < ((polygon[j][0] - polygon[i][0]) * (yPos - polygon[i][1]) / (polygon[j][1] - polygon[i][1]) + polygon[i][0]))) {
               // Invert odd
               odd = !odd;
           }
           j = i;
       }
       // If the number of crossings was odd, the point is in the polygon
       return odd;
   }

   /**
     * Line intercept math by Paul Bourke http://paulbourke.net/geometry/pointlineplane/
     * Determine the intersection point of two line segments
     * Return null if the lines don't intersect
     *
     * @param {number} x1 line0 x origin
     * @param {number} y1 line0 y origin
     * @param {number} x2 line0 x end
     * @param {number} y2 line0 y end
     * @param {number} x3 line1 x origin
     * @param {number} y3 line1 y origin
     * @param {number} x4 line1 x end
     * @param {number} y4 line1 y end
     *
     * @return {[number, number] | null} [x,y] of intercept, null if no intercept.
     */
   public static intersect(x1: number, y1: number, x2: number, y2: number, x3: number, y3: number, x4: number, y4: number): [number, number] | null {
       // Check if none of the lines are of length 0
       if ((x1 === x2 && y1 === y2) || (x3 === x4 && y3 === y4)) {
           return null;
       }

       const denominator = ((y4 - y3) * (x2 - x1) - (x4 - x3) * (y2 - y1));

       // Lines are parallel
       if (denominator === 0) {
           return null;
       }

       const ua = ((x4 - x3) * (y1 - y3) - (y4 - y3) * (x1 - x3)) / denominator;
       const ub = ((x2 - x1) * (y1 - y3) - (y2 - y1) * (x1 - x3)) / denominator;

       // is the intersection along the segments
       if (ua < 0 || ua > 1 || ub < 0 || ub > 1) {
           return null;
       }

       // Return a object with the x and y coordinates of the intersection
       const x = x1 + ua * (x2 - x1);
       const y = y1 + ua * (y2 - y1);

       return [x, y];
   }

   // Find intersect with polygon
   public static intersectWithPolygon(x1: number, y1: number, x2: number, y2: number, polygon: [number, number][]): [number, number] | null {
       let ret: [number, number] | null = null;
       polygon.forEach((xy, index, polygon) => {
           if (ret) return;
           if (index + 1 >= polygon.length) {
               return;
           }
           const x3 = xy[0];
           const y3 = xy[1];
           const x4 = polygon[index + 1][0];
           const y4 = polygon[index + 1][1];
           ret = MathUtils.intersect(x1, y1, x2, y2, x3, y3, x4, y4);
       });
       return ret;
   }

   /**
     * Returns the given value if the value is >=lower or <= upper. Otherwise returns the boundary value.
     * @param value the value to be clamped
     * @param lower lowest boundary value
     * @param upper highest boundary value
     */
   public static clamp(value, lower, upper) {
       return Math.min(Math.max(value, lower), upper);
   }

   /**
     * Returns a value rounded to the given number of decimal precission.
     * @param value
     * @param decimalPrecision
     */
   public static round(value: number, decimalPrecision: number) {
       const shift = 10 ** decimalPrecision;
       return Math.round((value + Number.EPSILON) * shift) / shift;
   }
}<|MERGE_RESOLUTION|>--- conflicted
+++ resolved
@@ -72,7 +72,6 @@
        return diff;
    }
 
-<<<<<<< HEAD
    public static clampAngle(a: number): Degrees {
        let angle = a % 360;
 
@@ -81,7 +80,8 @@
        }
 
        return angle;
-=======
+   }
+
    /**
      * Gets the smallest angle between two angles
      * @param angle1 First angle in degrees
@@ -96,7 +96,6 @@
            smallestAngle += 360;
        }
        return smallestAngle;
->>>>>>> 4825cd3d
    }
 
    public static adjustAngleForTurnDirection(angle: Degrees, turnDirection: TurnDirection) {

--- conflicted
+++ resolved
@@ -1,13 +1,8 @@
 // Copyright (c) 2023-2024 FlyByWire Simulations
 // SPDX-License-Identifier: GPL-3.0
 
-<<<<<<< HEAD
-import { Position } from '@turf/turf';
+import { Position } from 'geojson';
 import { bearingTo, Coordinates, distanceTo, placeBearingDistance } from 'msfs-geo';
-=======
-import { Position } from 'geojson';
-import { bearingTo, Coordinates, distanceTo } from 'msfs-geo';
->>>>>>> 1f07cead
 import { MathUtils } from '../shared/src/MathUtils';
 
 export class OansMapProjection {

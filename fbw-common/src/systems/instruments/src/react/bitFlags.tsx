<<<<<<< HEAD
/* eslint-disable function-paren-newline */
import { BitFlags, SeatFlags } from '@flybywiresim/fbw-sdk';

=======
>>>>>>> 817cc8c6
import { useCallback, useMemo, useRef, useState } from 'react';
import { SeatFlags } from '../../../shared/src';
import { useSimVarList } from './simVars';
import { useUpdate } from './hooks';

export const useSeatFlags = (
    name: string,
    totalSeats: number,
    refreshInterval: number = 200,
): [
    SeatFlags,
    (
        setter: SeatFlags
    ) => void
] => {
    const lastUpdate = useRef(Date.now() - refreshInterval - 1);

    const [stateValue, setStateValue] = useState<number>(() => SimVar.GetSimVarValue(name, 'number'));
    const [seatFlags, setSeatFlags] = useState<SeatFlags>(() => new SeatFlags(stateValue, totalSeats));

    const updateCallback = useCallback(() => {
        const delta = Date.now() - lastUpdate.current;

        if (delta >= refreshInterval) {
            lastUpdate.current = Date.now();

            const newValue = SimVar.GetSimVarValue(name, 'number');

            if (newValue !== stateValue) {
                setStateValue(newValue);
                // TODO: Refactor to recycle object instead of generating new object
                // setter(new SeatFlags(newValue, totalSeats));
                setSeatFlags(new SeatFlags(newValue, totalSeats));
            }
        }
    }, [name, refreshInterval, totalSeats, stateValue]);

    useUpdate(updateCallback);

    const setter = useCallback((value: SeatFlags) => {
        lastUpdate.current = Date.now();
        // Note: as of SU XI 1.29.30.0 - Beyond (2^24) The BehaviourDebug window will incorrectly show this as its real value + 1.
        // console.log(`[SetSimVarValue] ${name} => ${value.toString()}`);
        SimVar.SetSimVarValue(name, 'string', value.toString()).catch(console.error);
        setStateValue(value.toNumber());
        setSeatFlags(new SeatFlags(value.toNumber(), totalSeats));
    }, [name, totalSeats]);

    return [
        seatFlags,
        setter,
    ];
};

export const useSeatMap = (
    Loadsheet: any,
) : [
        SeatFlags[],
        SeatFlags[],
        (
            setter: SeatFlags,
            index: number
        ) => void,
        (
            setter: SeatFlags,
            index: number
        ) => void,
    ] => {
    const [
        desiredVarNames, desiredVarUnits,
        activeVarNames, activeVarUnits,
    ] = useMemo(() => {
        const desiredNames: string[] = [];
        const desiredUnits: string[] = [];
        const activeNames: string[] = [];
        const activeUnits: string[] = [];
        Loadsheet.seatMap.forEach((station) => {
            desiredNames.push(`L:${station.bitFlags}_DESIRED`);
            desiredUnits.push('number');
            activeNames.push(`L:${station.bitFlags}`);
            activeUnits.push('number');
        });
        return [desiredNames, desiredUnits, activeNames, activeUnits];
    }, [Loadsheet]);

    const [desiredBitVars] = useSimVarList(desiredVarNames, desiredVarUnits);
    const [activeBitVars] = useSimVarList(activeVarNames, activeVarUnits);

    const setActiveFlags = useCallback((value: SeatFlags, index: number) => {
        SimVar.SetSimVarValue(`L:${Loadsheet.seatMap[index].bitFlags}`, 'string', value.toString()).catch(console.error).then();
    }, [Loadsheet]);

    const setDesiredFlags = useCallback((value: SeatFlags, index: number) => {
        SimVar.SetSimVarValue(`L:${Loadsheet.seatMap[index].bitFlags}_DESIRED`, 'string', value.toString()).catch(console.error).then();
    }, [Loadsheet]);

    const desiredFlags = useMemo(() => {
        const flags: SeatFlags[] = [];
        Loadsheet.seatMap.forEach((station, index) => {
            let stationSize = 0;
            station.rows.forEach((row) => {
                row.seats.forEach(() => {
                    stationSize++;
                });
            });
            flags[index] = new SeatFlags(desiredBitVars[index], stationSize);
        });
        return flags;
    }, [desiredBitVars, ...desiredBitVars]);

    const activeFlags = useMemo(() => {
        const flags: SeatFlags[] = [];
        Loadsheet.seatMap.forEach((station, index) => {
            let stationSize = 0;
            station.rows.forEach((row) => {
                row.seats.forEach(() => {
                    stationSize++;
                });
            });
            flags[index] = new SeatFlags(activeBitVars[index], stationSize);
        });
        return flags;
    }, [activeBitVars, ...activeBitVars]);

    return [
        desiredFlags,
        activeFlags,
        setDesiredFlags,
        setActiveFlags,
    ];
};<|MERGE_RESOLUTION|>--- conflicted
+++ resolved
@@ -1,9 +1,6 @@
-<<<<<<< HEAD
 /* eslint-disable function-paren-newline */
 import { BitFlags, SeatFlags } from '@flybywiresim/fbw-sdk';
 
-=======
->>>>>>> 817cc8c6
 import { useCallback, useMemo, useRef, useState } from 'react';
 import { SeatFlags } from '../../../shared/src';
 import { useSimVarList } from './simVars';

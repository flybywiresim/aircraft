--- conflicted
+++ resolved
@@ -1,12 +1,7 @@
 /* eslint-disable function-paren-newline */
-<<<<<<< HEAD
-import { useCallback, useRef, useState } from 'react';
 import { BitFlags, SeatFlags } from '@flybywiresim/fbw-sdk';
-=======
-import { BitFlags, SeatFlags } from 'shared/src/bitFlags';
 import { useCallback, useMemo, useRef, useState } from 'react';
 import { useSimVarList } from './simVars';
->>>>>>> 12c8e357
 import { useUpdate } from './hooks';
 
 export const useBitFlags = (

--- conflicted
+++ resolved
@@ -40,7 +40,7 @@
     private readonly labelManager?: OancLabelManager<T>,
     private readonly aircraftOnGround?: Subscribable<boolean>,
     private readonly aircraftPpos?: Subscribable<Position>,
-    private readonly airportCoordinates?: Subscribable<Coordinates>,
+    private readonly airportCoordinates?: Subscribable<Coordinates | null>,
     private readonly canvasRef?: NodeReference<HTMLCanvasElement>,
     private readonly canvasCentreX?: Subscribable<number>,
     private readonly canvasCentreY?: Subscribable<number>,
@@ -139,26 +139,7 @@
     this.lgciuDiscreteWord2_2,
   );
 
-<<<<<<< HEAD
-  async selectRunwayFromOans(
-    runway: string,
-    centerlineFeature: Feature<Geometry, AmdbProperties>,
-    thresholdFeature: Feature<Geometry, AmdbProperties>,
-  ) {
-=======
-  private readonly fwsFlightPhase = ConsumerSubject.create(this.sub.on('fwcFlightPhase'), 0);
-
-  public readonly below300ftRaAndLanding = MappedSubject.create(
-    ([ra1, ra2, ra3, fp]) =>
-      fp > 8 && fp < 11 && (ra1.valueOr(2500) <= 300 || ra2.valueOr(2500) <= 300 || ra3.valueOr(2500) <= 300),
-    this.radioAltitude1,
-    this.radioAltitude2,
-    this.radioAltitude3,
-    this.fwsFlightPhase,
-  );
-
-  selectRunwayFromOans(runway: string, centerlineFeature: AmdbFeature, thresholdFeature: AmdbFeature) {
->>>>>>> 1f07cead
+  async selectRunwayFromOans(runway: string, centerlineFeature: AmdbFeature, thresholdFeature: AmdbFeature) {
     this.clearSelection();
 
     // FIXME specify geometry in types instead of casting
@@ -192,17 +173,12 @@
     this.drawBtvLayer();
   }
 
-<<<<<<< HEAD
-  async selectExitFromOans(exit: string, feature: Feature<Geometry, AmdbProperties>) {
+  async selectExitFromOans(exit: string, feature: AmdbFeature) {
     if (
       this.btvRunway.get() == null ||
       !this.btvThresholdPositionOansReference ||
       !this.btvOppositeThresholdPositionOansReference
     ) {
-=======
-  selectExitFromOans(exit: string, feature: AmdbFeature) {
-    if (this.btvRunway.get() == null || !this.btvThresholdPosition || !this.btvOppositeThresholdPosition) {
->>>>>>> 1f07cead
       return;
     }
 
@@ -246,11 +222,12 @@
 
     // Transform to WGS-84 coordinates
     const globalExitCoordinates: Coordinates = { lat: 0, long: 0 };
-    OansMapProjection.airportToGlobalCoordinates(
-      this.airportCoordinates!.get(),
-      this.btvExitPositionOansReference,
-      globalExitCoordinates,
-    );
+    const arpCoords = this.airportCoordinates?.get();
+    if (!arpCoords) {
+      console.warn('Cannot select BTV exit position: airport coordinates unavailable');
+      return;
+    }
+    OansMapProjection.airportToGlobalCoordinates(arpCoords, this.btvExitPositionOansReference, globalExitCoordinates);
 
     this.bus.getPublisher<FmsOansData>().pub('oansExitCoordinates', globalExitCoordinates, true);
     console.log('Selected BTV exit position:', globalExitCoordinates);

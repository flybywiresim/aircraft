--- conflicted
+++ resolved
@@ -175,9 +175,9 @@
 
   public data: AmdbFeatureCollection | undefined;
 
-  private arpCoordinates = Subject.create<Coordinates | undefined>(undefined);
-
-  private canvasCenterCoordinates: Coordinates | undefined;
+  private arpCoordinates = Subject.create<Coordinates | null>(null);
+
+  private canvasCenterCoordinates: Coordinates | null = null;
 
   private readonly dataAirportName = Subject.create('');
 
@@ -283,7 +283,7 @@
 
   private readonly airportBearing = Subject.create(0);
 
-  public readonly projectedPpos = MappedSubject.create<[Coordinates, Coordinates | undefined], Position>(
+  public readonly projectedPpos = MappedSubject.create<[Coordinates, Coordinates | null], Position>(
     ([ppos, arpCoordinates], previous?: Position | undefined) => {
       if (arpCoordinates) {
         return OansMapProjection.globalToAirportCoordinates(arpCoordinates, ppos, [0, 0]);
@@ -329,12 +329,8 @@
     this.labelManager,
     this.aircraftOnGround,
     this.projectedPpos,
-<<<<<<< HEAD
     this.arpCoordinates,
-    this.layerCanvasRefs[7],
-=======
     this.layerCanvasRefs[this.layerCanvasRefs.length - 1],
->>>>>>> 1f07cead
     this.canvasCentreX,
     this.canvasCentreY,
     this.zoomLevelIndex,
@@ -624,7 +620,7 @@
     this.clearMap();
     this.clearData();
 
-    this.arpCoordinates.set(undefined);
+    this.arpCoordinates.set(null);
     this.data = undefined;
     this.aircraftWithinAirport.set(false);
 
@@ -781,6 +777,7 @@
 
       return placeBearingDistance(arpCoordinates, reciprocal(angleToCanvasCentre), nmDistanceToCanvasCentre);
     }
+    return null;
   }
 
   private createLabelElement(label: Label): HTMLDivElement {

--- conflicted
+++ resolved
@@ -2,9 +2,6 @@
 export * from './SecPublisher';
 export * from './TawsPublisher';
 export * from './RopRowOansPublisher';
-<<<<<<< HEAD
+export * from './RadioAltimeterPublisher';
 export * from './EnginePublisher';
-export * from './FlapsSlatsPublisher';
-=======
-export * from './RadioAltimeterPublisher';
->>>>>>> f930d0f7
+export * from './FlapsSlatsPublisher';
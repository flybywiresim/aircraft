// Copyright (c) 2023-2024 FlyByWire Simulations
// SPDX-License-Identifier: GPL-3.0

import { combineReducers } from 'redux';
// @ts-ignore
import { connectRouter } from 'connected-react-router';

import todCalculatorReducer from './features/todCalculator';
import groundServicePageReducer from './features/groundServicePage';
import simbriefReducer from './features/simBrief';
import performanceReducer from './features/performance';
import flightProgressReducer from './features/flightProgress';
import navigationTabReducer from './features/navigationPage';
import dashboardReducer from './features/dashboard';
import checklistsReducer from './features/checklists';
import keyboardReducer from './features/keyboard';
import dispatchPageReducer from './features/dispatchPage';
import failuresPageReducer from './features/failuresPage';
import pushbackReducer from './features/pushback';
import payloadReducer from './features/payload';
import configReducer from './features/config';

export const createRootReducer = (history: any) =>
  combineReducers({
    router: connectRouter(history),
    todCalculator: todCalculatorReducer,
    groundServicePage: groundServicePageReducer,
    simbrief: simbriefReducer,
    performance: performanceReducer,
    flightProgress: flightProgressReducer,
    navigationTab: navigationTabReducer,
    dashboard: dashboardReducer,
    trackingChecklists: checklistsReducer,
    keyboard: keyboardReducer,
    dispatchPage: dispatchPageReducer,
    failuresPage: failuresPageReducer,
    pushback: pushbackReducer,
<<<<<<< HEAD
  });
=======
    payload: payloadReducer,
    config: configReducer,
});
>>>>>>> e618ed80
<|MERGE_RESOLUTION|>--- conflicted
+++ resolved
@@ -20,8 +20,7 @@
 import payloadReducer from './features/payload';
 import configReducer from './features/config';
 
-export const createRootReducer = (history: any) =>
-  combineReducers({
+export const createRootReducer = (history: any) => combineReducers({
     router: connectRouter(history),
     todCalculator: todCalculatorReducer,
     groundServicePage: groundServicePageReducer,
@@ -35,10 +34,6 @@
     dispatchPage: dispatchPageReducer,
     failuresPage: failuresPageReducer,
     pushback: pushbackReducer,
-<<<<<<< HEAD
-  });
-=======
     payload: payloadReducer,
     config: configReducer,
-});
->>>>>>> e618ed80
+});
--- conflicted
+++ resolved
@@ -6,98 +6,17 @@
 import { RootState, store } from '../store';
 
 interface ChecklistTrackingItem {
-  completed: boolean;
-  hasCondition: boolean;
+    completed: boolean;
+    hasCondition: boolean;
 }
 
 export interface TrackingChecklist {
-  name: string;
-  items: ChecklistTrackingItem[];
-  markedCompleted: boolean;
+    name: string;
+    items: ChecklistTrackingItem[];
+    markedCompleted: boolean;
 }
 
 interface ChecklistState {
-<<<<<<< HEAD
-  checklists: TrackingChecklist[];
-  selectedChecklistIndex: number;
-}
-
-const initialState: ChecklistState = {
-  selectedChecklistIndex: 0,
-  checklists: [
-    {
-      name: 'Cockpit Preparation',
-      items: [],
-      markedCompleted: false,
-    },
-    {
-      name: 'Before Start',
-      items: [],
-      markedCompleted: false,
-    },
-    {
-      name: 'After Start',
-      items: [],
-      markedCompleted: false,
-    },
-    {
-      name: 'Taxi',
-      items: [],
-      markedCompleted: false,
-    },
-    {
-      name: 'Line-Up',
-      items: [],
-      markedCompleted: false,
-    },
-    {
-      name: 'Approach',
-      items: [],
-      markedCompleted: false,
-    },
-    {
-      name: 'Landing',
-      items: [],
-      markedCompleted: false,
-    },
-    {
-      name: 'After Landing',
-      items: [],
-      markedCompleted: false,
-    },
-    {
-      name: 'Parking',
-      items: [],
-      markedCompleted: false,
-    },
-    {
-      name: 'Securing Aircraft',
-      items: [],
-      markedCompleted: false,
-    },
-  ],
-};
-
-export const checklistsSlice = createSlice({
-  name: 'checklists',
-  initialState,
-  reducers: {
-    setChecklistItems: (state, action: PayloadAction<{ checklistIndex: number; itemArr: ChecklistTrackingItem[] }>) => {
-      state.checklists[action.payload.checklistIndex].items = action.payload.itemArr;
-    },
-    setChecklistItemCompletion: (
-      state,
-      action: PayloadAction<{ checklistIndex: number; itemIndex: number; completionValue: boolean }>,
-    ) => {
-      state.checklists[action.payload.checklistIndex].items[action.payload.itemIndex].completed =
-        action.payload.completionValue;
-    },
-    setSelectedChecklistIndex: (state, action: PayloadAction<number>) => {
-      state.selectedChecklistIndex = action.payload;
-    },
-    setChecklistCompletion: (state, action: PayloadAction<{ checklistIndex: number; completion: boolean }>) => {
-      state.checklists[action.payload.checklistIndex].markedCompleted = action.payload.completion;
-=======
     aircraftChecklists: ChecklistJsonDefinition[];
     checklists: TrackingChecklist[];
     selectedChecklistIndex: number;
@@ -128,30 +47,22 @@
         setChecklistCompletion: (state, action: PayloadAction<{checklistIndex: number, completion: boolean}>) => {
             state.checklists[action.payload.checklistIndex].markedCompleted = action.payload.completion;
         },
->>>>>>> 46d43fc5
     },
-  },
 });
 
 /**
  * @returns The percentage of the checklist that is complete (0-1)
  */
 export const getChecklistCompletion = (checklistIndex: number): number => {
-  const checklists = (store.getState() as RootState).trackingChecklists.checklists[checklistIndex];
-  const numCompletedItems = checklists.items.filter((item) => item.completed).length;
-  return numCompletedItems / checklists.items.length;
+    const checklists = (store.getState() as RootState).trackingChecklists.checklists[checklistIndex];
+    const numCompletedItems = checklists.items.filter((item) => item.completed).length;
+    return numCompletedItems / checklists.items.length;
 };
 
 /**
  * @returns If the specified checklist has all of its items completed
  */
-export const areAllChecklistItemsCompleted = (checklistIndex: number): boolean =>
-  getChecklistCompletion(checklistIndex) === 1;
+export const areAllChecklistItemsCompleted = (checklistIndex: number): boolean => getChecklistCompletion(checklistIndex) === 1;
 
-<<<<<<< HEAD
-export const { setChecklistItems, setChecklistItemCompletion, setSelectedChecklistIndex, setChecklistCompletion } =
-  checklistsSlice.actions;
-=======
 export const { setAircraftChecklists, addTrackingChecklists, setChecklistItemCompletion, setSelectedChecklistIndex, setChecklistCompletion } = checklistsSlice.actions;
->>>>>>> 46d43fc5
 export default checklistsSlice.reducer;
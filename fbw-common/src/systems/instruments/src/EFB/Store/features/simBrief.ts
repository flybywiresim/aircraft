// Copyright (c) 2023-2024 FlyByWire Simulations
// SPDX-License-Identifier: GPL-3.0

import { createSlice, PayloadAction } from '@reduxjs/toolkit';
import { getSimbriefData } from '../../Apis/Simbrief';
import { IFuel, IWeights } from '../../Apis/Simbrief/simbriefInterface';

import { store, RootState } from '../store';

export interface SimbriefData {
<<<<<<< HEAD
  departingAirport: string;
  departingRunway: string;
  departingIata: string;
  departingName: string;
  departingPosLat: number;
  departingPosLong: number;
  departingMetar: string;
  arrivingAirport: string;
  arrivingRunway: string;
  arrivingIata: string;
  arrivingName: string;
  arrivingPosLat: number;
  arrivingPosLong: number;
  arrivingMetar: string;
  flightDistance: string;
  flightETAInSeconds: string;
  cruiseAltitude: number;
  weights: IWeights;
  fuels: IFuel;
  weather: {
    avgWindDir: string;
    avgWindSpeed: string;
  };
  units: string;
  altIcao?: string;
  altIata?: string;
  altBurn?: number;
  tripTime: number;
  contFuelTime: number;
  resFuelTime: number;
  taxiOutTime: number;
  schedOut: string;
  schedIn: string;
  airline: string;
  flightNum: string;
  aircraftReg: string;
  route: string;
  loadsheet: string;
  costInd: string;
}

export const initialState: {
  data: SimbriefData;
  simbriefDataPending: boolean;
  payloadImported: boolean;
  fuelImported: boolean;
  toastPresented: boolean;
} = {
  data: {
    airline: '',
    flightNum: '',
    departingAirport: '',
    departingRunway: '',
    departingIata: '',
    departingName: '',
    departingPosLat: 0,
    departingPosLong: 0,
    departingMetar: '',
    arrivingAirport: '',
    arrivingRunway: '',
    arrivingIata: '',
    arrivingName: '',
    arrivingPosLat: 0,
    arrivingPosLong: 0,
    arrivingMetar: '',
    aircraftReg: '',
    flightDistance: '',
    route: '',
    flightETAInSeconds: '',
    cruiseAltitude: 0,
    weights: {
      cargo: '0',
      estLandingWeight: '0',
      estTakeOffWeight: '0',
      estZeroFuelWeight: '0',
      maxLandingWeight: '0',
      maxTakeOffWeight: '0',
      maxZeroFuelWeight: '0',
      bagCount: '0',
      passengerCount: '0',
      passengerWeight: '0',
      bagWeight: '0',
      payload: '0',
      freight: '0',
    },
    fuels: {
      avgFuelFlow: 0,
      contingency: 0,
      enrouteBurn: 0,
      etops: 0,
      extra: 0,
      maxTanks: 0,
      minTakeOff: 0,
      planLanding: 0,
      planRamp: 0,
      planTakeOff: 0,
      reserve: 0,
      taxi: 0,
    },
    weather: {
      avgWindDir: '',
      avgWindSpeed: '',
=======
    departingAirport: string;
    departingRunway: string;
    departingIata: string;
    departingName: string;
    departingPosLat: number;
    departingPosLong: number;
    departingMetar: string;
    arrivingAirport: string;
    arrivingRunway: string;
    arrivingIata: string;
    arrivingName: string;
    arrivingPosLat: number;
    arrivingPosLong: number;
    arrivingMetar: string;
    flightDistance: string;
    flightETAInSeconds: string;
    cruiseAltitude: number;
    weights: IWeights;
    fuels: IFuel;
    weather: {
        avgWindDir: string;
        avgWindSpeed: string;
    }
    units: string;
    altIcao?: string;
    altIata?: string;
    altBurn?: number;
    tripTime: number;
    contFuelTime: number;
    resFuelTime: number;
    taxiOutTime: number;
    schedOut: string;
    schedIn: string;
    airline: string;
    flightNum: string;
    aircraftReg: string;
    aircraftIcao: string;
    route: string;
    loadsheet: string;
    costInd: string;
}

export const initialState: {data: SimbriefData, simbriefDataPending: boolean, payloadImported: boolean, fuelImported: boolean, toastPresented: boolean} = {
    data: {
        airline: '',
        flightNum: '',
        departingAirport: '',
        departingRunway: '',
        departingIata: '',
        departingName: '',
        departingPosLat: 0,
        departingPosLong: 0,
        departingMetar: '',
        arrivingAirport: '',
        arrivingRunway: '',
        arrivingIata: '',
        arrivingName: '',
        arrivingPosLat: 0,
        arrivingPosLong: 0,
        arrivingMetar: '',
        aircraftIcao: '',
        aircraftReg: '',
        flightDistance: '',
        route: '',
        flightETAInSeconds: '',
        cruiseAltitude: 0,
        weights: {
            cargo: '0',
            estLandingWeight: '0',
            estTakeOffWeight: '0',
            estZeroFuelWeight: '0',
            maxLandingWeight: '0',
            maxTakeOffWeight: '0',
            maxZeroFuelWeight: '0',
            bagCount: '0',
            passengerCount: '0',
            passengerWeight: '0',
            bagWeight: '0',
            payload: '0',
            freight: '0',
        },
        fuels: {
            avgFuelFlow: 0,
            contingency: 0,
            enrouteBurn: 0,
            etops: 0,
            extra: 0,
            maxTanks: 0,
            minTakeOff: 0,
            planLanding: 0,
            planRamp: 0,
            planTakeOff: 0,
            reserve: 0,
            taxi: 0,
        },
        weather: {
            avgWindDir: '',
            avgWindSpeed: '',
        },
        units: '',
        altIcao: '',
        altIata: '',
        altBurn: 0,
        tripTime: 0,
        contFuelTime: 0,
        resFuelTime: 0,
        taxiOutTime: 0,
        schedIn: '',
        schedOut: '',
        loadsheet: '',
        costInd: '',
>>>>>>> 1e433bf5
    },
    units: '',
    altIcao: '',
    altIata: '',
    altBurn: 0,
    tripTime: 0,
    contFuelTime: 0,
    resFuelTime: 0,
    taxiOutTime: 0,
    schedIn: '',
    schedOut: '',
    loadsheet: '',
    costInd: '',
  },
  payloadImported: false,
  fuelImported: false,
  toastPresented: false,
  simbriefDataPending: false,
};

export const simbriefSlice = createSlice({
  name: 'simBrief',
  initialState,
  reducers: {
    setSimbriefData: (state, action: PayloadAction<SimbriefData>) => {
      state.data = action.payload;
    },
    setSimbriefDataPending: (state, action: PayloadAction<boolean>) => {
      state.simbriefDataPending = action.payload;
    },
    setPayloadImported: (state, action: PayloadAction<boolean>) => {
      state.payloadImported = action.payload;
    },
    setFuelImported: (state, action: PayloadAction<boolean>) => {
      state.fuelImported = action.payload;
    },
    setToastPresented: (state, action: PayloadAction<boolean>) => {
      state.toastPresented = action.payload;
    },
  },
});

export async function fetchSimbriefDataAction(
  navigraphUsername: string,
  overrideSimbriefID: string,
): Promise<PayloadAction<SimbriefData>> {
  const returnedSimbriefData = await getSimbriefData(navigraphUsername, overrideSimbriefID);

<<<<<<< HEAD
  return setSimbriefData({
    airline: returnedSimbriefData.airline,
    flightNum: returnedSimbriefData.flightNumber,
    departingAirport: returnedSimbriefData.origin.icao,
    departingRunway: returnedSimbriefData.origin.runway,
    departingIata: returnedSimbriefData.origin.iata,
    departingName: returnedSimbriefData.origin.name,
    departingPosLat: returnedSimbriefData.origin.posLat,
    departingPosLong: returnedSimbriefData.origin.posLong,
    departingMetar: returnedSimbriefData.origin.metar,
    arrivingAirport: returnedSimbriefData.destination.icao,
    arrivingRunway: returnedSimbriefData.destination.runway,
    arrivingIata: returnedSimbriefData.destination.iata,
    arrivingName: returnedSimbriefData.destination.name,
    arrivingPosLat: returnedSimbriefData.destination.posLat,
    arrivingPosLong: returnedSimbriefData.destination.posLong,
    arrivingMetar: returnedSimbriefData.destination.metar,
    aircraftReg: returnedSimbriefData.aircraftReg,
    flightDistance: returnedSimbriefData.distance,
    flightETAInSeconds: returnedSimbriefData.flightETAInSeconds,
    cruiseAltitude: returnedSimbriefData.cruiseAltitude,
    route: returnedSimbriefData.route,
    weights: {
      cargo: returnedSimbriefData.weights.cargo,
      estLandingWeight: returnedSimbriefData.weights.estLandingWeight,
      estTakeOffWeight: returnedSimbriefData.weights.estTakeOffWeight,
      estZeroFuelWeight: returnedSimbriefData.weights.estZeroFuelWeight,
      maxLandingWeight: returnedSimbriefData.weights.maxLandingWeight,
      maxTakeOffWeight: returnedSimbriefData.weights.maxTakeOffWeight,
      maxZeroFuelWeight: returnedSimbriefData.weights.maxZeroFuelWeight,
      passengerCount: returnedSimbriefData.weights.passengerCount,
      bagCount: returnedSimbriefData.weights.bagCount,
      passengerWeight: returnedSimbriefData.weights.passengerWeight,
      bagWeight: returnedSimbriefData.weights.bagWeight,
      payload: returnedSimbriefData.weights.payload,
      freight: returnedSimbriefData.weights.freight,
    },
    fuels: {
      avgFuelFlow: returnedSimbriefData.fuel.avgFuelFlow,
      contingency: returnedSimbriefData.fuel.contingency,
      enrouteBurn: returnedSimbriefData.fuel.enrouteBurn,
      etops: returnedSimbriefData.fuel.etops,
      extra: returnedSimbriefData.fuel.extra,
      maxTanks: returnedSimbriefData.fuel.maxTanks,
      minTakeOff: returnedSimbriefData.fuel.minTakeOff,
      planLanding: returnedSimbriefData.fuel.planLanding,
      planRamp: returnedSimbriefData.fuel.planRamp,
      planTakeOff: returnedSimbriefData.fuel.planTakeOff,
      reserve: returnedSimbriefData.fuel.reserve,
      taxi: returnedSimbriefData.fuel.taxi,
    },
    weather: {
      avgWindDir: returnedSimbriefData.weather.avgWindDir.toString(),
      avgWindSpeed: returnedSimbriefData.weather.avgWindSpeed.toString(),
    },
    units: returnedSimbriefData.units,
    altIcao: returnedSimbriefData.alternate.icao,
    altIata: returnedSimbriefData.alternate.iata,
    altBurn: returnedSimbriefData.alternate.burn,
    tripTime: returnedSimbriefData.times.estTimeEnroute,
    contFuelTime: returnedSimbriefData.times.contFuelTime,
    resFuelTime: returnedSimbriefData.times.reserveTime,
    taxiOutTime: returnedSimbriefData.times.taxiOut,
    schedOut: returnedSimbriefData.times.schedOut,
    schedIn: returnedSimbriefData.times.schedIn,
    loadsheet: returnedSimbriefData.text,
    costInd: returnedSimbriefData.costIndex,
  });
=======
    return setSimbriefData({
        airline: returnedSimbriefData.airline,
        flightNum: returnedSimbriefData.flightNumber,
        departingAirport: returnedSimbriefData.origin.icao,
        departingRunway: returnedSimbriefData.origin.runway,
        departingIata: returnedSimbriefData.origin.iata,
        departingName: returnedSimbriefData.origin.name,
        departingPosLat: returnedSimbriefData.origin.posLat,
        departingPosLong: returnedSimbriefData.origin.posLong,
        departingMetar: returnedSimbriefData.origin.metar,
        arrivingAirport: returnedSimbriefData.destination.icao,
        arrivingRunway: returnedSimbriefData.destination.runway,
        arrivingIata: returnedSimbriefData.destination.iata,
        arrivingName: returnedSimbriefData.destination.name,
        arrivingPosLat: returnedSimbriefData.destination.posLat,
        arrivingPosLong: returnedSimbriefData.destination.posLong,
        arrivingMetar: returnedSimbriefData.destination.metar,
        aircraftReg: returnedSimbriefData.aircraftReg,
        aircraftIcao: returnedSimbriefData.aircraftIcao,
        flightDistance: returnedSimbriefData.distance,
        flightETAInSeconds: returnedSimbriefData.flightETAInSeconds,
        cruiseAltitude: returnedSimbriefData.cruiseAltitude,
        route: returnedSimbriefData.route,
        weights: {
            cargo: returnedSimbriefData.weights.cargo,
            estLandingWeight: returnedSimbriefData.weights.estLandingWeight,
            estTakeOffWeight: returnedSimbriefData.weights.estTakeOffWeight,
            estZeroFuelWeight: returnedSimbriefData.weights.estZeroFuelWeight,
            maxLandingWeight: returnedSimbriefData.weights.maxLandingWeight,
            maxTakeOffWeight: returnedSimbriefData.weights.maxTakeOffWeight,
            maxZeroFuelWeight: returnedSimbriefData.weights.maxZeroFuelWeight,
            passengerCount: returnedSimbriefData.weights.passengerCount,
            bagCount: returnedSimbriefData.weights.bagCount,
            passengerWeight: returnedSimbriefData.weights.passengerWeight,
            bagWeight: returnedSimbriefData.weights.bagWeight,
            payload: returnedSimbriefData.weights.payload,
            freight: returnedSimbriefData.weights.freight,
        },
        fuels: {
            avgFuelFlow: returnedSimbriefData.fuel.avgFuelFlow,
            contingency: returnedSimbriefData.fuel.contingency,
            enrouteBurn: returnedSimbriefData.fuel.enrouteBurn,
            etops: returnedSimbriefData.fuel.etops,
            extra: returnedSimbriefData.fuel.extra,
            maxTanks: returnedSimbriefData.fuel.maxTanks,
            minTakeOff: returnedSimbriefData.fuel.minTakeOff,
            planLanding: returnedSimbriefData.fuel.planLanding,
            planRamp: returnedSimbriefData.fuel.planRamp,
            planTakeOff: returnedSimbriefData.fuel.planTakeOff,
            reserve: returnedSimbriefData.fuel.reserve,
            taxi: returnedSimbriefData.fuel.taxi,
        },
        weather: {
            avgWindDir: returnedSimbriefData.weather.avgWindDir.toString(),
            avgWindSpeed: returnedSimbriefData.weather.avgWindSpeed.toString(),
        },
        units: returnedSimbriefData.units,
        altIcao: returnedSimbriefData.alternate.icao,
        altIata: returnedSimbriefData.alternate.iata,
        altBurn: returnedSimbriefData.alternate.burn,
        tripTime: returnedSimbriefData.times.estTimeEnroute,
        contFuelTime: returnedSimbriefData.times.contFuelTime,
        resFuelTime: returnedSimbriefData.times.reserveTime,
        taxiOutTime: returnedSimbriefData.times.taxiOut,
        schedOut: returnedSimbriefData.times.schedOut,
        schedIn: returnedSimbriefData.times.schedIn,
        loadsheet: returnedSimbriefData.text,
        costInd: returnedSimbriefData.costIndex,
    });
>>>>>>> 1e433bf5
}

/**
 * @returns Whether or not the SimBrief data has been altered from its original state
 */
export const isSimbriefDataLoaded = (): boolean =>
  JSON.stringify((store.getState() as RootState).simbrief.data) !== JSON.stringify(initialState.data);

export const { setSimbriefData, setSimbriefDataPending, setPayloadImported, setFuelImported, setToastPresented } =
  simbriefSlice.actions;

export default simbriefSlice.reducer;<|MERGE_RESOLUTION|>--- conflicted
+++ resolved
@@ -8,110 +8,6 @@
 import { store, RootState } from '../store';
 
 export interface SimbriefData {
-<<<<<<< HEAD
-  departingAirport: string;
-  departingRunway: string;
-  departingIata: string;
-  departingName: string;
-  departingPosLat: number;
-  departingPosLong: number;
-  departingMetar: string;
-  arrivingAirport: string;
-  arrivingRunway: string;
-  arrivingIata: string;
-  arrivingName: string;
-  arrivingPosLat: number;
-  arrivingPosLong: number;
-  arrivingMetar: string;
-  flightDistance: string;
-  flightETAInSeconds: string;
-  cruiseAltitude: number;
-  weights: IWeights;
-  fuels: IFuel;
-  weather: {
-    avgWindDir: string;
-    avgWindSpeed: string;
-  };
-  units: string;
-  altIcao?: string;
-  altIata?: string;
-  altBurn?: number;
-  tripTime: number;
-  contFuelTime: number;
-  resFuelTime: number;
-  taxiOutTime: number;
-  schedOut: string;
-  schedIn: string;
-  airline: string;
-  flightNum: string;
-  aircraftReg: string;
-  route: string;
-  loadsheet: string;
-  costInd: string;
-}
-
-export const initialState: {
-  data: SimbriefData;
-  simbriefDataPending: boolean;
-  payloadImported: boolean;
-  fuelImported: boolean;
-  toastPresented: boolean;
-} = {
-  data: {
-    airline: '',
-    flightNum: '',
-    departingAirport: '',
-    departingRunway: '',
-    departingIata: '',
-    departingName: '',
-    departingPosLat: 0,
-    departingPosLong: 0,
-    departingMetar: '',
-    arrivingAirport: '',
-    arrivingRunway: '',
-    arrivingIata: '',
-    arrivingName: '',
-    arrivingPosLat: 0,
-    arrivingPosLong: 0,
-    arrivingMetar: '',
-    aircraftReg: '',
-    flightDistance: '',
-    route: '',
-    flightETAInSeconds: '',
-    cruiseAltitude: 0,
-    weights: {
-      cargo: '0',
-      estLandingWeight: '0',
-      estTakeOffWeight: '0',
-      estZeroFuelWeight: '0',
-      maxLandingWeight: '0',
-      maxTakeOffWeight: '0',
-      maxZeroFuelWeight: '0',
-      bagCount: '0',
-      passengerCount: '0',
-      passengerWeight: '0',
-      bagWeight: '0',
-      payload: '0',
-      freight: '0',
-    },
-    fuels: {
-      avgFuelFlow: 0,
-      contingency: 0,
-      enrouteBurn: 0,
-      etops: 0,
-      extra: 0,
-      maxTanks: 0,
-      minTakeOff: 0,
-      planLanding: 0,
-      planRamp: 0,
-      planTakeOff: 0,
-      reserve: 0,
-      taxi: 0,
-    },
-    weather: {
-      avgWindDir: '',
-      avgWindSpeed: '',
-=======
     departingAirport: string;
     departingRunway: string;
     departingIata: string;
@@ -223,125 +119,38 @@
         schedOut: '',
         loadsheet: '',
         costInd: '',
->>>>>>> 1e433bf5
     },
-    units: '',
-    altIcao: '',
-    altIata: '',
-    altBurn: 0,
-    tripTime: 0,
-    contFuelTime: 0,
-    resFuelTime: 0,
-    taxiOutTime: 0,
-    schedIn: '',
-    schedOut: '',
-    loadsheet: '',
-    costInd: '',
-  },
-  payloadImported: false,
-  fuelImported: false,
-  toastPresented: false,
-  simbriefDataPending: false,
+    payloadImported: false,
+    fuelImported: false,
+    toastPresented: false,
+    simbriefDataPending: false,
 };
 
 export const simbriefSlice = createSlice({
-  name: 'simBrief',
-  initialState,
-  reducers: {
-    setSimbriefData: (state, action: PayloadAction<SimbriefData>) => {
-      state.data = action.payload;
+    name: 'simBrief',
+    initialState,
+    reducers: {
+        setSimbriefData: (state, action: PayloadAction<SimbriefData>) => {
+            state.data = action.payload;
+        },
+        setSimbriefDataPending: (state, action: PayloadAction<boolean>) => {
+            state.simbriefDataPending = action.payload;
+        },
+        setPayloadImported: (state, action: PayloadAction<boolean>) => {
+            state.payloadImported = action.payload;
+        },
+        setFuelImported: (state, action: PayloadAction<boolean>) => {
+            state.fuelImported = action.payload;
+        },
+        setToastPresented: (state, action: PayloadAction<boolean>) => {
+            state.toastPresented = action.payload;
+        },
     },
-    setSimbriefDataPending: (state, action: PayloadAction<boolean>) => {
-      state.simbriefDataPending = action.payload;
-    },
-    setPayloadImported: (state, action: PayloadAction<boolean>) => {
-      state.payloadImported = action.payload;
-    },
-    setFuelImported: (state, action: PayloadAction<boolean>) => {
-      state.fuelImported = action.payload;
-    },
-    setToastPresented: (state, action: PayloadAction<boolean>) => {
-      state.toastPresented = action.payload;
-    },
-  },
 });
 
-export async function fetchSimbriefDataAction(
-  navigraphUsername: string,
-  overrideSimbriefID: string,
-): Promise<PayloadAction<SimbriefData>> {
-  const returnedSimbriefData = await getSimbriefData(navigraphUsername, overrideSimbriefID);
-
-<<<<<<< HEAD
-  return setSimbriefData({
-    airline: returnedSimbriefData.airline,
-    flightNum: returnedSimbriefData.flightNumber,
-    departingAirport: returnedSimbriefData.origin.icao,
-    departingRunway: returnedSimbriefData.origin.runway,
-    departingIata: returnedSimbriefData.origin.iata,
-    departingName: returnedSimbriefData.origin.name,
-    departingPosLat: returnedSimbriefData.origin.posLat,
-    departingPosLong: returnedSimbriefData.origin.posLong,
-    departingMetar: returnedSimbriefData.origin.metar,
-    arrivingAirport: returnedSimbriefData.destination.icao,
-    arrivingRunway: returnedSimbriefData.destination.runway,
-    arrivingIata: returnedSimbriefData.destination.iata,
-    arrivingName: returnedSimbriefData.destination.name,
-    arrivingPosLat: returnedSimbriefData.destination.posLat,
-    arrivingPosLong: returnedSimbriefData.destination.posLong,
-    arrivingMetar: returnedSimbriefData.destination.metar,
-    aircraftReg: returnedSimbriefData.aircraftReg,
-    flightDistance: returnedSimbriefData.distance,
-    flightETAInSeconds: returnedSimbriefData.flightETAInSeconds,
-    cruiseAltitude: returnedSimbriefData.cruiseAltitude,
-    route: returnedSimbriefData.route,
-    weights: {
-      cargo: returnedSimbriefData.weights.cargo,
-      estLandingWeight: returnedSimbriefData.weights.estLandingWeight,
-      estTakeOffWeight: returnedSimbriefData.weights.estTakeOffWeight,
-      estZeroFuelWeight: returnedSimbriefData.weights.estZeroFuelWeight,
-      maxLandingWeight: returnedSimbriefData.weights.maxLandingWeight,
-      maxTakeOffWeight: returnedSimbriefData.weights.maxTakeOffWeight,
-      maxZeroFuelWeight: returnedSimbriefData.weights.maxZeroFuelWeight,
-      passengerCount: returnedSimbriefData.weights.passengerCount,
-      bagCount: returnedSimbriefData.weights.bagCount,
-      passengerWeight: returnedSimbriefData.weights.passengerWeight,
-      bagWeight: returnedSimbriefData.weights.bagWeight,
-      payload: returnedSimbriefData.weights.payload,
-      freight: returnedSimbriefData.weights.freight,
-    },
-    fuels: {
-      avgFuelFlow: returnedSimbriefData.fuel.avgFuelFlow,
-      contingency: returnedSimbriefData.fuel.contingency,
-      enrouteBurn: returnedSimbriefData.fuel.enrouteBurn,
-      etops: returnedSimbriefData.fuel.etops,
-      extra: returnedSimbriefData.fuel.extra,
-      maxTanks: returnedSimbriefData.fuel.maxTanks,
-      minTakeOff: returnedSimbriefData.fuel.minTakeOff,
-      planLanding: returnedSimbriefData.fuel.planLanding,
-      planRamp: returnedSimbriefData.fuel.planRamp,
-      planTakeOff: returnedSimbriefData.fuel.planTakeOff,
-      reserve: returnedSimbriefData.fuel.reserve,
-      taxi: returnedSimbriefData.fuel.taxi,
-    },
-    weather: {
-      avgWindDir: returnedSimbriefData.weather.avgWindDir.toString(),
-      avgWindSpeed: returnedSimbriefData.weather.avgWindSpeed.toString(),
-    },
-    units: returnedSimbriefData.units,
-    altIcao: returnedSimbriefData.alternate.icao,
-    altIata: returnedSimbriefData.alternate.iata,
-    altBurn: returnedSimbriefData.alternate.burn,
-    tripTime: returnedSimbriefData.times.estTimeEnroute,
-    contFuelTime: returnedSimbriefData.times.contFuelTime,
-    resFuelTime: returnedSimbriefData.times.reserveTime,
-    taxiOutTime: returnedSimbriefData.times.taxiOut,
-    schedOut: returnedSimbriefData.times.schedOut,
-    schedIn: returnedSimbriefData.times.schedIn,
-    loadsheet: returnedSimbriefData.text,
-    costInd: returnedSimbriefData.costIndex,
-  });
-=======
+export async function fetchSimbriefDataAction(navigraphUsername: string, overrideSimbriefID: string): Promise<PayloadAction<SimbriefData>> {
+    const returnedSimbriefData = await getSimbriefData(navigraphUsername, overrideSimbriefID);
+
     return setSimbriefData({
         airline: returnedSimbriefData.airline,
         flightNum: returnedSimbriefData.flightNumber,
@@ -411,16 +220,13 @@
         loadsheet: returnedSimbriefData.text,
         costInd: returnedSimbriefData.costIndex,
     });
->>>>>>> 1e433bf5
 }
 
 /**
  * @returns Whether or not the SimBrief data has been altered from its original state
  */
-export const isSimbriefDataLoaded = (): boolean =>
-  JSON.stringify((store.getState() as RootState).simbrief.data) !== JSON.stringify(initialState.data);
-
-export const { setSimbriefData, setSimbriefDataPending, setPayloadImported, setFuelImported, setToastPresented } =
-  simbriefSlice.actions;
+export const isSimbriefDataLoaded = (): boolean => JSON.stringify((store.getState() as RootState).simbrief.data) !== JSON.stringify(initialState.data);
+
+export const { setSimbriefData, setSimbriefDataPending, setPayloadImported, setFuelImported, setToastPresented } = simbriefSlice.actions;
 
 export default simbriefSlice.reducer;
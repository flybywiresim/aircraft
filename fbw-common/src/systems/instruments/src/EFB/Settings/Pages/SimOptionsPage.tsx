// Copyright (c) 2023-2024 FlyByWire Simulations
// SPDX-License-Identifier: GPL-3.0

/* eslint-disable max-len */
<<<<<<< HEAD
import React, { useContext, useState } from 'react';
import { usePersistentNumberProperty, usePersistentProperty, useSimVar } from '@flybywiresim/fbw-sdk';
=======
import React, { useState } from 'react';
import {
  DefaultPilotSeatConfig,
  PilotSeatConfig,
  usePersistentNumberProperty,
  usePersistentProperty,
  useSimVar,
} from '@flybywiresim/fbw-sdk';
>>>>>>> 154a4f3c

import { toast } from 'react-toastify';
import { t } from '../../Localization/translation';
import { Toggle } from '../../UtilComponents/Form/Toggle';
import { ButtonType, SettingItem, SettingsPage } from '../Settings';

import { SelectGroup, SelectItem } from '../../UtilComponents/Form/Select';
import { SimpleInput } from '../../UtilComponents/Form/SimpleInput/SimpleInput';

import { ThrottleConfig } from '../ThrottleConfig/ThrottleConfig';
import { AircraftContext } from '@flybywiresim/flypad';

export const SimOptionsPage = () => {
  const aircraftContext = useContext(AircraftContext);
  const [showThrottleSettings, setShowThrottleSettings] = useState(false);

  const [defaultBaro, setDefaultBaro] = usePersistentProperty('CONFIG_INIT_BARO_UNIT', 'AUTO');
  const [dynamicRegistration, setDynamicRegistration] = usePersistentProperty('DYNAMIC_REGISTRATION_DECAL', '0');
  const [fpSync, setFpSync] = usePersistentProperty('FP_SYNC', 'LOAD');
  const [simbridgeRemote, setSimbridgeRemoteStatus] = usePersistentProperty('CONFIG_SIMBRIDGE_REMOTE', 'local');
  const [simbridgeIp, setSimbridgeIp] = usePersistentProperty('CONFIG_SIMBRIDGE_IP', 'localhost');
  const [simbridgePort, setSimbridgePort] = usePersistentProperty('CONFIG_SIMBRIDGE_PORT', '8380');
  const [simbridgeEnabled, setSimbridgeEnabled] = usePersistentProperty('CONFIG_SIMBRIDGE_ENABLED', 'AUTO ON');
  const [radioReceiverUsage, setRadioReceiverUsage] = usePersistentProperty('RADIO_RECEIVER_USAGE_ENABLED', '0');
  const [, setRadioReceiverUsageSimVar] = useSimVar('L:A32NX_RADIO_RECEIVER_USAGE_ENABLED', 'number', 0);
  const [wheelChocksEnabled, setWheelChocksEnabled] = usePersistentNumberProperty('MODEL_WHEELCHOCKS_ENABLED', 1);
  const [conesEnabled, setConesEnabled] = usePersistentNumberProperty('MODEL_CONES_ENABLED', 1);
  const [pilotSeat, setPilotSeat] = usePersistentProperty('CONFIG_PILOT_SEAT', DefaultPilotSeatConfig);

  const defaultBaroButtons: ButtonType[] = [
    { name: t('Settings.SimOptions.Auto'), setting: 'AUTO' },
    { name: t('Settings.SimOptions.inHg'), setting: 'IN HG' },
    { name: t('Settings.SimOptions.Hpa'), setting: 'HPA' },
  ];

  const fpSyncButtons: ButtonType[] = [
    { name: t('Settings.SimOptions.None'), setting: 'NONE' },
    { name: t('Settings.SimOptions.LoadOnly'), setting: 'LOAD' },
    { name: t('Settings.SimOptions.Save'), setting: 'SAVE' },
  ];

  const pilotSeatButtons: ButtonType[] = [
    { name: t('Settings.SimOptions.Auto'), setting: PilotSeatConfig.Auto },
    { name: t('Settings.SimOptions.Left'), setting: PilotSeatConfig.Left },
    { name: t('Settings.SimOptions.Right'), setting: PilotSeatConfig.Right },
  ];

  return (
    <>
      {!showThrottleSettings && (
        <SettingsPage name={t('Settings.SimOptions.Title')}>
          <SettingItem name={t('Settings.SimOptions.DefaultBarometerUnit')}>
            <SelectGroup>
              {defaultBaroButtons.map((button) => (
                <SelectItem
                  key={button.setting}
                  onSelect={() => setDefaultBaro(button.setting)}
                  selected={defaultBaro === button.setting}
                >
                  {button.name}
                </SelectItem>
              ))}
            </SelectGroup>
          </SettingItem>

          <SettingItem name={t('Settings.SimOptions.SyncMsfsFlightPlan')}>
            <SelectGroup>
              {fpSyncButtons.map((button) => (
                <SelectItem
                  key={button.setting}
                  onSelect={() => setFpSync(button.setting)}
                  selected={fpSync === button.setting}
                >
                  {button.name}
                </SelectItem>
              ))}
            </SelectGroup>
          </SettingItem>

          <SettingItem name={t('Settings.SimOptions.EnableSimBridge')}>
            <SelectGroup>
              <SelectItem
                className="color-red text-center"
                onSelect={() => setSimbridgeEnabled('AUTO ON')}
                selected={simbridgeEnabled === 'AUTO ON' || simbridgeEnabled === 'AUTO OFF'}
              >
                {t('Settings.SimOptions.Auto')}
              </SelectItem>
              <SelectItem onSelect={() => setSimbridgeEnabled('PERM OFF')} selected={simbridgeEnabled === 'PERM OFF'}>
                {t('Settings.SimOptions.Off')}
              </SelectItem>
            </SelectGroup>
            <div className="pt-2 text-center">
              {simbridgeEnabled === 'AUTO ON' ? t('Settings.SimOptions.Active') : t('Settings.SimOptions.Inactive')}
            </div>
          </SettingItem>

          <SettingItem name={t('Settings.SimOptions.SimbridgeMachine')}>
            <SelectGroup>
              <SelectItem
                className="color-red text-center"
                onSelect={() => {
                  setSimbridgeRemoteStatus('local');
                }}
                selected={simbridgeRemote === 'local'}
              >
                {t('Settings.SimOptions.SimbridgeLocal')}
              </SelectItem>
              <SelectItem
                onSelect={() => {
                  setSimbridgeRemoteStatus('remote');
                }}
                selected={simbridgeRemote === 'remote'}
              >
                {t('Settings.SimOptions.SimbridgeRemote')}
              </SelectItem>
            </SelectGroup>
            {simbridgeRemote === 'remote' && (
              <div className="pt-2 text-center">
                <SimpleInput
                  className="w-30 text-center"
                  value={simbridgeIp}
                  onChange={(event) => {
                    // Error on empty string
                    if (event === '') {
                      toast.error(t('Settings.SimOptions.SimbridgeEmptyAddress'));
                      // Reset to previous value
                      setSimbridgeIp(simbridgeIp);
                      return;
                    }
                    // Remove whitespace
                    setSimbridgeIp(event.replace(/\s/g, ''));
                  }}
                />
              </div>
            )}
          </SettingItem>

          <SettingItem name={t('Settings.SimOptions.SimBridgePort')}>
            <SimpleInput
              className="w-30 text-center"
              value={simbridgePort}
              onChange={(event) => {
                setSimbridgePort(event.replace(/[^0-9]+/g, ''));
              }}
            />
          </SettingItem>
          {aircraftContext.settingsPages.sim.registrationDecal && (
            <SettingItem name={t('Settings.SimOptions.DynamicRegistrationDecal')}>
              <Toggle
                value={dynamicRegistration === '1'}
                onToggle={(value) => setDynamicRegistration(value ? '1' : '0')}
              />
            </SettingItem>
          )}

          <SettingItem name={t('Settings.SimOptions.UseCalculatedIlsSignals')}>
            <Toggle
              value={radioReceiverUsage === '1'}
              onToggle={(value) => {
                setRadioReceiverUsage(value ? '1' : '0');
                setRadioReceiverUsageSimVar(value ? 1 : 0);
              }}
            />
          </SettingItem>

          {aircraftContext.settingsPages.sim.wheelChocks && (
            <SettingItem name={t('Settings.SimOptions.WheelChocksEnabled')}>
              <Toggle
                value={wheelChocksEnabled === 1}
                onToggle={(value) => {
                  setWheelChocksEnabled(value ? 1 : 0);
                }}
              />
            </SettingItem>
          )}

          {aircraftContext.settingsPages.sim.cones && (
            <SettingItem name={t('Settings.SimOptions.ConesEnabled')}>
              <Toggle
                value={conesEnabled === 1}
                onToggle={(value) => {
                  setConesEnabled(value ? 1 : 0);
                }}
              />
            </SettingItem>
          )}

          <SettingItem name={t('Settings.SimOptions.ThrottleDetents')}>
            <button
              type="button"
              className="rounded-md border-2 border-theme-highlight bg-theme-highlight px-5
                                       py-2.5 text-theme-body transition duration-100 hover:bg-theme-body hover:text-theme-highlight"
              onClick={() => setShowThrottleSettings(true)}
            >
              {t('Settings.SimOptions.Calibrate')}
            </button>
          </SettingItem>

          <SettingItem name={t('Settings.SimOptions.PilotSeat')}>
            <SelectGroup>
              {pilotSeatButtons.map((button) => (
                <SelectItem
                  key={button.setting}
                  onSelect={() => setPilotSeat(button.setting)}
                  selected={pilotSeat === button.setting}
                >
                  {button.name}
                </SelectItem>
              ))}
            </SelectGroup>
          </SettingItem>
        </SettingsPage>
      )}
      <ThrottleConfig isShown={showThrottleSettings} onClose={() => setShowThrottleSettings(false)} />
    </>
  );
};<|MERGE_RESOLUTION|>--- conflicted
+++ resolved
@@ -2,11 +2,7 @@
 // SPDX-License-Identifier: GPL-3.0
 
 /* eslint-disable max-len */
-<<<<<<< HEAD
 import React, { useContext, useState } from 'react';
-import { usePersistentNumberProperty, usePersistentProperty, useSimVar } from '@flybywiresim/fbw-sdk';
-=======
-import React, { useState } from 'react';
 import {
   DefaultPilotSeatConfig,
   PilotSeatConfig,
@@ -14,7 +10,6 @@
   usePersistentProperty,
   useSimVar,
 } from '@flybywiresim/fbw-sdk';
->>>>>>> 154a4f3c
 
 import { toast } from 'react-toastify';
 import { t } from '../../Localization/translation';

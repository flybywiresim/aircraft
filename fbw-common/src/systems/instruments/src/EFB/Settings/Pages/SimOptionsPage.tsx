--- conflicted
+++ resolved
@@ -2,13 +2,8 @@
 // SPDX-License-Identifier: GPL-3.0
 
 /* eslint-disable max-len */
-<<<<<<< HEAD
 import React, { useContext, useRef, useState } from 'react';
 import Slider from 'rc-slider';
-=======
-/* eslint-disable max-len */
-import React, { useContext, useState } from 'react';
->>>>>>> c07440d0
 import {
   DefaultPilotSeatConfig,
   PilotSeatConfig,

// Copyright (c) 2023-2024 FlyByWire Simulations
// SPDX-License-Identifier: GPL-3.0

/* eslint-disable max-len */
import React, { useEffect } from 'react';
import { useHistory } from 'react-router-dom';
import { IconPlane } from '@tabler/icons';
import { CloudArrowDown } from 'react-bootstrap-icons';
import { usePersistentNumberProperty, usePersistentProperty, useSimVar } from '@flybywiresim/fbw-sdk';
import { toast } from 'react-toastify';
import {
<<<<<<< HEAD
  AC_TYPE,
  ScrollableContainer,
  getAirframeType,
  t,
  useAppSelector,
  useAppDispatch,
  fetchSimbriefDataAction,
  isSimbriefDataLoaded,
  setPayloadImported,
  setFuelImported,
  setToastPresented,
  setSimbriefDataPending,
=======
    ScrollableContainer, t, useAppSelector,
    useAppDispatch, fetchSimbriefDataAction, isSimbriefDataLoaded, setPayloadImported, setFuelImported, setToastPresented, setSimbriefDataPending,
>>>>>>> e618ed80
} from '@flybywiresim/flypad';

interface InformationEntryProps {
  title: string;
  info: string;
}

const InformationEntry = ({ title, info }: InformationEntryProps) => (
  <div className="justify-content flex w-full flex-col items-center">
    <h3 className="text-center font-light">{title}</h3>
    <h2 className="font-bold">{info}</h2>
  </div>
);

export const FlightWidget = () => {
<<<<<<< HEAD
  const { data } = useAppSelector((state) => state.simbrief);
  const simbriefDataPending = useAppSelector((state) => state.simbrief.simbriefDataPending);
  const [navigraphUsername] = usePersistentProperty('NAVIGRAPH_USERNAME');
  const [overrideSimBriefUserID] = usePersistentProperty('CONFIG_OVERRIDE_SIMBRIEF_USERID');
  const [autoSimbriefImport] = usePersistentProperty('CONFIG_AUTO_SIMBRIEF_IMPORT');
  const [airframe] = useState(getAirframeType());

  const [gsxPayloadSyncEnabled] = usePersistentNumberProperty('GSX_PAYLOAD_SYNC', 248);
  const [gsxBoardingState] = useSimVar('L:FSDT_GSX_BOARDING_STATE', 'Number', 227);
  const [gsxDeBoardingState] = useSimVar('L:FSDT_GSX_DEBOARDING_STATE', 'Number', 229);
  const [boardingStarted] = useSimVar('L:A32NX_BOARDING_STARTED_BY_USR', 'Bool', 208);
  const [refuelStartedByUser] = useSimVar('L:A32NX_REFUEL_STARTED_BY_USR', 'Bool', 254);

  const {
    schedIn,
    schedOut,
    weather,
    cruiseAltitude,
    weights,
    arrivingAirport,
    arrivingIata,
    arrivingName,
    departingAirport,
    departingIata,
    departingName,
    airline,
    route,
    flightNum,
    altIcao,
    costInd,
    arrivingRunway,
    departingRunway,
  } = data;
  const { flightPlanProgress } = useAppSelector((state) => state.flightProgress);

  const fuelImported = useAppSelector((state) => state.simbrief.fuelImported);
  const payloadImported = useAppSelector((state) => state.simbrief.payloadImported);
  const toastPresented = useAppSelector((state) => state.simbrief.toastPresented);

  const dispatch = useAppDispatch();

  const history = useHistory();

  const sta = new Date(parseInt(schedIn) * 1000);
  const schedInParsed = `${sta.getUTCHours().toString().padStart(2, '0')}${sta.getUTCMinutes().toString().padStart(2, '0')}Z`;

  const std = new Date(parseInt(schedOut) * 1000);
  const schedOutParsed = `${std.getUTCHours().toString().padStart(2, '0')}${std.getUTCMinutes().toString().padStart(2, '0')}Z`;

  const flightLevel = cruiseAltitude / 100;
  const crzAlt = `FL${flightLevel.toString().padStart(3, '0')}`;

  const avgWind = `${weather.avgWindDir}/${weather.avgWindSpeed}`;

  const eZfwUnround = Number.parseFloat(weights.estZeroFuelWeight) / 100;
  const eZfw = Math.round(eZfwUnround) / 10;
  const estimatedZfw = `${eZfw}`;

  const fetchData = async () => {
    dispatch(setSimbriefDataPending(true));

    const gsxInProgress =
      (gsxDeBoardingState >= 4 && gsxDeBoardingState < 6) || (gsxBoardingState >= 4 && gsxBoardingState < 6);
    const generalBoardingInProgress = gsxPayloadSyncEnabled ? gsxInProgress : boardingStarted;

    if (generalBoardingInProgress || refuelStartedByUser) {
      toast.error(t('Dashboard.YourFlight.NoImportDueToBoardingOrRefuel'));
    } else {
      try {
        const action = await fetchSimbriefDataAction(navigraphUsername ?? '', overrideSimBriefUserID ?? '');
        dispatch(action);
        dispatch(setFuelImported(false));
        dispatch(setPayloadImported(false));
        dispatch(setToastPresented(false));
        history.push('/ground/fuel');
        history.push('/ground/payload');
        history.push('/dashboard');
      } catch (e) {
        toast.error(e.message);
      }
    }
    dispatch(setSimbriefDataPending(false));
  };

  useEffect(() => {
    if (
      !simbriefDataPending &&
      (navigraphUsername || overrideSimBriefUserID) &&
      !toastPresented &&
      fuelImported &&
      payloadImported
    ) {
      toast.success(t('Dashboard.YourFlight.ToastFuelPayloadImported'));
      dispatch(setToastPresented(true));
    }
  }, [fuelImported, payloadImported, simbriefDataPending]);

  useEffect(() => {
    if (
      (!data || !isSimbriefDataLoaded()) &&
      !simbriefDataPending &&
      autoSimbriefImport === 'ENABLED' &&
      (navigraphUsername || overrideSimBriefUserID)
    ) {
      fetchData();
    }
  }, []);

  const simbriefDataLoaded = isSimbriefDataLoaded();

  return (
    <div className="w-1/2">
      <div className="mb-4 flex flex-row items-center justify-between">
        <h1 className="font-bold">{t('Dashboard.YourFlight.Title')}</h1>
        <h1>
          {simbriefDataLoaded ? `${(airline.length > 0 ? airline : '') + flightNum} | ` : ''}
          {airframe !== null ? AC_TYPE[airframe] : 'A320-251N'}
        </h1>
      </div>
      <div className="h-content-section-reduced border-theme-accent relative w-full overflow-hidden rounded-lg border-2 p-6">
        <div className="flex h-full flex-col justify-between">
          {simbriefDataLoaded && (
            <div className="space-y-8">
              <div className="flex flex-row justify-between">
                <div>
                  <h1 className="text-4xl font-bold">{departingAirport}</h1>
                  <p className="w-52 text-sm">{departingName}</p>
                </div>
                <div>
                  <h1 className="text-right text-4xl font-bold">{arrivingAirport}</h1>
                  <p className="w-52 text-right text-sm">{arrivingName}</p>
                </div>
              </div>
              <div>
                <div className="flex w-full flex-row items-center">
                  <p className={`font-body ${flightPlanProgress > 1 ? 'text-theme-highlight' : 'text-theme-text'}`}>
                    {schedOutParsed}
                  </p>
                  <div className="relative mx-6 flex h-1 w-full flex-row">
                    <div className="border-theme-text absolute inset-x-0 border-b-4 border-dashed" />

                    <div className="bg-theme-highlight relative w-full" style={{ width: `${flightPlanProgress}%` }}>
                      {!!flightPlanProgress && (
                        <IconPlane
                          className="text-theme-highlight absolute right-0 -translate-y-1/2 translate-x-1/2 fill-current"
                          size={50}
                          strokeLinejoin="miter"
                        />
                      )}
=======
    const { data } = useAppSelector((state) => state.simbrief);
    const simbriefDataPending = useAppSelector((state) => state.simbrief.simbriefDataPending);
    const [navigraphUsername] = usePersistentProperty('NAVIGRAPH_USERNAME');
    const [overrideSimBriefUserID] = usePersistentProperty('CONFIG_OVERRIDE_SIMBRIEF_USERID');
    const [autoSimbriefImport] = usePersistentProperty('CONFIG_AUTO_SIMBRIEF_IMPORT');
    const airframeInfo = useAppSelector((state) => state.config.airframeInfo);

    const [gsxPayloadSyncEnabled] = usePersistentNumberProperty('GSX_PAYLOAD_SYNC', 248);
    const [gsxBoardingState] = useSimVar('L:FSDT_GSX_BOARDING_STATE', 'Number', 227);
    const [gsxDeBoardingState] = useSimVar('L:FSDT_GSX_DEBOARDING_STATE', 'Number', 229);
    const [boardingStarted] = useSimVar('L:A32NX_BOARDING_STARTED_BY_USR', 'Bool', 208);
    const [refuelStartedByUser] = useSimVar('L:A32NX_REFUEL_STARTED_BY_USR', 'Bool', 254);

    const {
        schedIn,
        schedOut,
        weather,
        cruiseAltitude,
        weights,
        arrivingAirport,
        arrivingIata,
        arrivingName,
        departingAirport,
        departingIata,
        departingName,
        airline,
        route,
        flightNum,
        altIcao,
        costInd,
        arrivingRunway,
        departingRunway,
    } = data;
    const { flightPlanProgress } = useAppSelector((state) => state.flightProgress);

    const fuelImported = useAppSelector((state) => state.simbrief.fuelImported);
    const payloadImported = useAppSelector((state) => state.simbrief.payloadImported);
    const toastPresented = useAppSelector((state) => state.simbrief.toastPresented);

    const dispatch = useAppDispatch();

    const history = useHistory();

    const sta = new Date(parseInt(schedIn) * 1000);
    const schedInParsed = `${sta.getUTCHours().toString().padStart(2, '0')}${sta.getUTCMinutes().toString().padStart(2, '0')}Z`;

    const std = new Date(parseInt(schedOut) * 1000);
    const schedOutParsed = `${std.getUTCHours().toString().padStart(2, '0')}${std.getUTCMinutes().toString().padStart(2, '0')}Z`;

    const flightLevel = (cruiseAltitude / 100);
    const crzAlt = `FL${flightLevel.toString().padStart(3, '0')}`;

    const avgWind = `${weather.avgWindDir}/${weather.avgWindSpeed}`;

    const eZfwUnround = Number.parseFloat(weights.estZeroFuelWeight) / 100;
    const eZfw = Math.round(eZfwUnround) / 10;
    const estimatedZfw = `${eZfw}`;

    const fetchData = async () => {
        dispatch(setSimbriefDataPending(true));

        const gsxInProgress = gsxDeBoardingState >= 4 && gsxDeBoardingState < 6 || gsxBoardingState >= 4 && gsxBoardingState < 6;
        const generalBoardingInProgress = (gsxPayloadSyncEnabled ? gsxInProgress : boardingStarted);

        if (generalBoardingInProgress || refuelStartedByUser) {
            toast.error(t('Dashboard.YourFlight.NoImportDueToBoardingOrRefuel'));
        } else {
            try {
                const action = await fetchSimbriefDataAction(navigraphUsername ?? '', overrideSimBriefUserID ?? '');
                dispatch(action);
                dispatch(setFuelImported(false));
                dispatch(setPayloadImported(false));
                dispatch(setToastPresented(false));
                history.push('/ground/fuel');
                history.push('/ground/payload');
                history.push('/dashboard');
            } catch (e) {
                toast.error(e.message);
            }
        }
        dispatch(setSimbriefDataPending(false));
    };

    useEffect(() => {
        if (!simbriefDataPending && (navigraphUsername || overrideSimBriefUserID) && !toastPresented && fuelImported && payloadImported) {
            toast.success(t('Dashboard.YourFlight.ToastFuelPayloadImported'));
            dispatch(setToastPresented(true));
        }
    }, [fuelImported, payloadImported, simbriefDataPending]);

    useEffect(() => {
        if ((!data || !isSimbriefDataLoaded()) && !simbriefDataPending && autoSimbriefImport === 'ENABLED' && (navigraphUsername || overrideSimBriefUserID)) {
            fetchData();
        }
    }, []);

    const simbriefDataLoaded = isSimbriefDataLoaded();

    return (
        <div className="w-1/2">
            <div className="mb-4 flex flex-row items-center justify-between">
                <h1 className="font-bold">{t('Dashboard.YourFlight.Title')}</h1>
                <h1>
                    {simbriefDataLoaded ? `${(airline.length > 0 ? airline : '') + flightNum} | ` : ''}
                    {airframeInfo.variant}
                </h1>
            </div>
            <div className="h-content-section-reduced border-theme-accent relative w-full overflow-hidden rounded-lg border-2 p-6">
                <div className="flex h-full flex-col justify-between">
                    {simbriefDataLoaded && (
                        <div className="space-y-8">
                            <div className="flex flex-row justify-between">
                                <div>
                                    <h1 className="text-4xl font-bold">{departingAirport}</h1>
                                    <p className="w-52 text-sm">{departingName}</p>
                                </div>
                                <div>
                                    <h1 className="text-right text-4xl font-bold">{arrivingAirport}</h1>
                                    <p className="w-52 text-right text-sm">{arrivingName}</p>
                                </div>
                            </div>
                            <div>
                                <div className="flex w-full flex-row items-center">
                                    <p className={`font-body ${flightPlanProgress > 1 ? 'text-theme-highlight' : 'text-theme-text'}`}>
                                        {schedOutParsed}
                                    </p>
                                    <div className="relative mx-6 flex h-1 w-full flex-row">
                                        <div className="border-theme-text absolute inset-x-0 border-b-4 border-dashed" />

                                        <div className="bg-theme-highlight relative w-full" style={{ width: `${flightPlanProgress}%` }}>
                                            {!!flightPlanProgress && (
                                                <IconPlane
                                                    className="text-theme-highlight absolute right-0 -translate-y-1/2 translate-x-1/2 fill-current"
                                                    size={50}
                                                    strokeLinejoin="miter"
                                                />
                                            )}
                                        </div>
                                    </div>
                                    <p className={`font-body text-right ${Math.round(flightPlanProgress) >= 98 ? 'text-theme-highlight' : 'text-theme-text'}`}>
                                        {schedInParsed}
                                    </p>
                                </div>
                            </div>
                            <div>
                                <div className="mb-4 flex flex-row justify-around">
                                    <InformationEntry title={t('Dashboard.YourFlight.Alternate')} info={altIcao ?? 'NONE'} />
                                    <div className="bg-theme-accent mx-4 my-auto h-8 w-1" />
                                    <InformationEntry title={t('Dashboard.YourFlight.CompanyRoute')} info={departingIata + arrivingIata} />
                                    <div className="bg-theme-accent mx-4 my-auto h-8 w-1" />
                                    <InformationEntry title={t('Dashboard.YourFlight.ZFW')} info={estimatedZfw} />
                                </div>
                                <div className="bg-theme-accent my-auto h-0.5 w-full" />
                                <div className="mt-4 flex flex-row justify-around">
                                    <InformationEntry title={t('Dashboard.YourFlight.CostIndex')} info={costInd} />
                                    <div className="bg-theme-accent mx-4 my-auto h-8 w-1" />
                                    <InformationEntry title={t('Dashboard.YourFlight.AverageWind')} info={avgWind} />
                                    <div className="bg-theme-accent mx-4 my-auto h-8 w-1" />
                                    <InformationEntry title={t('Dashboard.YourFlight.CruiseAlt')} info={crzAlt} />
                                </div>
                            </div>
                            <div>
                                <h5 className="mb-2 text-2xl font-bold">{t('Dashboard.YourFlight.Route')}</h5>
                                <ScrollableContainer height={15}>
                                    <p className="font-mono text-2xl">
                                        <span className="text-theme-highlight text-2xl">
                                            {departingAirport}
                                            /
                                            {departingRunway}
                                        </span>
                                        {' '}
                                        {route}
                                        {' '}
                                        <span className="text-theme-highlight text-2xl">
                                            {arrivingAirport}
                                            /
                                            {arrivingRunway}
                                        </span>
                                    </p>
                                </ScrollableContainer>
                            </div>
                        </div>
                    )}
                    <div className={simbriefDataLoaded ? '' : 'flex h-full w-full flex-col items-center justify-center space-y-4'}>
                        {simbriefDataPending ? (
                            <CloudArrowDown className={`${simbriefDataLoaded ? 'w-full justify-self-center' : ''} animate-bounce`} size={40} />
                        ) : (
                            <>
                                {!simbriefDataLoaded && (
                                    <h1
                                        className="text-center"
                                        style={{ maxWidth: '18em' }}
                                    >
                                        {t('Dashboard.YourFlight.SimBriefDataNotYetLoaded')}
                                    </h1>
                                )}

                                <button
                                    type="button"
                                    onClick={fetchData}
                                    className="text-theme-body hover:text-theme-highlight bg-theme-highlight hover:bg-theme-body border-theme-highlight flex w-full items-center justify-center space-x-4 rounded-md border-2 p-2 transition duration-100"
                                >
                                    <CloudArrowDown size={26} />
                                    <p className="text-current">{t('Dashboard.YourFlight.ImportSimBriefData')}</p>
                                </button>
                            </>
                        )}
>>>>>>> e618ed80
                    </div>
                  </div>
                  <p
                    className={`font-body text-right ${Math.round(flightPlanProgress) >= 98 ? 'text-theme-highlight' : 'text-theme-text'}`}
                  >
                    {schedInParsed}
                  </p>
                </div>
              </div>
              <div>
                <div className="mb-4 flex flex-row justify-around">
                  <InformationEntry title={t('Dashboard.YourFlight.Alternate')} info={altIcao ?? 'NONE'} />
                  <div className="bg-theme-accent mx-4 my-auto h-8 w-1" />
                  <InformationEntry
                    title={t('Dashboard.YourFlight.CompanyRoute')}
                    info={departingIata + arrivingIata}
                  />
                  <div className="bg-theme-accent mx-4 my-auto h-8 w-1" />
                  <InformationEntry title={t('Dashboard.YourFlight.ZFW')} info={estimatedZfw} />
                </div>
                <div className="bg-theme-accent my-auto h-0.5 w-full" />
                <div className="mt-4 flex flex-row justify-around">
                  <InformationEntry title={t('Dashboard.YourFlight.CostIndex')} info={costInd} />
                  <div className="bg-theme-accent mx-4 my-auto h-8 w-1" />
                  <InformationEntry title={t('Dashboard.YourFlight.AverageWind')} info={avgWind} />
                  <div className="bg-theme-accent mx-4 my-auto h-8 w-1" />
                  <InformationEntry title={t('Dashboard.YourFlight.CruiseAlt')} info={crzAlt} />
                </div>
              </div>
              <div>
                <h5 className="mb-2 text-2xl font-bold">{t('Dashboard.YourFlight.Route')}</h5>
                <ScrollableContainer height={15}>
                  <p className="font-mono text-2xl">
                    <span className="text-theme-highlight text-2xl">
                      {departingAirport}/{departingRunway}
                    </span>{' '}
                    {route}{' '}
                    <span className="text-theme-highlight text-2xl">
                      {arrivingAirport}/{arrivingRunway}
                    </span>
                  </p>
                </ScrollableContainer>
              </div>
            </div>
          )}
          <div
            className={simbriefDataLoaded ? '' : 'flex h-full w-full flex-col items-center justify-center space-y-4'}
          >
            {simbriefDataPending ? (
              <CloudArrowDown
                className={`${simbriefDataLoaded ? 'w-full justify-self-center' : ''} animate-bounce`}
                size={40}
              />
            ) : (
              <>
                {!simbriefDataLoaded && (
                  <h1 className="text-center" style={{ maxWidth: '18em' }}>
                    {t('Dashboard.YourFlight.SimBriefDataNotYetLoaded')}
                  </h1>
                )}

                <button
                  type="button"
                  onClick={fetchData}
                  className="text-theme-body hover:text-theme-highlight bg-theme-highlight hover:bg-theme-body border-theme-highlight flex w-full items-center justify-center space-x-4 rounded-md border-2 p-2 transition duration-100"
                >
                  <CloudArrowDown size={26} />
                  <p className="text-current">{t('Dashboard.YourFlight.ImportSimBriefData')}</p>
                </button>
              </>
            )}
          </div>
        </div>
      </div>
    </div>
  );
};<|MERGE_RESOLUTION|>--- conflicted
+++ resolved
@@ -9,189 +9,23 @@
 import { usePersistentNumberProperty, usePersistentProperty, useSimVar } from '@flybywiresim/fbw-sdk';
 import { toast } from 'react-toastify';
 import {
-<<<<<<< HEAD
-  AC_TYPE,
-  ScrollableContainer,
-  getAirframeType,
-  t,
-  useAppSelector,
-  useAppDispatch,
-  fetchSimbriefDataAction,
-  isSimbriefDataLoaded,
-  setPayloadImported,
-  setFuelImported,
-  setToastPresented,
-  setSimbriefDataPending,
-=======
     ScrollableContainer, t, useAppSelector,
     useAppDispatch, fetchSimbriefDataAction, isSimbriefDataLoaded, setPayloadImported, setFuelImported, setToastPresented, setSimbriefDataPending,
->>>>>>> e618ed80
 } from '@flybywiresim/flypad';
 
 interface InformationEntryProps {
-  title: string;
-  info: string;
+    title: string;
+    info: string;
 }
 
 const InformationEntry = ({ title, info }: InformationEntryProps) => (
-  <div className="justify-content flex w-full flex-col items-center">
-    <h3 className="text-center font-light">{title}</h3>
-    <h2 className="font-bold">{info}</h2>
-  </div>
+    <div className="justify-content flex w-full flex-col items-center">
+        <h3 className="text-center font-light">{title}</h3>
+        <h2 className="font-bold">{info}</h2>
+    </div>
 );
 
 export const FlightWidget = () => {
-<<<<<<< HEAD
-  const { data } = useAppSelector((state) => state.simbrief);
-  const simbriefDataPending = useAppSelector((state) => state.simbrief.simbriefDataPending);
-  const [navigraphUsername] = usePersistentProperty('NAVIGRAPH_USERNAME');
-  const [overrideSimBriefUserID] = usePersistentProperty('CONFIG_OVERRIDE_SIMBRIEF_USERID');
-  const [autoSimbriefImport] = usePersistentProperty('CONFIG_AUTO_SIMBRIEF_IMPORT');
-  const [airframe] = useState(getAirframeType());
-
-  const [gsxPayloadSyncEnabled] = usePersistentNumberProperty('GSX_PAYLOAD_SYNC', 248);
-  const [gsxBoardingState] = useSimVar('L:FSDT_GSX_BOARDING_STATE', 'Number', 227);
-  const [gsxDeBoardingState] = useSimVar('L:FSDT_GSX_DEBOARDING_STATE', 'Number', 229);
-  const [boardingStarted] = useSimVar('L:A32NX_BOARDING_STARTED_BY_USR', 'Bool', 208);
-  const [refuelStartedByUser] = useSimVar('L:A32NX_REFUEL_STARTED_BY_USR', 'Bool', 254);
-
-  const {
-    schedIn,
-    schedOut,
-    weather,
-    cruiseAltitude,
-    weights,
-    arrivingAirport,
-    arrivingIata,
-    arrivingName,
-    departingAirport,
-    departingIata,
-    departingName,
-    airline,
-    route,
-    flightNum,
-    altIcao,
-    costInd,
-    arrivingRunway,
-    departingRunway,
-  } = data;
-  const { flightPlanProgress } = useAppSelector((state) => state.flightProgress);
-
-  const fuelImported = useAppSelector((state) => state.simbrief.fuelImported);
-  const payloadImported = useAppSelector((state) => state.simbrief.payloadImported);
-  const toastPresented = useAppSelector((state) => state.simbrief.toastPresented);
-
-  const dispatch = useAppDispatch();
-
-  const history = useHistory();
-
-  const sta = new Date(parseInt(schedIn) * 1000);
-  const schedInParsed = `${sta.getUTCHours().toString().padStart(2, '0')}${sta.getUTCMinutes().toString().padStart(2, '0')}Z`;
-
-  const std = new Date(parseInt(schedOut) * 1000);
-  const schedOutParsed = `${std.getUTCHours().toString().padStart(2, '0')}${std.getUTCMinutes().toString().padStart(2, '0')}Z`;
-
-  const flightLevel = cruiseAltitude / 100;
-  const crzAlt = `FL${flightLevel.toString().padStart(3, '0')}`;
-
-  const avgWind = `${weather.avgWindDir}/${weather.avgWindSpeed}`;
-
-  const eZfwUnround = Number.parseFloat(weights.estZeroFuelWeight) / 100;
-  const eZfw = Math.round(eZfwUnround) / 10;
-  const estimatedZfw = `${eZfw}`;
-
-  const fetchData = async () => {
-    dispatch(setSimbriefDataPending(true));
-
-    const gsxInProgress =
-      (gsxDeBoardingState >= 4 && gsxDeBoardingState < 6) || (gsxBoardingState >= 4 && gsxBoardingState < 6);
-    const generalBoardingInProgress = gsxPayloadSyncEnabled ? gsxInProgress : boardingStarted;
-
-    if (generalBoardingInProgress || refuelStartedByUser) {
-      toast.error(t('Dashboard.YourFlight.NoImportDueToBoardingOrRefuel'));
-    } else {
-      try {
-        const action = await fetchSimbriefDataAction(navigraphUsername ?? '', overrideSimBriefUserID ?? '');
-        dispatch(action);
-        dispatch(setFuelImported(false));
-        dispatch(setPayloadImported(false));
-        dispatch(setToastPresented(false));
-        history.push('/ground/fuel');
-        history.push('/ground/payload');
-        history.push('/dashboard');
-      } catch (e) {
-        toast.error(e.message);
-      }
-    }
-    dispatch(setSimbriefDataPending(false));
-  };
-
-  useEffect(() => {
-    if (
-      !simbriefDataPending &&
-      (navigraphUsername || overrideSimBriefUserID) &&
-      !toastPresented &&
-      fuelImported &&
-      payloadImported
-    ) {
-      toast.success(t('Dashboard.YourFlight.ToastFuelPayloadImported'));
-      dispatch(setToastPresented(true));
-    }
-  }, [fuelImported, payloadImported, simbriefDataPending]);
-
-  useEffect(() => {
-    if (
-      (!data || !isSimbriefDataLoaded()) &&
-      !simbriefDataPending &&
-      autoSimbriefImport === 'ENABLED' &&
-      (navigraphUsername || overrideSimBriefUserID)
-    ) {
-      fetchData();
-    }
-  }, []);
-
-  const simbriefDataLoaded = isSimbriefDataLoaded();
-
-  return (
-    <div className="w-1/2">
-      <div className="mb-4 flex flex-row items-center justify-between">
-        <h1 className="font-bold">{t('Dashboard.YourFlight.Title')}</h1>
-        <h1>
-          {simbriefDataLoaded ? `${(airline.length > 0 ? airline : '') + flightNum} | ` : ''}
-          {airframe !== null ? AC_TYPE[airframe] : 'A320-251N'}
-        </h1>
-      </div>
-      <div className="h-content-section-reduced border-theme-accent relative w-full overflow-hidden rounded-lg border-2 p-6">
-        <div className="flex h-full flex-col justify-between">
-          {simbriefDataLoaded && (
-            <div className="space-y-8">
-              <div className="flex flex-row justify-between">
-                <div>
-                  <h1 className="text-4xl font-bold">{departingAirport}</h1>
-                  <p className="w-52 text-sm">{departingName}</p>
-                </div>
-                <div>
-                  <h1 className="text-right text-4xl font-bold">{arrivingAirport}</h1>
-                  <p className="w-52 text-right text-sm">{arrivingName}</p>
-                </div>
-              </div>
-              <div>
-                <div className="flex w-full flex-row items-center">
-                  <p className={`font-body ${flightPlanProgress > 1 ? 'text-theme-highlight' : 'text-theme-text'}`}>
-                    {schedOutParsed}
-                  </p>
-                  <div className="relative mx-6 flex h-1 w-full flex-row">
-                    <div className="border-theme-text absolute inset-x-0 border-b-4 border-dashed" />
-
-                    <div className="bg-theme-highlight relative w-full" style={{ width: `${flightPlanProgress}%` }}>
-                      {!!flightPlanProgress && (
-                        <IconPlane
-                          className="text-theme-highlight absolute right-0 -translate-y-1/2 translate-x-1/2 fill-current"
-                          size={50}
-                          strokeLinejoin="miter"
-                        />
-                      )}
-=======
     const { data } = useAppSelector((state) => state.simbrief);
     const simbriefDataPending = useAppSelector((state) => state.simbrief.simbriefDataPending);
     const [navigraphUsername] = usePersistentProperty('NAVIGRAPH_USERNAME');
@@ -399,81 +233,9 @@
                                 </button>
                             </>
                         )}
->>>>>>> e618ed80
                     </div>
-                  </div>
-                  <p
-                    className={`font-body text-right ${Math.round(flightPlanProgress) >= 98 ? 'text-theme-highlight' : 'text-theme-text'}`}
-                  >
-                    {schedInParsed}
-                  </p>
                 </div>
-              </div>
-              <div>
-                <div className="mb-4 flex flex-row justify-around">
-                  <InformationEntry title={t('Dashboard.YourFlight.Alternate')} info={altIcao ?? 'NONE'} />
-                  <div className="bg-theme-accent mx-4 my-auto h-8 w-1" />
-                  <InformationEntry
-                    title={t('Dashboard.YourFlight.CompanyRoute')}
-                    info={departingIata + arrivingIata}
-                  />
-                  <div className="bg-theme-accent mx-4 my-auto h-8 w-1" />
-                  <InformationEntry title={t('Dashboard.YourFlight.ZFW')} info={estimatedZfw} />
-                </div>
-                <div className="bg-theme-accent my-auto h-0.5 w-full" />
-                <div className="mt-4 flex flex-row justify-around">
-                  <InformationEntry title={t('Dashboard.YourFlight.CostIndex')} info={costInd} />
-                  <div className="bg-theme-accent mx-4 my-auto h-8 w-1" />
-                  <InformationEntry title={t('Dashboard.YourFlight.AverageWind')} info={avgWind} />
-                  <div className="bg-theme-accent mx-4 my-auto h-8 w-1" />
-                  <InformationEntry title={t('Dashboard.YourFlight.CruiseAlt')} info={crzAlt} />
-                </div>
-              </div>
-              <div>
-                <h5 className="mb-2 text-2xl font-bold">{t('Dashboard.YourFlight.Route')}</h5>
-                <ScrollableContainer height={15}>
-                  <p className="font-mono text-2xl">
-                    <span className="text-theme-highlight text-2xl">
-                      {departingAirport}/{departingRunway}
-                    </span>{' '}
-                    {route}{' '}
-                    <span className="text-theme-highlight text-2xl">
-                      {arrivingAirport}/{arrivingRunway}
-                    </span>
-                  </p>
-                </ScrollableContainer>
-              </div>
             </div>
-          )}
-          <div
-            className={simbriefDataLoaded ? '' : 'flex h-full w-full flex-col items-center justify-center space-y-4'}
-          >
-            {simbriefDataPending ? (
-              <CloudArrowDown
-                className={`${simbriefDataLoaded ? 'w-full justify-self-center' : ''} animate-bounce`}
-                size={40}
-              />
-            ) : (
-              <>
-                {!simbriefDataLoaded && (
-                  <h1 className="text-center" style={{ maxWidth: '18em' }}>
-                    {t('Dashboard.YourFlight.SimBriefDataNotYetLoaded')}
-                  </h1>
-                )}
-
-                <button
-                  type="button"
-                  onClick={fetchData}
-                  className="text-theme-body hover:text-theme-highlight bg-theme-highlight hover:bg-theme-body border-theme-highlight flex w-full items-center justify-center space-x-4 rounded-md border-2 p-2 transition duration-100"
-                >
-                  <CloudArrowDown size={26} />
-                  <p className="text-current">{t('Dashboard.YourFlight.ImportSimBriefData')}</p>
-                </button>
-              </>
-            )}
-          </div>
         </div>
-      </div>
-    </div>
-  );
+    );
 };
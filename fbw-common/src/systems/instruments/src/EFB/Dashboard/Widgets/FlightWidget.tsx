--- conflicted
+++ resolved
@@ -258,11 +258,7 @@
                 <button
                   type="button"
                   onClick={fetchData}
-<<<<<<< HEAD
                   className="flex w-full items-center justify-center space-x-4 rounded-md border-2 border-theme-highlight bg-theme-highlight p-2 text-theme-body transition duration-100 hover:bg-theme-body hover:text-theme-highlight"
-=======
-                  className="border-theme-highlight bg-theme-highlight text-theme-body hover:bg-theme-body hover:text-theme-highlight flex w-full items-center justify-center space-x-4 rounded-md border-2 p-2 transition duration-100"
->>>>>>> 2bfb9a3f
                 >
                   <CloudArrowDown size={26} />
                   <p className="text-current">{t('Dashboard.YourFlight.ImportSimBriefData')}</p>

--- conflicted
+++ resolved
@@ -3,18 +3,6 @@
 
 import React, { useEffect, useState } from 'react';
 import {
-<<<<<<< HEAD
-  ChecklistJsonDefinition,
-  FailureDefinition,
-  NavigraphClient,
-  SENTRY_CONSENT_KEY,
-  SentryConsentState,
-  useInteractionEvent,
-  useInterval,
-  usePersistentNumberProperty,
-  usePersistentProperty,
-  useSimVar,
-=======
     ChecklistJsonDefinition,
     FailureDefinition,
     UniversalConfigProvider,
@@ -28,7 +16,6 @@
     usePersistentProperty,
     useSimVar,
     ChecklistProvider,
->>>>>>> e618ed80
 } from '@flybywiresim/fbw-sdk';
 
 import { Provider } from 'react-redux';
@@ -139,17 +126,6 @@
 const BATTERY_DURATION_DISCHARGE_MIN = 540;
 
 const LoadingScreen = () => (
-<<<<<<< HEAD
-  <div className="bg-theme-statusbar flex h-screen w-screen items-center justify-center">
-    <FbwLogo width={128} height={120} className="text-theme-text" />
-  </div>
-);
-
-const EmptyBatteryScreen = () => (
-  <div className="bg-theme-statusbar flex h-screen w-screen items-center justify-center">
-    <Battery size={128} className="text-utility-red" />
-  </div>
-=======
     <div className="bg-theme-statusbar flex h-screen w-screen items-center justify-center">
         <FbwLogo width={128} height={120} className="text-theme-text" />
     </div>
@@ -159,363 +135,320 @@
     <div className="bg-theme-statusbar flex h-screen w-screen items-center justify-center">
         <Battery size={128} className="text-utility-red" />
     </div>
->>>>>>> e618ed80
 );
 
 export enum PowerStates {
-  SHUTOFF,
-  SHUTDOWN,
-  STANDBY,
-  LOADING,
-  LOADED,
-  EMPTY,
+    SHUTOFF,
+    SHUTDOWN,
+    STANDBY,
+    LOADING,
+    LOADED,
+    EMPTY,
 }
 
 interface PowerContextInterface {
-  powerState: PowerStates;
-  setPowerState: (PowerState: any) => void;
+    powerState: PowerStates,
+    setPowerState: (PowerState: any) => void
 }
 
 export const PowerContext = React.createContext<PowerContextInterface>(undefined as any);
 
 interface BatteryStatus {
-  level: number;
-  lastChangeTimestamp: number;
-  isCharging: boolean;
+    level: number;
+    lastChangeTimestamp: number;
+    isCharging: boolean;
 }
 
 export const usePower = () => React.useContext(PowerContext);
 
-<<<<<<< HEAD
-// this returns either `A380_842` or `A320_251N` depending on the aircraft
-// TODO: this will be replaced and improved by PR #8599
-export function getAirframeType() {
-  return new URL(document.querySelectorAll('vcockpit-panel > *')[0].getAttribute('url')).searchParams.get('Airframe');
-}
-
-=======
->>>>>>> e618ed80
 interface EfbProps {
-  aircraftChecklistsProp: ChecklistJsonDefinition[];
+    aircraftChecklistsProp: ChecklistJsonDefinition[],
 }
 
 export const Efb: React.FC<EfbProps> = ({ aircraftChecklistsProp }) => {
-  const [powerState, setPowerState] = useState<PowerStates>(PowerStates.SHUTOFF);
-  const [absoluteTime] = useSimVar('E:ABSOLUTE TIME', 'seconds', 5000);
-  const [, setBrightness] = useSimVar('L:A32NX_EFB_BRIGHTNESS', 'number');
-  const [brightnessSetting] = usePersistentNumberProperty('EFB_BRIGHTNESS', 0);
-  const [usingAutobrightness] = useSimVar('L:A32NX_EFB_USING_AUTOBRIGHTNESS', 'bool', 300);
-  const [batteryLifeEnabled] = usePersistentNumberProperty('EFB_BATTERY_LIFE_ENABLED', 1);
-
-  const [navigraph] = useState(() => new NavigraphClient());
-
-  const dispatch = useAppDispatch();
-
-  // Set the aircraft checklists received via component props in the redux store, so they can be
-  // accessed by other EFB components
-  dispatch(setAircraftChecklists(aircraftChecklistsProp));
-
-  const [dc2BusIsPowered] = useSimVar('L:A32NX_ELEC_DC_2_BUS_IS_POWERED', 'bool');
-  const [batteryLevel, setBatteryLevel] = useState<BatteryStatus>({
-    level: 100,
-    lastChangeTimestamp: absoluteTime,
-    isCharging: dc2BusIsPowered,
-  });
-
-  const [ac1BusIsPowered] = useSimVar('L:A32NX_ELEC_AC_1_BUS_IS_POWERED', 'number', 1000);
-  const [, setLoadLightingPresetVar] = useSimVar('L:A32NX_LIGHTING_PRESET_LOAD', 'number', 200);
-  const [autoDisplayBrightness] = useSimVar('GLASSCOCKPIT AUTOMATIC BRIGHTNESS', 'percent', 1000);
-  const [timeOfDay] = useSimVar('E:TIME OF DAY', 'number', 5000);
-  const [autoLoadLightingPresetEnabled] = usePersistentNumberProperty('LIGHT_PRESET_AUTOLOAD', 0);
-  const [autoLoadDayLightingPresetID] = usePersistentNumberProperty('LIGHT_PRESET_AUTOLOAD_DAY', 0);
-  const [autoLoadDawnDuskLightingPresetID] = usePersistentNumberProperty('LIGHT_PRESET_AUTOLOAD_DAWNDUSK', 0);
-  const [autoLoadNightLightingPresetID] = usePersistentNumberProperty('LIGHT_PRESET_AUTOLOAD_NIGHT', 0);
-
-  const [lat] = useSimVar('PLANE LATITUDE', 'degree latitude', 4000);
-  const [long] = useSimVar('PLANE LONGITUDE', 'degree longitude', 4000);
-
-  const { arrivingPosLat, arrivingPosLong, departingPosLat, departingPosLong } = useAppSelector(
-    (state) => state.simbrief.data,
-  );
-
-  const [theme] = usePersistentProperty('EFB_UI_THEME', 'blue');
-
-  const { showModal } = useModals();
-
-  const history = useHistory();
-
-  useEffect(() => {
-    document.documentElement.classList.add(`theme-${theme}`, 'animationsEnabled');
-  }, []);
-
-  useEffect(() => {
-    const remainingDistance = distanceTo({ lat, long }, { lat: arrivingPosLat, long: arrivingPosLong });
-
-    const totalDistance = distanceTo(
-      { lat: departingPosLat, long: departingPosLong },
-      { lat: arrivingPosLat, long: arrivingPosLong },
-    );
-    const flightPlanProgress = totalDistance
-      ? Math.max(((totalDistance - remainingDistance) / totalDistance) * 100, 0)
-      : 0;
-
-    dispatch(setFlightPlanProgress(flightPlanProgress));
-  }, [lat.toFixed(2), long.toFixed(2), arrivingPosLat, arrivingPosLong, departingPosLat, departingPosLong]);
-
-  useEffect(() => {
-    if (powerState !== PowerStates.LOADED || !batteryLifeEnabled) return;
-
-    setBatteryLevel((oldLevel) => {
-      const deltaTs = Math.max(absoluteTime - oldLevel.lastChangeTimestamp, 0);
-      const batteryDurationSec = oldLevel.isCharging
-        ? BATTERY_DURATION_CHARGE_MIN * 60
-        : -BATTERY_DURATION_DISCHARGE_MIN * 60;
-
-      let level = oldLevel.level + (100 * deltaTs) / batteryDurationSec;
-      if (level > 100) level = 100;
-      if (level < 0) level = 0;
-      const lastChangeTimestamp = absoluteTime;
-      const isCharging = oldLevel.isCharging;
-
-      if (oldLevel.level > 20 && level <= 20) {
-        showModal(
-          <AlertModal
-            title="Battery Low"
-            bodyText="The battery is getting very low. Please charge the battery soon."
-          />,
+    const [powerState, setPowerState] = useState<PowerStates>(PowerStates.SHUTOFF);
+    const [absoluteTime] = useSimVar('E:ABSOLUTE TIME', 'seconds', 5000);
+    const [, setBrightness] = useSimVar('L:A32NX_EFB_BRIGHTNESS', 'number');
+    const [brightnessSetting] = usePersistentNumberProperty('EFB_BRIGHTNESS', 0);
+    const [usingAutobrightness] = useSimVar('L:A32NX_EFB_USING_AUTOBRIGHTNESS', 'bool', 300);
+    const [batteryLifeEnabled] = usePersistentNumberProperty('EFB_BATTERY_LIFE_ENABLED', 1);
+
+    const [navigraph] = useState(() => new NavigraphClient());
+
+    const dispatch = useAppDispatch();
+
+    // Set the aircraft checklists received via component props in the redux store, so they can be
+    // accessed by other EFB components
+    dispatch(setAircraftChecklists(aircraftChecklistsProp));
+
+    const [dc2BusIsPowered] = useSimVar('L:A32NX_ELEC_DC_2_BUS_IS_POWERED', 'bool');
+    const [batteryLevel, setBatteryLevel] = useState<BatteryStatus>({
+        level: 100,
+        lastChangeTimestamp: absoluteTime,
+        isCharging: dc2BusIsPowered,
+    });
+
+    const [ac1BusIsPowered] = useSimVar('L:A32NX_ELEC_AC_1_BUS_IS_POWERED', 'number', 1000);
+    const [, setLoadLightingPresetVar] = useSimVar('L:A32NX_LIGHTING_PRESET_LOAD', 'number', 200);
+    const [autoDisplayBrightness] = useSimVar('GLASSCOCKPIT AUTOMATIC BRIGHTNESS', 'percent', 1000);
+    const [timeOfDay] = useSimVar('E:TIME OF DAY', 'number', 5000);
+    const [autoLoadLightingPresetEnabled] = usePersistentNumberProperty('LIGHT_PRESET_AUTOLOAD', 0);
+    const [autoLoadDayLightingPresetID] = usePersistentNumberProperty('LIGHT_PRESET_AUTOLOAD_DAY', 0);
+    const [autoLoadDawnDuskLightingPresetID] = usePersistentNumberProperty('LIGHT_PRESET_AUTOLOAD_DAWNDUSK', 0);
+    const [autoLoadNightLightingPresetID] = usePersistentNumberProperty('LIGHT_PRESET_AUTOLOAD_NIGHT', 0);
+
+    const [lat] = useSimVar('PLANE LATITUDE', 'degree latitude', 4000);
+    const [long] = useSimVar('PLANE LONGITUDE', 'degree longitude', 4000);
+
+    const { arrivingPosLat, arrivingPosLong, departingPosLat, departingPosLong } = useAppSelector((state) => state.simbrief.data);
+
+    const [theme] = usePersistentProperty('EFB_UI_THEME', 'blue');
+
+    const { showModal } = useModals();
+
+    const history = useHistory();
+
+    useEffect(() => {
+        document.documentElement.classList.add(`theme-${theme}`, 'animationsEnabled');
+    }, []);
+
+    useEffect(() => {
+        const remainingDistance = distanceTo(
+            { lat, long },
+            { lat: arrivingPosLat, long: arrivingPosLong },
         );
-      }
-
-      return { level, lastChangeTimestamp, isCharging };
+
+        const totalDistance = distanceTo(
+            { lat: departingPosLat, long: departingPosLong },
+            { lat: arrivingPosLat, long: arrivingPosLong },
+        );
+        const flightPlanProgress = totalDistance ? Math.max(((totalDistance - remainingDistance) / totalDistance) * 100, 0) : 0;
+
+        dispatch(setFlightPlanProgress(flightPlanProgress));
+    }, [lat.toFixed(2), long.toFixed(2), arrivingPosLat, arrivingPosLong, departingPosLat, departingPosLong]);
+
+    useEffect(() => {
+        if (powerState !== PowerStates.LOADED || !batteryLifeEnabled) return;
+
+        setBatteryLevel((oldLevel) => {
+            const deltaTs = Math.max(absoluteTime - oldLevel.lastChangeTimestamp, 0);
+            const batteryDurationSec = oldLevel.isCharging ? BATTERY_DURATION_CHARGE_MIN * 60 : -BATTERY_DURATION_DISCHARGE_MIN * 60;
+
+            let level = oldLevel.level + 100 * deltaTs / batteryDurationSec;
+            if (level > 100) level = 100;
+            if (level < 0) level = 0;
+            const lastChangeTimestamp = absoluteTime;
+            const isCharging = oldLevel.isCharging;
+
+            if (oldLevel.level > 20 && level <= 20) {
+                showModal(
+                    <AlertModal
+                        title="Battery Low"
+                        bodyText="The battery is getting very low. Please charge the battery soon."
+                    />,
+                );
+            }
+
+            return { level, lastChangeTimestamp, isCharging };
+        });
+    }, [absoluteTime, powerState]);
+
+    useEffect(() => {
+        setBatteryLevel((oldLevel) => {
+            if (oldLevel.isCharging !== dc2BusIsPowered) {
+                return { level: oldLevel.level, lastChangeTimestamp: absoluteTime, isCharging: dc2BusIsPowered };
+            }
+            return oldLevel;
+        });
+    }, [absoluteTime, dc2BusIsPowered]);
+
+    useEffect(() => {
+        if (batteryLevel.level <= 0) {
+            setPowerState(PowerStates.EMPTY);
+        }
+
+        if (batteryLevel.level > 2 && powerState === PowerStates.EMPTY) {
+            offToLoaded();
+        }
+    }, [batteryLevel, powerState]);
+
+    // Automatically load a lighting preset
+    useEffect(() => {
+        if (ac1BusIsPowered && powerState === PowerStates.LOADED && autoLoadLightingPresetEnabled) {
+            // TIME OF DAY enum : 1 = Day ; 2 = Dusk/Dawn ; 3 = Night
+            switch (timeOfDay) {
+            case 1:
+                if (autoLoadDayLightingPresetID !== 0) {
+                    console.log('Auto-loading lighting preset: ', autoLoadDayLightingPresetID);
+                    setLoadLightingPresetVar(autoLoadDayLightingPresetID);
+                }
+                break;
+            case 2:
+                if (autoLoadDawnDuskLightingPresetID !== 0) {
+                    console.log('Auto-loading lighting preset: ', autoLoadDawnDuskLightingPresetID);
+                    setLoadLightingPresetVar(autoLoadDawnDuskLightingPresetID);
+                }
+                break;
+            case 3:
+                if (autoLoadNightLightingPresetID !== 0) {
+                    console.log('Auto-loading lighting preset: ', autoLoadNightLightingPresetID);
+                    setLoadLightingPresetVar(autoLoadNightLightingPresetID);
+                }
+                break;
+            default:
+                break;
+            }
+        }
+    }, [ac1BusIsPowered, powerState, autoLoadLightingPresetEnabled]);
+
+    // ===================================
+    // CHECKLISTS
+    // initialize the reducer store for the checklists' state
+    const { checklists } = useAppSelector((state) => state.trackingChecklists);
+    useEffect(() => {
+        if (powerState === PowerStates.SHUTOFF) {
+            dispatch(clearEfbState());
+        } else if (powerState === PowerStates.LOADED) {
+            const checklistItemsEmpty = checklists.every((checklist) => !checklist.items.length);
+            if (checklistItemsEmpty) {
+                console.log('Initializing aircraft checklists');
+                // for each aircraft checklist, create a tracking checklist,
+                // add it to the store and create its tracking items
+                aircraftChecklistsProp.forEach((checklist, index) => {
+                    dispatch(addTrackingChecklists({
+                        checklistName: checklist.name,
+                        checklistIndex: index,
+                        itemArr: checklist.items.map((item) => ({ completed: false, hasCondition: item.condition !== undefined })),
+                    }));
+                });
+            }
+        }
+    }, [powerState]);
+    // If the user has activated the autofill of checklists, setAutomaticItemStates will retrieve current aircraft states
+    // where appropriate and set checklists items to "completed" automatically
+    const [autoFillChecklists] = usePersistentNumberProperty('EFB_AUTOFILL_CHECKLISTS', 0);
+    useInterval(() => {
+        if (!autoFillChecklists) return;
+        setAutomaticItemStates(aircraftChecklistsProp);
+    }, 1000);
+    // ===================================
+
+    const offToLoaded = () => {
+        const shouldWait = powerState === PowerStates.SHUTOFF || powerState === PowerStates.EMPTY;
+        setPowerState(PowerStates.LOADING);
+        if (shouldWait) {
+            setTimeout(() => {
+                setPowerState(PowerStates.LOADED);
+            }, 2500);
+        } else {
+            setPowerState(PowerStates.LOADED);
+        }
+        return (<></>);
+    };
+
+    useInteractionEvent('A32NX_EFB_POWER', () => {
+        if (powerState === PowerStates.STANDBY) {
+            offToLoaded();
+        } else {
+            history.push('/');
+            setPowerState(PowerStates.STANDBY);
+        }
     });
-  }, [absoluteTime, powerState]);
-
-  useEffect(() => {
-    setBatteryLevel((oldLevel) => {
-      if (oldLevel.isCharging !== dc2BusIsPowered) {
-        return { level: oldLevel.level, lastChangeTimestamp: absoluteTime, isCharging: dc2BusIsPowered };
-      }
-      return oldLevel;
-    });
-  }, [absoluteTime, dc2BusIsPowered]);
-
-  useEffect(() => {
-    if (batteryLevel.level <= 0) {
-      setPowerState(PowerStates.EMPTY);
-    }
-
-    if (batteryLevel.level > 2 && powerState === PowerStates.EMPTY) {
-      offToLoaded();
-    }
-  }, [batteryLevel, powerState]);
-
-  // Automatically load a lighting preset
-  useEffect(() => {
-    if (ac1BusIsPowered && powerState === PowerStates.LOADED && autoLoadLightingPresetEnabled) {
-      // TIME OF DAY enum : 1 = Day ; 2 = Dusk/Dawn ; 3 = Night
-      switch (timeOfDay) {
-        case 1:
-          if (autoLoadDayLightingPresetID !== 0) {
-            console.log('Auto-loading lighting preset: ', autoLoadDayLightingPresetID);
-            setLoadLightingPresetVar(autoLoadDayLightingPresetID);
-          }
-          break;
-        case 2:
-          if (autoLoadDawnDuskLightingPresetID !== 0) {
-            console.log('Auto-loading lighting preset: ', autoLoadDawnDuskLightingPresetID);
-            setLoadLightingPresetVar(autoLoadDawnDuskLightingPresetID);
-          }
-          break;
-        case 3:
-          if (autoLoadNightLightingPresetID !== 0) {
-            console.log('Auto-loading lighting preset: ', autoLoadNightLightingPresetID);
-            setLoadLightingPresetVar(autoLoadNightLightingPresetID);
-          }
-          break;
-        default:
-          break;
-      }
-    }
-  }, [ac1BusIsPowered, powerState, autoLoadLightingPresetEnabled]);
-
-  // ===================================
-  // CHECKLISTS
-  // initialize the reducer store for the checklists' state
-  const { checklists } = useAppSelector((state) => state.trackingChecklists);
-  useEffect(() => {
-    if (powerState === PowerStates.SHUTOFF) {
-      dispatch(clearEfbState());
-    } else if (powerState === PowerStates.LOADED) {
-      const checklistItemsEmpty = checklists.every((checklist) => !checklist.items.length);
-      if (checklistItemsEmpty) {
-        console.log('Initializing aircraft checklists');
-        // for each aircraft checklist, create a tracking checklist,
-        // add it to the store and create its tracking items
-        aircraftChecklistsProp.forEach((checklist, index) => {
-          dispatch(
-            addTrackingChecklists({
-              checklistName: checklist.name,
-              checklistIndex: index,
-              itemArr: checklist.items.map((item) => ({
-                completed: false,
-                hasCondition: item.condition !== undefined,
-              })),
-            }),
-          );
-        });
-      }
-    }
-  }, [powerState]);
-  // If the user has activated the autofill of checklists, setAutomaticItemStates will retrieve current aircraft states
-  // where appropriate and set checklists items to "completed" automatically
-  const [autoFillChecklists] = usePersistentNumberProperty('EFB_AUTOFILL_CHECKLISTS', 0);
-  useInterval(() => {
-    if (!autoFillChecklists) return;
-    setAutomaticItemStates(aircraftChecklistsProp);
-  }, 1000);
-  // ===================================
-
-  const offToLoaded = () => {
-    const shouldWait = powerState === PowerStates.SHUTOFF || powerState === PowerStates.EMPTY;
-    setPowerState(PowerStates.LOADING);
-    if (shouldWait) {
-      setTimeout(() => {
-        setPowerState(PowerStates.LOADED);
-      }, 2500);
-    } else {
-      setPowerState(PowerStates.LOADED);
-    }
-    return <></>;
-  };
-
-  useInteractionEvent('A32NX_EFB_POWER', () => {
-    if (powerState === PowerStates.STANDBY) {
-      offToLoaded();
-    } else {
-      history.push('/');
-      setPowerState(PowerStates.STANDBY);
-    }
-  });
-
-  const { posX, posY, shown, text } = useAppSelector((state) => state.tooltip);
-
-  useEffect(() => {
-    if (powerState !== PowerStates.LOADED && powerState !== PowerStates.SHUTDOWN) {
-      // die, retinas!
-      setBrightness(100);
-    } else if (usingAutobrightness) {
-      setBrightness(autoDisplayBrightness);
-    } else {
-      setBrightness(brightnessSetting);
-    }
-  }, [powerState, brightnessSetting, autoDisplayBrightness, usingAutobrightness]);
-
-  // =========================================================================
-  // <Pushback>
-  // Required to fully release the tug and restore steering capabilities
-  // Must not be fired too early after disconnect, therefore, we wait until
-  // ECAM "NW STRG DISC" message also disappears.y
-  const [nwStrgDisc] = useSimVar('L:A32NX_HYD_NW_STRG_DISC_ECAM_MEMO', 'Bool', 100);
-  useEffect(() => {
-    if (!nwStrgDisc) {
-      SimVar.SetSimVarValue('K:TUG_DISABLE', 'Bool', 1);
-    }
-  }, [nwStrgDisc]);
-
-  // </Pushback>
-  // =========================================================================
-
-  const { offsetY } = useAppSelector((state) => state.keyboard);
-
-  switch (powerState) {
+
+    const { posX, posY, shown, text } = useAppSelector((state) => state.tooltip);
+
+    useEffect(() => {
+        if (powerState !== PowerStates.LOADED && powerState !== PowerStates.SHUTDOWN) {
+            // die, retinas!
+            setBrightness(100);
+        } else if (usingAutobrightness) {
+            setBrightness(autoDisplayBrightness);
+        } else {
+            setBrightness(brightnessSetting);
+        }
+    }, [powerState, brightnessSetting, autoDisplayBrightness, usingAutobrightness]);
+
+    // =========================================================================
+    // <Pushback>
+    // Required to fully release the tug and restore steering capabilities
+    // Must not be fired too early after disconnect, therefore, we wait until
+    // ECAM "NW STRG DISC" message also disappears.y
+    const [nwStrgDisc] = useSimVar('L:A32NX_HYD_NW_STRG_DISC_ECAM_MEMO', 'Bool', 100);
+    useEffect(() => {
+        if (!nwStrgDisc) {
+            SimVar.SetSimVarValue('K:TUG_DISABLE', 'Bool', 1);
+        }
+    }, [nwStrgDisc]);
+
+    // </Pushback>
+    // =========================================================================
+
+    const { offsetY } = useAppSelector((state) => state.keyboard);
+
+    switch (powerState) {
     case PowerStates.SHUTOFF:
     case PowerStates.STANDBY:
-      return <div className="h-screen w-screen" onClick={offToLoaded} />;
+        return <div className="h-screen w-screen" onClick={offToLoaded} />;
     case PowerStates.LOADING:
     case PowerStates.SHUTDOWN:
-      return <LoadingScreen />;
+        return <LoadingScreen />;
     case PowerStates.EMPTY:
-      if (dc2BusIsPowered === 1) {
-        return offToLoaded();
-      }
-      return <EmptyBatteryScreen />;
+        if (dc2BusIsPowered === 1) {
+            return offToLoaded();
+        }
+        return <EmptyBatteryScreen />;
     case PowerStates.LOADED:
-      return (
-        <NavigraphContext.Provider value={navigraph}>
-          <ModalContainer />
-          <PowerContext.Provider value={{ powerState, setPowerState }}>
-            <div className="bg-theme-body" style={{ transform: `translateY(-${offsetY}px)` }}>
-              <Tooltip posX={posX} posY={posY} shown={shown} text={text} />
-
-              <ToastContainer position="top-center" draggableDirection="y" limit={2} />
-              <StatusBar batteryLevel={batteryLevel.level} isCharging={dc2BusIsPowered === 1} />
-              <div className="flex flex-row">
-                <ToolBar />
-                <div className="h-screen w-screen pr-6 pt-14">
-                  <Switch>
-                    <Route exact path="/">
-                      <Redirect to="/dashboard" />
-                    </Route>
-                    <Route path="/dashboard" component={Dashboard} />
-                    <Route path="/dispatch" component={Dispatch} />
-                    <Route path="/ground" component={Ground} />
-                    <Route path="/performance" component={Performance} />
-                    <Route path="/navigation" component={Navigation} />
-                    <Route path="/atc" component={ATC} />
-                    <Route path="/failures" component={Failures} />
-                    <Route path="/checklists" component={Checklists} />
-                    <Route path="/presets" component={Presets} />
-                    <Route path="/settings" component={Settings} />
-                    <Route path="/settings/flypad" component={FlyPadPage} />
-                  </Switch>
-                </div>
-              </div>
-            </div>
-          </PowerContext.Provider>
-        </NavigraphContext.Provider>
-      );
+        return (
+            <NavigraphContext.Provider value={navigraph}>
+                <ModalContainer />
+                <PowerContext.Provider value={{ powerState, setPowerState }}>
+                    <div className="bg-theme-body" style={{ transform: `translateY(-${offsetY}px)` }}>
+                        <Tooltip posX={posX} posY={posY} shown={shown} text={text} />
+
+                        <ToastContainer
+                            position="top-center"
+                            draggableDirection="y"
+                            limit={2}
+                        />
+                        <StatusBar
+                            batteryLevel={batteryLevel.level}
+                            isCharging={dc2BusIsPowered === 1}
+                        />
+                        <div className="flex flex-row">
+                            <ToolBar />
+                            <div className="h-screen w-screen pr-6 pt-14">
+                                <Switch>
+                                    <Route exact path="/">
+                                        <Redirect to="/dashboard" />
+                                    </Route>
+                                    <Route path="/dashboard" component={Dashboard} />
+                                    <Route path="/dispatch" component={Dispatch} />
+                                    <Route path="/ground" component={Ground} />
+                                    <Route path="/performance" component={Performance} />
+                                    <Route path="/navigation" component={Navigation} />
+                                    <Route path="/atc" component={ATC} />
+                                    <Route path="/failures" component={Failures} />
+                                    <Route path="/checklists" component={Checklists} />
+                                    <Route path="/presets" component={Presets} />
+                                    <Route path="/settings" component={Settings} />
+                                    <Route path="/settings/flypad" component={FlyPadPage} />
+                                </Switch>
+                            </div>
+                        </div>
+                    </div>
+                </PowerContext.Provider>
+            </NavigraphContext.Provider>
+        );
     default:
-      throw new Error('Invalid content state provided');
-  }
+        throw new Error('Invalid content state provided');
+    }
 };
 
 interface ErrorFallbackProps {
-  resetErrorBoundary: (...args: Array<unknown>) => void;
+    resetErrorBoundary: (...args: Array<unknown>) => void;
 }
 
 export const ErrorFallback = ({ resetErrorBoundary }: ErrorFallbackProps) => {
-<<<<<<< HEAD
-  const [sessionId] = usePersistentProperty('A32NX_SENTRY_SESSION_ID');
-  const [sentryEnabled] = usePersistentProperty(SENTRY_CONSENT_KEY, SentryConsentState.Refused);
-
-  return (
-    <div className="bg-theme-body flex h-screen w-full items-center justify-center">
-      <div className="max-w-4xl">
-        <ErrorIcon />
-        <div className="mt-6 space-y-12">
-          <h1 className="text-4xl font-bold">A critical error has been encountered.</h1>
-
-          <h2 className="text-3xl">You are able to reset this tablet to recover from this error.</h2>
-
-          {sentryEnabled === SentryConsentState.Given && (
-            <>
-              <h2 className="text-3xl leading-relaxed">
-                You have opted into anonymous error reporting and this issue has been relayed to us. If you want
-                immediate support, please share the following code to a member of staff in the #support channel on the
-                FlyByWire Discord server:
-              </h2>
-
-              <h1 className="text-center text-4xl font-extrabold tracking-wider">{sessionId}</h1>
-            </>
-          )}
-
-          <div
-            className="border-utility-red bg-utility-red text-theme-body hover:bg-theme-body hover:text-utility-red w-full rounded-md border-2 px-8 py-4 transition duration-100"
-            onClick={resetErrorBoundary}
-          >
-            <h2 className="text-center font-bold text-current">Reset Display</h2>
-          </div>
-=======
     const [sessionId] = usePersistentProperty('A32NX_SENTRY_SESSION_ID');
     const [sentryEnabled] = usePersistentProperty(SENTRY_CONSENT_KEY, SentryConsentState.Refused);
 
@@ -547,40 +480,10 @@
                     </div>
                 </div>
             </div>
->>>>>>> e618ed80
         </div>
-      </div>
-    </div>
-  );
+    );
 };
 
-<<<<<<< HEAD
-export interface EfbInstrumentProps {
-  failures: FailureDefinition[];
-  aircraftChecklists: ChecklistJsonDefinition[];
-}
-
-export const EfbInstrument: React.FC<EfbInstrumentProps> = ({ failures, aircraftChecklists }) => {
-  const [, setSessionId] = usePersistentProperty('A32NX_SENTRY_SESSION_ID');
-
-  useEffect(() => () => setSessionId(''), []);
-
-  const [err, setErr] = useState(false);
-
-  return (
-    <FailuresOrchestratorProvider failures={failures}>
-      <ErrorBoundary FallbackComponent={ErrorFallback} onReset={() => setErr(false)} resetKeys={[err]}>
-        <Router>
-          <ModalProvider>
-            <Provider store={store}>
-              <Efb aircraftChecklistsProp={aircraftChecklists} />
-            </Provider>
-          </ModalProvider>
-        </Router>
-      </ErrorBoundary>
-    </FailuresOrchestratorProvider>
-  );
-=======
 interface EfbInstrumentProps {
     failures: FailureDefinition[],
     aircraftChecklists: ChecklistJsonDefinition[],
@@ -606,5 +509,4 @@
             </ErrorBoundary>
         </FailuresOrchestratorProvider>
     );
->>>>>>> e618ed80
 };
--- conflicted
+++ resolved
@@ -8,109 +8,21 @@
 import { t, A380NoseOutline } from '@flybywiresim/flypad';
 
 interface InformationEntryProps {
-  title: string;
-  info: string;
+    title: string;
+    info: string;
 }
 
 const InformationEntry: FC<InformationEntryProps> = ({ children, title, info }) => (
-<<<<<<< HEAD
-  <div>
-    <div className="text-theme-highlight flex flex-row items-center space-x-4">
-      {children}
-      <p className="whitespace-nowrap">{title}</p>
-=======
     <div>
         <div className="text-theme-highlight flex flex-row items-center space-x-4">
             {children}
             <p className="whitespace-nowrap">{title}</p>
         </div>
         <p className="font-bold">{info}</p>
->>>>>>> 46d43fc5
     </div>
-    <p className="font-bold">{info}</p>
-  </div>
 );
 
 export const A380Overview = () => {
-<<<<<<< HEAD
-  let [airline] = useSimVar('ATC AIRLINE', 'String', 1_000);
-
-  airline ||= 'FlyByWire Simulations';
-  const [actualGrossWeight] = useSimVar('TOTAL WEIGHT', 'kilograms', 5_000);
-
-  const getConvertedInfo = (metricValue: number, unitType: 'weight' | 'volume' | 'distance') => {
-    const numberWithCommas = (x: number) => x.toFixed(0).replace(/\B(?=(\d{3})+(?!\d))/g, ',');
-
-    switch (unitType) {
-      case 'weight':
-        return `${numberWithCommas(Units.kilogramToUser(metricValue))} [${Units.userWeightSuffixEis2}]`;
-      case 'volume':
-        return `${numberWithCommas(Units.litreToUser(metricValue))} [${Units.userVolumeSuffixEis2}]`;
-      case 'distance':
-        return `${numberWithCommas(metricValue)} [nm]`;
-      default:
-        throw new Error('Invalid unit type');
-    }
-  };
-
-  return (
-    <div className="h-content-section-reduced border-theme-accent mr-3 w-min overflow-hidden rounded-lg border-2 p-6">
-      <h1 className="font-bold">Airbus A380</h1>
-      <p>{airline}</p>
-
-      <div className="mt-6 flex items-center justify-center">
-        <A380NoseOutline className="text-theme-text -ml-56 mr-32 h-64" />
-      </div>
-
-      <div className="mt-8 flex flex-row space-x-16">
-        <div className="flex flex-col space-y-8">
-          <InformationEntry title={t('Dispatch.Overview.Model')} info="A380-842 [A388]">
-            <IconPlane className="fill-current" size={23} stroke={1.5} strokeLinejoin="miter" />
-          </InformationEntry>
-
-          <InformationEntry title={t('Dispatch.Overview.Range')} info={getConvertedInfo(8000, 'distance')}>
-            <Rulers size={23} />
-          </InformationEntry>
-
-          <InformationEntry
-            title={t('Dispatch.Overview.ActualGW')}
-            info={getConvertedInfo(actualGrossWeight, 'weight')}
-          >
-            <Box size={23} />
-          </InformationEntry>
-
-          <InformationEntry title={t('Dispatch.Overview.MZFW')} info={getConvertedInfo(373000, 'weight')}>
-            <Box size={23} />
-          </InformationEntry>
-
-          <InformationEntry title={t('Dispatch.Overview.MaximumPassengers')} info="519 passengers">
-            <PeopleFill size={23} />
-          </InformationEntry>
-        </div>
-        <div className="flex flex-col space-y-8">
-          <InformationEntry title={t('Dispatch.Overview.Engines')} info="RR Trent 972B-84">
-            <LightningFill size={23} />
-          </InformationEntry>
-
-          <InformationEntry title={t('Dispatch.Overview.MMO')} info="0.89">
-            <Speedometer2 size={23} />
-          </InformationEntry>
-
-          <InformationEntry title={t('Dispatch.Overview.MTOW')} info={getConvertedInfo(510000, 'weight')}>
-            <Box size={23} />
-          </InformationEntry>
-
-          <InformationEntry
-            title={t('Dispatch.Overview.MaximumFuelCapacity')}
-            info={getConvertedInfo(323546, 'volume')}
-          >
-            <Box size={23} />
-          </InformationEntry>
-
-          <InformationEntry title={t('Dispatch.Overview.MaximumCargo')} info={getConvertedInfo(51400, 'weight')}>
-            <Box size={23} />
-          </InformationEntry>
-=======
     let [airline] = useSimVar('ATC AIRLINE', 'String', 1_000);
 
     airline ||= 'FlyByWire Simulations';
@@ -183,9 +95,6 @@
                     </InformationEntry>
                 </div>
             </div>
->>>>>>> 46d43fc5
         </div>
-      </div>
-    </div>
-  );
+    );
 };
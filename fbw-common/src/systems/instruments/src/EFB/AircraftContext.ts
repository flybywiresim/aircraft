//  Copyright (c) 2024 FlyByWire Simulations
//  SPDX-License-Identifier: GPL-3.0

import { createContext } from 'react';
import { LandingPerformanceCalculator } from '../../../shared/src/performance/landing';
import { TakeoffPerformanceCalculator } from '../../../shared/src/performance/takeoff';

interface PerformanceCalculators {
  takeoff: TakeoffPerformanceCalculator | null;
  landing: LandingPerformanceCalculator | null;
}

interface PushbackPage {
  turnIndicatorTuningDefault: number;
}
interface SettingsPages {
  autoCalloutsPage: React.ComponentType<any>;
  audio: AudioOptions;
  pinProgram: PinProgramOptions;
  realism: RealismOptions;
  sim: SimOptions;
  throttle: ThrottleOptions;
}

interface AudioOptions {
  announcements: boolean;
  boardingMusic: boolean;
  masterVolume: boolean;
  windVolume: boolean;
  engineVolume: boolean;
  paxAmbience: boolean;
  ptuCockpit: boolean;
}
interface PinProgramOptions {
  latLonExtend: boolean;
  paxSign: boolean;
  rmpVhfSpacing: boolean;
  satcom: boolean;
}

interface RealismOptions {
  mcduKeyboard: boolean;
  pauseOnTod: boolean;
  pilotAvatars: boolean;
}

interface SimOptions {
  cones: boolean;
  msfsFplnSync: boolean;
  pilotSeat: boolean;
  registrationDecal: boolean;
  wheelChocks: boolean;
<<<<<<< HEAD
  pilotSeat: boolean;
  cabinLighting: boolean;
=======
>>>>>>> c07440d0
}

interface ThrottleOptions {
  numberOfAircraftThrottles: number;
  axisOptions: number[];
  axisMapping: number[][][];
}
interface AircraftEfbContext {
  performanceCalculators: PerformanceCalculators;
  pushbackPage: PushbackPage;
  settingsPages: SettingsPages;
}

export const AircraftContext = createContext<AircraftEfbContext>({
  performanceCalculators: {
    takeoff: null,
    landing: null,
  },
  pushbackPage: {
    turnIndicatorTuningDefault: 0,
  },
  settingsPages: {
    audio: {
      announcements: false,
      boardingMusic: false,
      engineVolume: false,
      masterVolume: false,
      windVolume: false,
      ptuCockpit: false,
      paxAmbience: false,
    },
    pinProgram: {
      latLonExtend: false,
      paxSign: false,
      rmpVhfSpacing: false,
      satcom: false,
    },
    realism: {
      mcduKeyboard: false,
      pauseOnTod: false,
      pilotAvatars: false,
    },
    sim: {
      cones: false,
      msfsFplnSync: false,
      pilotSeat: false,
      registrationDecal: false,
      wheelChocks: false,
      cabinLighting: false,
    },
    throttle: {
      numberOfAircraftThrottles: 0,
      axisOptions: [],
      axisMapping: [],
    },
    autoCalloutsPage: null,
  },
});<|MERGE_RESOLUTION|>--- conflicted
+++ resolved
@@ -50,11 +50,7 @@
   pilotSeat: boolean;
   registrationDecal: boolean;
   wheelChocks: boolean;
-<<<<<<< HEAD
-  pilotSeat: boolean;
   cabinLighting: boolean;
-=======
->>>>>>> c07440d0
 }
 
 interface ThrottleOptions {

// Copyright (c) 2023-2024 FlyByWire Simulations
// SPDX-License-Identifier: GPL-3.0

import React, { useState, useEffect } from 'react';
import { CloudArrowDown, PinFill, Pin } from 'react-bootstrap-icons';
import { Chart } from 'navigraph/charts';

import { t } from '../../../Localization/translation';
import { useAppDispatch, useAppSelector } from '../../../Store/store';
import {
  NavigationTab,
  editTabProperty,
  setBoundingBox,
  setProvider,
  ChartProvider,
  isChartPinned,
  removedPinnedChart,
  addPinnedChart,
  ChartTabTypeToIndex,
} from '../../../Store/features/navigationPage';
import { navigationTabs } from '../../Navigation';

interface NavigraphChartSelectorProps {
  selectedTab: OrganizedChart;
  loading?: boolean;
}

type RunwayOrganizedChart = {
  name: string;
  charts: Chart[];
};

export type OrganizedChart = {
  name: string;
  charts: Chart[];
  bundleRunways?: boolean;
};

export const NavigraphChartSelector = ({ selectedTab, loading }: NavigraphChartSelectorProps) => {
  const NO_RUNWAY_NAME = 'NONE';
  const [runwaySet, setRunwaySet] = useState<Set<string>>(new Set());
  const [organizedCharts, setOrganizedCharts] = useState<RunwayOrganizedChart[]>([]);

  const dispatch = useAppDispatch();

  const { chartId, searchQuery, selectedTabType } = useAppSelector(
    (state) => state.navigationTab[NavigationTab.NAVIGRAPH],
  );

  const { pinnedCharts } = useAppSelector((state) => state.navigationTab);

  useEffect(() => {
    if (selectedTab.bundleRunways) {
      const runwayNumbers: string[] = [];

      selectedTab.charts.forEach((chart) => {
        if (chart.runways.length !== 0) {
          for (const runway of chart.runways) {
            runwayNumbers.push(runway);
          }
        } else {
          runwayNumbers.push(NO_RUNWAY_NAME);
        }
      });

      setRunwaySet(new Set(runwayNumbers));
    } else {
      setRunwaySet(new Set());
    }
  }, [selectedTab.charts]);

  useEffect(() => {
    if (selectedTab.bundleRunways) {
      const organizedRunwayCharts: RunwayOrganizedChart[] = [];

      runwaySet.forEach((runway) => {
        organizedRunwayCharts.push({
          name: runway,
          charts: selectedTab.charts.filter(
            (chart) => chart.runways.includes(runway) || (chart.runways.length === 0 && runway === NO_RUNWAY_NAME),
          ),
        });
      });

      setOrganizedCharts(organizedRunwayCharts);
    } else {
      setOrganizedCharts([]);
    }
  }, [runwaySet]);

  const handleChartClick = (chart: Chart) => {
    dispatch(editTabProperty({ tab: NavigationTab.NAVIGRAPH, pagesViewable: 1 }));

    dispatch(editTabProperty({ tab: NavigationTab.NAVIGRAPH, currentPage: 1 }));

    dispatch(editTabProperty({ tab: NavigationTab.NAVIGRAPH, chartId: chart.id }));

    dispatch(
      editTabProperty({ tab: NavigationTab.NAVIGRAPH, chartDimensions: { width: undefined, height: undefined } }),
    );
    dispatch(editTabProperty({ tab: NavigationTab.NAVIGRAPH, chartName: { light: chart.name, dark: chart.name } }));
    dispatch(
      editTabProperty({
        tab: NavigationTab.NAVIGRAPH,
        chartLinks: { light: chart.image_day_url, dark: chart.image_night_url },
      }),
    );

    dispatch(setBoundingBox(chart.bounding_boxes));

    dispatch(setProvider(ChartProvider.NAVIGRAPH));
  };

  if (loading) {
    return (
      <div
        className="flex h-full items-center justify-center rounded-md border-2 border-theme-accent"
        style={{ height: '42.75rem' }}
      >
        <CloudArrowDown className="animate-bounce" size={40} />
      </div>
    );
  }

  if (!selectedTab.charts.length) {
    return (
      <div
        className="flex h-full items-center justify-center rounded-md border-2 border-theme-accent"
        style={{ height: '42.75rem' }}
      >
        <p>{t('NavigationAndCharts.ThereAreNoChartsToDisplay')}</p>
      </div>
    );
  }

  return (
    <div className="space-y-4">
      {selectedTab.bundleRunways ? (
        <>
          {organizedCharts.map((item) => (
            <div className="flex w-full flex-col divide-y-2 divide-gray-700 overflow-hidden rounded-md" key={item.name}>
              <span className="rounded-t-lg bg-theme-secondary p-1 text-center">{item.name}</span>
              {item.charts.map((chart) => (
                <div className="flex flex-row bg-theme-accent" onClick={() => handleChartClick(chart)} key={chart.id}>
                  <div className="flex flex-row items-center">
                    <div
                      className={`h-full w-2 transition duration-100 ${
                        chart.id === chartId ? 'bg-theme-highlight' : 'bg-theme-secondary'
                      }`}
                    />
                    <div
                      className="flex h-full items-center px-2 transition duration-100 hover:bg-theme-highlight hover:text-theme-body"
                      onClick={(event) => {
                        event.stopPropagation();

                        if (isChartPinned(chart.id)) {
                          dispatch(removedPinnedChart({ chartId: chart.id }));
                        } else {
                          dispatch(
                            addPinnedChart({
                              chartId: chart.id,
                              chartName: { light: chart.image_day_url, dark: chart.image_night_url },
                              title: searchQuery,
                              subTitle: chart.procedures[0],
                              tabIndex: ChartTabTypeToIndex[selectedTabType],
                              timeAccessed: 0,
                              tag: selectedTab.name,
                              provider: ChartProvider.NAVIGRAPH,
                              pagesViewable: 1,
                              boundingBox: chart.bounding_boxes,
                              chartLinks: { dark: chart.image_night_url, light: chart.image_day_url },
                              pageIndex: navigationTabs.findIndex(
                                (tab) => tab.associatedTab === NavigationTab.NAVIGRAPH,
                              ),
                            }),
                          );
                        }
                      }}
                    >
                      {pinnedCharts.some((pinnedChart) => pinnedChart.chartId === chart.id) ? (
                        <PinFill size={40} />
                      ) : (
                        <Pin size={40} />
                      )}
                    </div>
                  </div>
                  <div className="m-2 flex flex-col">
<<<<<<< HEAD
                    <span>{chart.procedureIdentifier}</span>
                    <span className="mr-auto mt-0.5 rounded-md bg-theme-secondary px-2 text-sm text-theme-text">
                      {chart.indexNumber}
=======
                    <span>{chart.name}</span>
                    <span className="bg-theme-secondary text-theme-text mr-auto mt-0.5 rounded-md px-2 text-sm">
                      {chart.index_number}
>>>>>>> 2bfb9a3f
                    </span>
                  </div>
                </div>
              ))}
            </div>
          ))}
        </>
      ) : (
        <>
          {selectedTab.charts.map((chart) => (
            <div
              className="flex w-full flex-row overflow-hidden rounded-md bg-theme-accent"
              onClick={() => handleChartClick(chart)}
              key={chart.id}
            >
              <div className="flex flex-row items-center">
                <div
                  className={`h-full w-2 transition duration-100 ${
                    chart.id === chartId ? 'bg-theme-highlight' : 'bg-theme-secondary'
                  }`}
                />
                <div
                  className="flex h-full items-center px-2 transition duration-100 hover:bg-theme-highlight hover:text-theme-body"
                  onClick={(event) => {
                    event.stopPropagation();

                    if (isChartPinned(chart.id)) {
                      dispatch(removedPinnedChart({ chartId: chart.id }));
                    } else {
                      dispatch(
                        addPinnedChart({
                          chartId: chart.id,
                          chartName: { light: chart.image_day_url, dark: chart.image_night_url },
                          title: searchQuery,
                          subTitle: chart.procedures[0],
                          tabIndex: ChartTabTypeToIndex[selectedTabType],
                          timeAccessed: 0,
                          tag: selectedTab.name,
                          provider: ChartProvider.NAVIGRAPH,
                          pagesViewable: 1,
                          boundingBox: chart.bounding_boxes,
                          chartLinks: {
                            light: chart.image_day_url,
                            dark: chart.image_night_url,
                          },
                          pageIndex: navigationTabs.findIndex((tab) => tab.associatedTab === NavigationTab.NAVIGRAPH),
                        }),
                      );
                    }
                  }}
                >
                  {pinnedCharts.some((pinnedChart) => pinnedChart.chartId === chart.id) ? (
                    <PinFill size={40} />
                  ) : (
                    <Pin size={40} />
                  )}
                </div>
              </div>
              <div className="m-2 flex flex-col">
<<<<<<< HEAD
                <span>{chart.procedureIdentifier}</span>
                <span className="mr-auto rounded-sm bg-theme-secondary px-2 text-sm text-theme-text">
                  {chart.indexNumber}
=======
                <span>{chart.name}</span>
                <span className="bg-theme-secondary text-theme-text mr-auto rounded-sm px-2 text-sm">
                  {chart.index_number}
>>>>>>> 2bfb9a3f
                </span>
              </div>
            </div>
          ))}
        </>
      )}
    </div>
  );
};<|MERGE_RESOLUTION|>--- conflicted
+++ resolved
@@ -185,15 +185,9 @@
                     </div>
                   </div>
                   <div className="m-2 flex flex-col">
-<<<<<<< HEAD
-                    <span>{chart.procedureIdentifier}</span>
+                    <span>{chart.name}</span>
                     <span className="mr-auto mt-0.5 rounded-md bg-theme-secondary px-2 text-sm text-theme-text">
-                      {chart.indexNumber}
-=======
-                    <span>{chart.name}</span>
-                    <span className="bg-theme-secondary text-theme-text mr-auto mt-0.5 rounded-md px-2 text-sm">
                       {chart.index_number}
->>>>>>> 2bfb9a3f
                     </span>
                   </div>
                 </div>
@@ -253,15 +247,9 @@
                 </div>
               </div>
               <div className="m-2 flex flex-col">
-<<<<<<< HEAD
-                <span>{chart.procedureIdentifier}</span>
+                <span>{chart.name}</span>
                 <span className="mr-auto rounded-sm bg-theme-secondary px-2 text-sm text-theme-text">
-                  {chart.indexNumber}
-=======
-                <span>{chart.name}</span>
-                <span className="bg-theme-secondary text-theme-text mr-auto rounded-sm px-2 text-sm">
                   {chart.index_number}
->>>>>>> 2bfb9a3f
                 </span>
               </div>
             </div>

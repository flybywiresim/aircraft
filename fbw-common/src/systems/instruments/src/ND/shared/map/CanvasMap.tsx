--- conflicted
+++ resolved
@@ -35,11 +35,8 @@
 import { NDControlEvents } from '../../NDControlEvents';
 import { PseudoWaypointLayer } from './PseudoWaypointLayer';
 import { GenericFcuEvents } from '../../types/GenericFcuEvents';
-<<<<<<< HEAD
+import { MapOptions } from '../../types/MapOptions';
 import { GenericTawsEvents } from '../../types/GenericTawsEvents';
-=======
-import { MapOptions } from '../../types/MapOptions';
->>>>>>> 65df4351
 
 // TODO move this somewhere better, need to move TCAS stuff into fbw-sdk
 enum TaRaIntrusion {

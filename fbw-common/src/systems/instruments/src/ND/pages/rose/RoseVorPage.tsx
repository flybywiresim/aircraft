// Copyright (c) 2021-2023 FlyByWire Simulations
//
// SPDX-License-Identifier: GPL-3.0

import { FSComponent, DisplayComponent, ComponentProps, MappedSubject, Subject, Subscribable, VNode } from '@microsoft/msfs-sdk';
<<<<<<< HEAD
import { Arinc429WordData, Arinc429ConsumerSubject, MathUtils } from '@flybywiresim/fbw-sdk';
=======

import { Arinc429WordData, Arinc429ConsumerSubject } from '@flybywiresim/fbw-sdk';
>>>>>>> e81d5262

import { RoseMode, RoseModeProps } from './RoseMode';
import { RoseModeUnderlay } from './RoseModeUnderlay';
import { Flag } from '../../shared/Flag';
import { NDControlEvents } from '../../NDControlEvents';
import { VorInfoIndicator } from './VorInfoIndicator';
import { GenericAdirsEvents } from '../../types/GenericAdirsEvents';
import { GenericDisplayManagementEvents } from '../../types/GenericDisplayManagementEvents';
import { GenericVorEvents } from '../../types/GenericVorEvents';

export interface RoseVorProps<T extends number> extends RoseModeProps<T> {
    index: 1 | 2,
}

export class RoseVorPage<T extends number> extends RoseMode<T, RoseVorProps<T>> {
    isVisible = Subject.create(false);

    private readonly headingWord = Arinc429ConsumerSubject.create(null);

    private readonly courseSub = Subject.create(0);

    private readonly courseDeviationSub = Subject.create(0);

    private readonly vorAvailableSub = Subject.create(false);

    private readonly vorFrequencySub = Subject.create(0);

    onShow() {
        super.onShow();

        const publisher = this.props.bus.getPublisher<NDControlEvents>();

        publisher.pub('set_show_map', false);
    }

    onAfterRender(node: VNode) {
        super.onAfterRender(node);

        const sub = this.props.bus.getSubscriber<GenericAdirsEvents & GenericDisplayManagementEvents & GenericVorEvents>();

        const index = this.props.index;

        this.headingWord.setConsumer(sub.on('heading'));

        sub.on(`nav${index}Obs`).whenChanged().handle((v) => this.courseSub.set(v));

        sub.on(`nav${index}RadialError`).whenChanged().handle((v) => this.courseDeviationSub.set(v));

        sub.on(`nav${index}Available`).whenChanged().handle((v) => this.vorAvailableSub.set(v));

        sub.on(`nav${index}Frequency`).whenChanged().handle((v) => this.vorFrequencySub.set(v));
    }

    private readonly hdgFlagShown = MappedSubject.create(([headingWord]) => !headingWord.isNormalOperation(), this.headingWord);

    render(): VNode | null {
        return (
            <g visibility={this.isVisible.map((v) => (v ? 'visible' : 'hidden'))}>
                <VorInfoIndicator bus={this.props.bus} index={this.props.index} />

                <RoseModeUnderlay
                    bus={this.props.bus}
                    heading={this.props.headingWord}
                    visible={this.isVisible}
                    rangeValues={this.props.rangeValues}
                />

                <VorCaptureOverlay
                    index={this.props.index}
                    heading={this.props.headingWord}
                    course={this.courseSub}
                    courseDeviation={this.courseDeviationSub}
                    vorAvailable={this.vorAvailableSub}
                    vorFrequency={this.vorFrequencySub}
                />

                <Flag visible={this.hdgFlagShown} x={384} y={241} class="Red FontLarge">HDG</Flag>
            </g>
        );
    }
}

interface VorCaptureOverlayProps extends ComponentProps {
    index: 1 | 2,
    heading: Subscribable<Arinc429WordData>,
    course: Subscribable<number>,
    courseDeviation: Subscribable<number>,
    vorAvailable: Subscribable<boolean>,
    vorFrequency: Subscribable<number>,
}

class VorCaptureOverlay extends DisplayComponent<VorCaptureOverlayProps> {
    private readonly visible = MappedSubject.create(([heading]) => {
        return heading.isNormalOperation();
    }, this.props.heading);

    private readonly rotation = MappedSubject.create(([heading, course]) => {
        if (heading.isNormalOperation()) {
            return course - heading.value;
        }
        return 0;
    }, this.props.heading, this.props.course);

    private readonly pointerColor = MappedSubject.create(([heading]) => {
        if (heading.isNormalOperation()) {
            return 'Cyan';
        }

        return 'White';
    }, this.props.heading);

    /*     useEffect(() => {
        let cdiDegrees: number;
        if (Math.abs(courseDeviation) <= 90) {
            cdiDegrees = courseDeviation;
            setToward(true);
        } else {
            cdiDegrees = Math.sign(courseDeviation) * -Avionics.Utils.diffAngle(180, Math.abs(courseDeviation));
            setToward(false);
        }
        setCdiPx(Math.min(12, Math.max(-12, cdiDegrees)) * 74 / 5);
    }, [courseDeviation.toFixed(2)]);
 */

    private readonly cdiPx = Subject.create(12);

    private readonly toward = Subject.create(true);

    private readonly directionTransform = MappedSubject.create(([cdiPx, toward]) => {
        return `translate(${cdiPx}, ${toward ? 0 : 160}) rotate(${toward ? 0 : 180} 384 304)`;
    }, this.cdiPx, this.toward);

    private readonly deviationTransform = MappedSubject.create(([cdiPx]) => {
        return `translate(${cdiPx}, 0)`;
    }, this.cdiPx);

    onAfterRender(node: VNode): void {
        super.onAfterRender(node);
        this.props.courseDeviation.sub((courseDeviation) => {
            let cdiDegrees: number;
            if (Math.abs(courseDeviation) <= 90) {
                cdiDegrees = courseDeviation;
                this.toward.set(true);
            } else {
                cdiDegrees = Math.sign(courseDeviation) * -MathUtils.diffAngle(180, Math.abs(courseDeviation));
                this.toward.set(false);
            }
            this.cdiPx.set(Math.min(12, Math.max(-12, cdiDegrees)) * 74 / 5);
        });
    }

    render(): VNode | null {
        return (
            <g
                visibility={this.visible.map((visible) => (visible ? 'inherit' : 'hidden'))}
                transform={this.rotation.map((deg) => `rotate(${deg} 384 384)`)}
                stroke="white"
                stroke-width={3}
                fill="none"
            >
                <g id="vor-deviation-scale">
                    <circle cx={236} cy={384} r={5} />
                    <circle cx={310} cy={384} r={5} />
                    <circle cx={458} cy={384} r={5} />
                    <circle cx={532} cy={384} r={5} />
                </g>

                <g visibility={this.props.vorFrequency.map((v) => (v > 0 ? 'inherit' : 'hidden'))}>
                    <path
                        d="M352,256 L416,256 M384,134 L384,294 M384,474 L384,634"
                        class="rounded shadow"
                        id="vor-course-pointer-shadow"
                        stroke-width={4.5}
                    />
                    <path
                        d="M352,256 L416,256 M384,134 L384,294 M384,474 L384,634"
                        class={this.pointerColor.map((color) => `rounded ${color}`)}
                        id="vor-course-pointer"
                        stroke-width={4}
                    />
                </g>

                <g visibility={this.props.vorAvailable.map((available) => (available ? 'inherit' : 'hidden'))}>
                    <path
                        d="M372,322 L384,304 L396,322"
                        class="rounded shadow"
                        transform={this.directionTransform}
                        id="vor-deviation-direction-shadow"
                        stroke-width={4.5}
                    />
                    <path
                        d="M384,304 L384,464"
                        class="rounded shadow"
                        transform={this.deviationTransform}
                        id="vor-deviation-shadow"
                        stroke-width={4.5}
                    />
                    <path
                        d="M372,322 L384,304 L396,322"
                        class={this.pointerColor.map((color) => `rounded ${color}`)}
                        transform={this.directionTransform}
                        id="vor-deviation-direction"
                        stroke-width={4}
                    />
                    <path
                        d="M384,304 L384,464"
                        class={this.pointerColor.map((color) => `rounded ${color}`)}
                        transform={this.deviationTransform}
                        id="vor-deviation"
                        stroke-width={4}
                    />
                </g>
            </g>
        );
    }
}<|MERGE_RESOLUTION|>--- conflicted
+++ resolved
@@ -3,12 +3,8 @@
 // SPDX-License-Identifier: GPL-3.0
 
 import { FSComponent, DisplayComponent, ComponentProps, MappedSubject, Subject, Subscribable, VNode } from '@microsoft/msfs-sdk';
-<<<<<<< HEAD
+
 import { Arinc429WordData, Arinc429ConsumerSubject, MathUtils } from '@flybywiresim/fbw-sdk';
-=======
-
-import { Arinc429WordData, Arinc429ConsumerSubject } from '@flybywiresim/fbw-sdk';
->>>>>>> e81d5262
 
 import { RoseMode, RoseModeProps } from './RoseMode';
 import { RoseModeUnderlay } from './RoseModeUnderlay';

//  Copyright (c) 2022 FlyByWire Simulations
//  SPDX-License-Identifier: GPL-3.0

import { Atis, Metar, Taf, Telex, AircraftStatus } from '@flybywiresim/api-client';
import { ConfigWeatherMap, NXDataStore } from '@flybywiresim/fbw-sdk';
import {
  AtsuStatusCodes,
  AtsuMessage,
  AtsuMessageComStatus,
  AtsuMessageNetwork,
  AtsuMessageDirection,
  FreetextMessage,
  WeatherMessage,
  AtisMessage,
  AtisType,
} from '../../../common/src';

/**
 * Defines the NXApi connector for the AOC system
 */
export class NXApiConnector {
<<<<<<< HEAD
  private static flightNumber: string = '';

  private static connected: boolean = false;

  private static updateCounter: number = 0;

  private static createAircraftStatus(): AircraftStatus | undefined {
    const lat = SimVar.GetSimVarValue('PLANE LATITUDE', 'degree latitude');
    const long = SimVar.GetSimVarValue('PLANE LONGITUDE', 'degree longitude');
    const alt = SimVar.GetSimVarValue('PLANE ALTITUDE', 'feet');
    const heading = SimVar.GetSimVarValue('PLANE HEADING DEGREES TRUE', 'degree');
    const acType = SimVar.GetSimVarValue('TITLE', 'string');
    const origin = NXDataStore.get('PLAN_ORIGIN', '');
    const destination = NXDataStore.get('PLAN_DESTINATION', '');
    const freetext = NXDataStore.get('CONFIG_ONLINE_FEATURES_STATUS', 'DISABLED') === 'ENABLED';

    return {
      location: {
        long,
        lat,
      },
      trueAltitude: alt,
      heading,
      origin,
      destination,
      freetextEnabled: freetext,
      flight: NXApiConnector.flightNumber,
      aircraftType: acType,
    };
  }

  public static async connect(flightNo: string): Promise<AtsuStatusCodes> {
    if (NXDataStore.get('CONFIG_ONLINE_FEATURES_STATUS', 'DISABLED') !== 'ENABLED') {
      return AtsuStatusCodes.TelexDisabled;
=======
    private static flightNumber: string = '';

    private static connected: boolean = false;

    private static updateCounter: number = 0;

    private static createAircraftStatus(): AircraftStatus | undefined {
        const lat = SimVar.GetSimVarValue('PLANE LATITUDE', 'degree latitude');
        const long = SimVar.GetSimVarValue('PLANE LONGITUDE', 'degree longitude');
        const alt = SimVar.GetSimVarValue('PLANE ALTITUDE', 'feet');
        const heading = SimVar.GetSimVarValue('PLANE HEADING DEGREES TRUE', 'degree');
        const acType = SimVar.GetSimVarValue('TITLE', 'string'); // Note: This can be overriden by livery aircraft.cfg
        const origin = NXDataStore.get('PLAN_ORIGIN', '');
        const destination = NXDataStore.get('PLAN_DESTINATION', '');
        const freetext = NXDataStore.get('CONFIG_ONLINE_FEATURES_STATUS', 'DISABLED') === 'ENABLED';

        return {
            location: {
                long,
                lat,
            },
            trueAltitude: alt,
            heading,
            origin,
            destination,
            freetextEnabled: freetext,
            flight: NXApiConnector.flightNumber,
            aircraftType: acType,
        };
>>>>>>> e618ed80
    }

    // deactivate old connection
    await NXApiConnector.disconnect();

    NXApiConnector.flightNumber = flightNo;
    const status = NXApiConnector.createAircraftStatus();
    if (status !== undefined) {
      return Telex.connect(status)
        .then((res) => {
          if (res.accessToken !== '') {
            NXApiConnector.connected = true;
            NXApiConnector.updateCounter = 0;
            return AtsuStatusCodes.Ok;
          }
          return AtsuStatusCodes.NoTelexConnection;
        })
        .catch(() => AtsuStatusCodes.CallsignInUse);
    }

    return AtsuStatusCodes.Ok;
  }

  public static async disconnect(): Promise<AtsuStatusCodes> {
    if (NXDataStore.get('CONFIG_ONLINE_FEATURES_STATUS', 'DISABLED') !== 'ENABLED') {
      return AtsuStatusCodes.TelexDisabled;
    }

    if (NXApiConnector.connected) {
      return Telex.disconnect()
        .then(() => {
          NXApiConnector.connected = false;
          NXApiConnector.flightNumber = '';
          return AtsuStatusCodes.Ok;
        })
        .catch(() => AtsuStatusCodes.ProxyError);
    }

    return AtsuStatusCodes.NoTelexConnection;
  }

  public static isConnected(): boolean {
    return NXApiConnector.connected;
  }

  public static async sendTelexMessage(message: FreetextMessage): Promise<AtsuStatusCodes> {
    if (NXApiConnector.connected) {
      const content = message.Message.replace('\n', ';');
      return Telex.sendMessage(message.Station, content)
        .then(() => {
          message.ComStatus = AtsuMessageComStatus.Sent;
          return AtsuStatusCodes.Ok;
        })
        .catch(() => {
          message.ComStatus = AtsuMessageComStatus.Failed;
          return AtsuStatusCodes.ComFailed;
        });
    }
    return AtsuStatusCodes.NoTelexConnection;
  }

  public static async receiveMetar(icao: string, message: WeatherMessage): Promise<AtsuStatusCodes> {
    const storedMetarSrc = NXDataStore.get('CONFIG_METAR_SRC', 'MSFS');

    return Metar.get(icao, ConfigWeatherMap[storedMetarSrc])
      .then((data) => {
        let metar = data.metar;
        if (!metar || metar === undefined || metar === '') {
          metar = 'NO METAR AVAILABLE';
        }

        message.Reports.push({ airport: icao, report: metar });
        return AtsuStatusCodes.Ok;
      })
      .catch(() => {
        message.Reports.push({ airport: icao, report: 'NO METAR AVAILABLE' });
        return AtsuStatusCodes.Ok;
      });
  }

  public static async receiveTaf(icao: string, message: WeatherMessage): Promise<AtsuStatusCodes> {
    const storedTafSrc = NXDataStore.get('CONFIG_TAF_SRC', 'NOAA');

    return Taf.get(icao, ConfigWeatherMap[storedTafSrc])
      .then((data) => {
        let taf = data.taf;
        if (!taf || taf === undefined || taf === '') {
          taf = 'NO TAF AVAILABLE';
        }

        message.Reports.push({ airport: icao, report: taf });
        return AtsuStatusCodes.Ok;
      })
      .catch(() => {
        message.Reports.push({ airport: icao, report: 'NO TAF AVAILABLE' });
        return AtsuStatusCodes.Ok;
      });
  }

  public static async receiveAtis(icao: string, type: AtisType, message: AtisMessage): Promise<AtsuStatusCodes> {
    const storedAtisSrc = NXDataStore.get('CONFIG_ATIS_SRC', 'FAA');

    await Atis.get(icao, ConfigWeatherMap[storedAtisSrc])
      .then((data) => {
        let atis = undefined;

        if (type === AtisType.Arrival) {
          if ('arr' in data) {
            atis = data.arr;
          } else {
            atis = data.combined;
          }
        } else if (type === AtisType.Departure) {
          if ('dep' in data) {
            atis = data.dep;
          } else {
            atis = data.combined;
          }
        } else if (type === AtisType.Enroute) {
          if ('combined' in data) {
            atis = data.combined;
          } else if ('arr' in data) {
            atis = data.arr;
          }
        }

        if (!atis || atis === undefined) {
          atis = 'D-ATIS NOT AVAILABLE';
        }

        message.Reports.push({ airport: icao, report: atis });
      })
      .catch(() => {
        message.Reports.push({ airport: icao, report: 'D-ATIS NOT AVAILABLE' });
      });

    return AtsuStatusCodes.Ok;
  }

  public static async poll(): Promise<[AtsuStatusCodes, AtsuMessage[]]> {
    const retval: AtsuMessage[] = [];

    if (NXApiConnector.connected) {
      const status = NXApiConnector.createAircraftStatus();
      if (status !== undefined) {
        const code = await Telex.update(status)
          .then(() => AtsuStatusCodes.Ok)
          .catch(() => AtsuStatusCodes.ProxyError);
        if (code !== AtsuStatusCodes.Ok) {
          return [AtsuStatusCodes.ComFailed, retval];
        }
      }

      // Fetch new messages
      try {
        const data = await Telex.fetchMessages();
        for (const msg of data) {
          const message = new FreetextMessage();
          message.Network = AtsuMessageNetwork.FBW;
          message.Direction = AtsuMessageDirection.Uplink;
          message.Station = msg.from.flight;
          message.Message = msg.message.replace(/;/i, ' ');

          retval.push(message);
        }
      } catch (_e) {
        return [AtsuStatusCodes.ComFailed, retval];
      }
    }

    return [AtsuStatusCodes.Ok, retval];
  }

  /**
   * Gets the interval to poll the NX API in milliseconds.
   * Warning: This will return a different random time on each invocation!
   * @returns The polling interval in milliseconds.
   */
  public static pollInterval(): number {
    // To relax the weight on API, we choose a random number between 45 and 75
    return Math.random() * 30_000 + 45_000;
  }
}<|MERGE_RESOLUTION|>--- conflicted
+++ resolved
@@ -4,57 +4,21 @@
 import { Atis, Metar, Taf, Telex, AircraftStatus } from '@flybywiresim/api-client';
 import { ConfigWeatherMap, NXDataStore } from '@flybywiresim/fbw-sdk';
 import {
-  AtsuStatusCodes,
-  AtsuMessage,
-  AtsuMessageComStatus,
-  AtsuMessageNetwork,
-  AtsuMessageDirection,
-  FreetextMessage,
-  WeatherMessage,
-  AtisMessage,
-  AtisType,
+    AtsuStatusCodes,
+    AtsuMessage,
+    AtsuMessageComStatus,
+    AtsuMessageNetwork,
+    AtsuMessageDirection,
+    FreetextMessage,
+    WeatherMessage,
+    AtisMessage,
+    AtisType,
 } from '../../../common/src';
 
 /**
  * Defines the NXApi connector for the AOC system
  */
 export class NXApiConnector {
-<<<<<<< HEAD
-  private static flightNumber: string = '';
-
-  private static connected: boolean = false;
-
-  private static updateCounter: number = 0;
-
-  private static createAircraftStatus(): AircraftStatus | undefined {
-    const lat = SimVar.GetSimVarValue('PLANE LATITUDE', 'degree latitude');
-    const long = SimVar.GetSimVarValue('PLANE LONGITUDE', 'degree longitude');
-    const alt = SimVar.GetSimVarValue('PLANE ALTITUDE', 'feet');
-    const heading = SimVar.GetSimVarValue('PLANE HEADING DEGREES TRUE', 'degree');
-    const acType = SimVar.GetSimVarValue('TITLE', 'string');
-    const origin = NXDataStore.get('PLAN_ORIGIN', '');
-    const destination = NXDataStore.get('PLAN_DESTINATION', '');
-    const freetext = NXDataStore.get('CONFIG_ONLINE_FEATURES_STATUS', 'DISABLED') === 'ENABLED';
-
-    return {
-      location: {
-        long,
-        lat,
-      },
-      trueAltitude: alt,
-      heading,
-      origin,
-      destination,
-      freetextEnabled: freetext,
-      flight: NXApiConnector.flightNumber,
-      aircraftType: acType,
-    };
-  }
-
-  public static async connect(flightNo: string): Promise<AtsuStatusCodes> {
-    if (NXDataStore.get('CONFIG_ONLINE_FEATURES_STATUS', 'DISABLED') !== 'ENABLED') {
-      return AtsuStatusCodes.TelexDisabled;
-=======
     private static flightNumber: string = '';
 
     private static connected: boolean = false;
@@ -84,187 +48,180 @@
             flight: NXApiConnector.flightNumber,
             aircraftType: acType,
         };
->>>>>>> e618ed80
-    }
-
-    // deactivate old connection
-    await NXApiConnector.disconnect();
-
-    NXApiConnector.flightNumber = flightNo;
-    const status = NXApiConnector.createAircraftStatus();
-    if (status !== undefined) {
-      return Telex.connect(status)
-        .then((res) => {
-          if (res.accessToken !== '') {
-            NXApiConnector.connected = true;
-            NXApiConnector.updateCounter = 0;
-            return AtsuStatusCodes.Ok;
-          }
-          return AtsuStatusCodes.NoTelexConnection;
-        })
-        .catch(() => AtsuStatusCodes.CallsignInUse);
-    }
-
-    return AtsuStatusCodes.Ok;
-  }
-
-  public static async disconnect(): Promise<AtsuStatusCodes> {
-    if (NXDataStore.get('CONFIG_ONLINE_FEATURES_STATUS', 'DISABLED') !== 'ENABLED') {
-      return AtsuStatusCodes.TelexDisabled;
-    }
-
-    if (NXApiConnector.connected) {
-      return Telex.disconnect()
-        .then(() => {
-          NXApiConnector.connected = false;
-          NXApiConnector.flightNumber = '';
-          return AtsuStatusCodes.Ok;
-        })
-        .catch(() => AtsuStatusCodes.ProxyError);
-    }
-
-    return AtsuStatusCodes.NoTelexConnection;
-  }
-
-  public static isConnected(): boolean {
-    return NXApiConnector.connected;
-  }
-
-  public static async sendTelexMessage(message: FreetextMessage): Promise<AtsuStatusCodes> {
-    if (NXApiConnector.connected) {
-      const content = message.Message.replace('\n', ';');
-      return Telex.sendMessage(message.Station, content)
-        .then(() => {
-          message.ComStatus = AtsuMessageComStatus.Sent;
-          return AtsuStatusCodes.Ok;
-        })
-        .catch(() => {
-          message.ComStatus = AtsuMessageComStatus.Failed;
-          return AtsuStatusCodes.ComFailed;
-        });
-    }
-    return AtsuStatusCodes.NoTelexConnection;
-  }
-
-  public static async receiveMetar(icao: string, message: WeatherMessage): Promise<AtsuStatusCodes> {
-    const storedMetarSrc = NXDataStore.get('CONFIG_METAR_SRC', 'MSFS');
-
-    return Metar.get(icao, ConfigWeatherMap[storedMetarSrc])
-      .then((data) => {
-        let metar = data.metar;
-        if (!metar || metar === undefined || metar === '') {
-          metar = 'NO METAR AVAILABLE';
-        }
-
-        message.Reports.push({ airport: icao, report: metar });
+    }
+
+    public static async connect(flightNo: string): Promise<AtsuStatusCodes> {
+        if (NXDataStore.get('CONFIG_ONLINE_FEATURES_STATUS', 'DISABLED') !== 'ENABLED') {
+            return AtsuStatusCodes.TelexDisabled;
+        }
+
+        // deactivate old connection
+        await NXApiConnector.disconnect();
+
+        NXApiConnector.flightNumber = flightNo;
+        const status = NXApiConnector.createAircraftStatus();
+        if (status !== undefined) {
+            return Telex.connect(status).then((res) => {
+                if (res.accessToken !== '') {
+                    NXApiConnector.connected = true;
+                    NXApiConnector.updateCounter = 0;
+                    return AtsuStatusCodes.Ok;
+                }
+                return AtsuStatusCodes.NoTelexConnection;
+            }).catch(() => AtsuStatusCodes.CallsignInUse);
+        }
+
         return AtsuStatusCodes.Ok;
-      })
-      .catch(() => {
-        message.Reports.push({ airport: icao, report: 'NO METAR AVAILABLE' });
+    }
+
+    public static async disconnect(): Promise<AtsuStatusCodes> {
+        if (NXDataStore.get('CONFIG_ONLINE_FEATURES_STATUS', 'DISABLED') !== 'ENABLED') {
+            return AtsuStatusCodes.TelexDisabled;
+        }
+
+        if (NXApiConnector.connected) {
+            return Telex.disconnect().then(() => {
+                NXApiConnector.connected = false;
+                NXApiConnector.flightNumber = '';
+                return AtsuStatusCodes.Ok;
+            }).catch(() => AtsuStatusCodes.ProxyError);
+        }
+
+        return AtsuStatusCodes.NoTelexConnection;
+    }
+
+    public static isConnected(): boolean {
+        return NXApiConnector.connected;
+    }
+
+    public static async sendTelexMessage(message: FreetextMessage): Promise<AtsuStatusCodes> {
+        if (NXApiConnector.connected) {
+            const content = message.Message.replace('\n', ';');
+            return Telex.sendMessage(message.Station, content).then(() => {
+                message.ComStatus = AtsuMessageComStatus.Sent;
+                return AtsuStatusCodes.Ok;
+            }).catch(() => {
+                message.ComStatus = AtsuMessageComStatus.Failed;
+                return AtsuStatusCodes.ComFailed;
+            });
+        }
+        return AtsuStatusCodes.NoTelexConnection;
+    }
+
+    public static async receiveMetar(icao: string, message: WeatherMessage): Promise<AtsuStatusCodes> {
+        const storedMetarSrc = NXDataStore.get('CONFIG_METAR_SRC', 'MSFS');
+
+        return Metar.get(icao, ConfigWeatherMap[storedMetarSrc])
+            .then((data) => {
+                let metar = data.metar;
+                if (!metar || metar === undefined || metar === '') {
+                    metar = 'NO METAR AVAILABLE';
+                }
+
+                message.Reports.push({ airport: icao, report: metar });
+                return AtsuStatusCodes.Ok;
+            }).catch(() => {
+                message.Reports.push({ airport: icao, report: 'NO METAR AVAILABLE' });
+                return AtsuStatusCodes.Ok;
+            });
+    }
+
+    public static async receiveTaf(icao: string, message: WeatherMessage): Promise<AtsuStatusCodes> {
+        const storedTafSrc = NXDataStore.get('CONFIG_TAF_SRC', 'NOAA');
+
+        return Taf.get(icao, ConfigWeatherMap[storedTafSrc])
+            .then((data) => {
+                let taf = data.taf;
+                if (!taf || taf === undefined || taf === '') {
+                    taf = 'NO TAF AVAILABLE';
+                }
+
+                message.Reports.push({ airport: icao, report: taf });
+                return AtsuStatusCodes.Ok;
+            }).catch(() => {
+                message.Reports.push({ airport: icao, report: 'NO TAF AVAILABLE' });
+                return AtsuStatusCodes.Ok;
+            });
+    }
+
+    public static async receiveAtis(icao: string, type: AtisType, message: AtisMessage): Promise<AtsuStatusCodes> {
+        const storedAtisSrc = NXDataStore.get('CONFIG_ATIS_SRC', 'FAA');
+
+        await Atis.get(icao, ConfigWeatherMap[storedAtisSrc])
+            .then((data) => {
+                let atis = undefined;
+
+                if (type === AtisType.Arrival) {
+                    if ('arr' in data) {
+                        atis = data.arr;
+                    } else {
+                        atis = data.combined;
+                    }
+                } else if (type === AtisType.Departure) {
+                    if ('dep' in data) {
+                        atis = data.dep;
+                    } else {
+                        atis = data.combined;
+                    }
+                } else if (type === AtisType.Enroute) {
+                    if ('combined' in data) {
+                        atis = data.combined;
+                    } else if ('arr' in data) {
+                        atis = data.arr;
+                    }
+                }
+
+                if (!atis || atis === undefined) {
+                    atis = 'D-ATIS NOT AVAILABLE';
+                }
+
+                message.Reports.push({ airport: icao, report: atis });
+            }).catch(() => {
+                message.Reports.push({ airport: icao, report: 'D-ATIS NOT AVAILABLE' });
+            });
+
         return AtsuStatusCodes.Ok;
-      });
-  }
-
-  public static async receiveTaf(icao: string, message: WeatherMessage): Promise<AtsuStatusCodes> {
-    const storedTafSrc = NXDataStore.get('CONFIG_TAF_SRC', 'NOAA');
-
-    return Taf.get(icao, ConfigWeatherMap[storedTafSrc])
-      .then((data) => {
-        let taf = data.taf;
-        if (!taf || taf === undefined || taf === '') {
-          taf = 'NO TAF AVAILABLE';
-        }
-
-        message.Reports.push({ airport: icao, report: taf });
-        return AtsuStatusCodes.Ok;
-      })
-      .catch(() => {
-        message.Reports.push({ airport: icao, report: 'NO TAF AVAILABLE' });
-        return AtsuStatusCodes.Ok;
-      });
-  }
-
-  public static async receiveAtis(icao: string, type: AtisType, message: AtisMessage): Promise<AtsuStatusCodes> {
-    const storedAtisSrc = NXDataStore.get('CONFIG_ATIS_SRC', 'FAA');
-
-    await Atis.get(icao, ConfigWeatherMap[storedAtisSrc])
-      .then((data) => {
-        let atis = undefined;
-
-        if (type === AtisType.Arrival) {
-          if ('arr' in data) {
-            atis = data.arr;
-          } else {
-            atis = data.combined;
-          }
-        } else if (type === AtisType.Departure) {
-          if ('dep' in data) {
-            atis = data.dep;
-          } else {
-            atis = data.combined;
-          }
-        } else if (type === AtisType.Enroute) {
-          if ('combined' in data) {
-            atis = data.combined;
-          } else if ('arr' in data) {
-            atis = data.arr;
-          }
-        }
-
-        if (!atis || atis === undefined) {
-          atis = 'D-ATIS NOT AVAILABLE';
-        }
-
-        message.Reports.push({ airport: icao, report: atis });
-      })
-      .catch(() => {
-        message.Reports.push({ airport: icao, report: 'D-ATIS NOT AVAILABLE' });
-      });
-
-    return AtsuStatusCodes.Ok;
-  }
-
-  public static async poll(): Promise<[AtsuStatusCodes, AtsuMessage[]]> {
-    const retval: AtsuMessage[] = [];
-
-    if (NXApiConnector.connected) {
-      const status = NXApiConnector.createAircraftStatus();
-      if (status !== undefined) {
-        const code = await Telex.update(status)
-          .then(() => AtsuStatusCodes.Ok)
-          .catch(() => AtsuStatusCodes.ProxyError);
-        if (code !== AtsuStatusCodes.Ok) {
-          return [AtsuStatusCodes.ComFailed, retval];
-        }
-      }
-
-      // Fetch new messages
-      try {
-        const data = await Telex.fetchMessages();
-        for (const msg of data) {
-          const message = new FreetextMessage();
-          message.Network = AtsuMessageNetwork.FBW;
-          message.Direction = AtsuMessageDirection.Uplink;
-          message.Station = msg.from.flight;
-          message.Message = msg.message.replace(/;/i, ' ');
-
-          retval.push(message);
-        }
-      } catch (_e) {
-        return [AtsuStatusCodes.ComFailed, retval];
-      }
-    }
-
-    return [AtsuStatusCodes.Ok, retval];
-  }
-
-  /**
-   * Gets the interval to poll the NX API in milliseconds.
-   * Warning: This will return a different random time on each invocation!
-   * @returns The polling interval in milliseconds.
-   */
-  public static pollInterval(): number {
-    // To relax the weight on API, we choose a random number between 45 and 75
-    return Math.random() * 30_000 + 45_000;
-  }
+    }
+
+    public static async poll(): Promise<[AtsuStatusCodes, AtsuMessage[]]> {
+        const retval: AtsuMessage[] = [];
+
+        if (NXApiConnector.connected) {
+            const status = NXApiConnector.createAircraftStatus();
+            if (status !== undefined) {
+                const code = await Telex.update(status).then(() => AtsuStatusCodes.Ok).catch(() => AtsuStatusCodes.ProxyError);
+                if (code !== AtsuStatusCodes.Ok) {
+                    return [AtsuStatusCodes.ComFailed, retval];
+                }
+            }
+
+            // Fetch new messages
+            try {
+                const data = await Telex.fetchMessages();
+                for (const msg of data) {
+                    const message = new FreetextMessage();
+                    message.Network = AtsuMessageNetwork.FBW;
+                    message.Direction = AtsuMessageDirection.Uplink;
+                    message.Station = msg.from.flight;
+                    message.Message = msg.message.replace(/;/i, ' ');
+
+                    retval.push(message);
+                }
+            } catch (_e) {
+                return [AtsuStatusCodes.ComFailed, retval];
+            }
+        }
+
+        return [AtsuStatusCodes.Ok, retval];
+    }
+
+    /**
+     * Gets the interval to poll the NX API in milliseconds.
+     * Warning: This will return a different random time on each invocation!
+     * @returns The polling interval in milliseconds.
+     */
+    public static pollInterval(): number {
+        // To relax the weight on API, we choose a random number between 45 and 75
+        return Math.random() * 30_000 + 45_000;
+    }
 }
--- conflicted
+++ resolved
@@ -360,22 +360,6 @@
   return {
       INITypeConversion::getBoolean(structure, CONFIGURATION_SECTION_COMMON, "REVERSE_ON_AXIS", true),
       INITypeConversion::getBoolean(structure, CONFIGURATION_SECTION_COMMON, "TOGA_ON_AXIS", true),
-<<<<<<< HEAD
-      INITypeConversion::getDouble(structure, CONFIGURATION_SECTION_COMMON, "KEY_INCREMENT_NORMAL", 0.05),
-      INITypeConversion::getDouble(structure, CONFIGURATION_SECTION_COMMON, "KEY_INCREMENT_SMALL", 0.025),
-      INITypeConversion::getDouble(structure, CONFIGURATION_SECTION_AXIS, "REVERSE_LOW", -1.00),
-      INITypeConversion::getDouble(structure, CONFIGURATION_SECTION_AXIS, "REVERSE_HIGH", -0.95),
-      INITypeConversion::getDouble(structure, CONFIGURATION_SECTION_AXIS, "REVERSE_IDLE_LOW", -0.72),
-      INITypeConversion::getDouble(structure, CONFIGURATION_SECTION_AXIS, "REVERSE_IDLE_HIGH", -0.62),
-      INITypeConversion::getDouble(structure, CONFIGURATION_SECTION_AXIS, "IDLE_LOW", -0.50),
-      INITypeConversion::getDouble(structure, CONFIGURATION_SECTION_AXIS, "IDLE_HIGH", -0.40),
-      INITypeConversion::getDouble(structure, CONFIGURATION_SECTION_AXIS, "CLIMB_LOW", -0.03),
-      INITypeConversion::getDouble(structure, CONFIGURATION_SECTION_AXIS, "CLIMB_HIGH", 0.07),
-      INITypeConversion::getDouble(structure, CONFIGURATION_SECTION_AXIS, "FLEX_MCT_LOW", 0.42),
-      INITypeConversion::getDouble(structure, CONFIGURATION_SECTION_AXIS, "FLEX_MCT_HIGH", 0.52),
-      INITypeConversion::getDouble(structure, CONFIGURATION_SECTION_AXIS, "TOGA_LOW", 0.95),
-      INITypeConversion::getDouble(structure, CONFIGURATION_SECTION_AXIS, "TOGA_HIGH", 1.00),
-=======
       INITypeConversion::getDouble(structure, CONFIGURATION_SECTION_COMMON, "KEY_INCREMENT_NORMAL", THROTTLE_STEPSIZE),
       INITypeConversion::getDouble(structure, CONFIGURATION_SECTION_COMMON, "KEY_INCREMENT_SMALL", THROTTLE_STEPSIZE_SMALL),
       INITypeConversion::getDouble(structure, CONFIGURATION_SECTION_AXIS, "REVERSE_LOW", THROTTLE_REV_LO),
@@ -390,7 +374,6 @@
       INITypeConversion::getDouble(structure, CONFIGURATION_SECTION_AXIS, "FLEX_MCT_HIGH", THROTTLE_FLX_HI),
       INITypeConversion::getDouble(structure, CONFIGURATION_SECTION_AXIS, "TOGA_LOW", THROTTLE_TOGA_LO),
       INITypeConversion::getDouble(structure, CONFIGURATION_SECTION_AXIS, "TOGA_HIGH", THROTTLE_TOGA_HI),
->>>>>>> cf1e4f4a
   };
 }
 

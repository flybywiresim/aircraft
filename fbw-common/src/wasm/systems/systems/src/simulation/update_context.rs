--- conflicted
+++ resolved
@@ -228,7 +228,6 @@
     total_yaw_inertia_id: VariableIdentifier,
     precipitation_rate_id: VariableIdentifier,
     in_cloud_id: VariableIdentifier,
-<<<<<<< HEAD
     surface_id: VariableIdentifier,
     rotation_acc_x_id: VariableIdentifier,
     rotation_acc_y_id: VariableIdentifier,
@@ -238,9 +237,6 @@
     rotation_vel_z_id: VariableIdentifier,
     side_controlling_id: VariableIdentifier,
 
-=======
-    side_controlling_id: VariableIdentifier,
->>>>>>> 9911adc6
     delta: Delta,
     simulation_time: f64,
     is_ready: bool,
@@ -271,14 +267,11 @@
     // From msfs in millimeters
     precipitation_rate: Length,
     in_cloud: bool,
-<<<<<<< HEAD
 
     surface: SurfaceTypeMsfs,
 
     rotation_accel: Vector3<AngularAcceleration>,
     rotation_vel: Vector3<AngularVelocity>,
-=======
->>>>>>> 9911adc6
     side_controlling: SideControlling,
     external_data: ExternalData,
 }
@@ -315,7 +308,6 @@
     pub(crate) const LATITUDE_KEY: &'static str = "PLANE LATITUDE";
     pub(crate) const TOTAL_WEIGHT_KEY: &'static str = "TOTAL WEIGHT";
     pub(crate) const TOTAL_YAW_INERTIA: &'static str = "TOTAL WEIGHT YAW MOI";
-<<<<<<< HEAD
     pub(crate) const SURFACE_KEY: &'static str = "SURFACE TYPE";
     pub(crate) const ROTATION_ACCEL_X_KEY: &'static str = "ROTATION ACCELERATION BODY X";
     pub(crate) const ROTATION_ACCEL_Y_KEY: &'static str = "ROTATION ACCELERATION BODY Y";
@@ -323,8 +315,6 @@
     pub(crate) const ROTATION_VEL_X_KEY: &'static str = "ROTATION VELOCITY BODY X";
     pub(crate) const ROTATION_VEL_Y_KEY: &'static str = "ROTATION VELOCITY BODY Y";
     pub(crate) const ROTATION_VEL_Z_KEY: &'static str = "ROTATION VELOCITY BODY Z";
-=======
->>>>>>> 9911adc6
     pub(crate) const SIDE_CONTROLLING: &'static str = "SIDE_CONTROLLING";
 
     // Plane accelerations can become crazy with msfs collision handling.
@@ -449,14 +439,11 @@
             total_yaw_inertia_slug_foot_squared: 10.,
             precipitation_rate: Length::default(),
             in_cloud: false,
-<<<<<<< HEAD
 
             surface: SurfaceTypeMsfs::Asphalt,
 
             rotation_accel: Vector3::default(),
             rotation_vel: Vector3::default(),
-=======
->>>>>>> 9911adc6
             side_controlling,
             external_data: Default::default(),
         }
@@ -517,12 +504,7 @@
             is_on_ground: Default::default(),
             vertical_speed: Default::default(),
             local_acceleration: Default::default(),
-<<<<<<< HEAD
             local_acceleration_plane_reference: Vector3::new(0., -9.8, 0.),
-=======
-            side_controlling: Default::default(),
-
->>>>>>> 9911adc6
             local_acceleration_plane_reference_filtered:
                 LowPassFilter::<Vector3<f64>>::new_with_init_value(
                     Self::PLANE_ACCELERATION_FILTERING_TIME_CONSTANT,
@@ -556,15 +538,12 @@
             total_yaw_inertia_slug_foot_squared: 1.,
             precipitation_rate: Length::default(),
             in_cloud: false,
-<<<<<<< HEAD
 
             surface: SurfaceTypeMsfs::Asphalt,
 
             rotation_accel: Vector3::default(),
             rotation_vel: Vector3::default(),
 
-=======
->>>>>>> 9911adc6
             external_data: Default::default(),
         }
     }
@@ -634,7 +613,6 @@
 
         self.in_cloud = reader.read(&self.in_cloud_id);
 
-<<<<<<< HEAD
         let surface_read: f64 = reader.read(&self.surface_id);
         self.surface = surface_read.into();
 
@@ -656,8 +634,6 @@
             AngularVelocity::new::<degree_per_second>(reader.read(&self.rotation_vel_z_id)),
         );
 
-=======
->>>>>>> 9911adc6
         self.side_controlling = reader.read(&self.side_controlling_id);
 
         self.update_relative_wind();

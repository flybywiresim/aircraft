use std::time::Duration;
use uom::si::{
    acceleration::meter_per_second_squared,
    angle::radian,
    angular_acceleration::radian_per_second_squared,
    angular_velocity::{degree_per_second, radian_per_second},
    f64::*,
    mass::kilogram,
    mass_density::kilogram_per_cubic_meter,
    pressure::inch_of_mercury,
    time::second,
    velocity::{foot_per_minute, foot_per_second, meter_per_second},
};

use super::{Read, SimulatorReader};
use crate::{
    shared::{low_pass_filter::LowPassFilter, MachNumber},
    simulation::{InitContext, VariableIdentifier},
};
use nalgebra::{Rotation3, Vector3};

pub trait DeltaContext {
    fn delta(&self) -> Duration;
    fn delta_as_secs_f64(&self) -> f64;
    fn delta_as_time(&self) -> Time;
}

#[derive(Clone, Copy, Debug, Default)]
pub struct Attitude {
    pitch: Angle,
    bank: Angle,
}
impl Attitude {
    fn new(pitch: Angle, bank: Angle) -> Self {
        Self { pitch, bank }
    }

    pub fn pitch_rotation_transform(&self) -> Rotation3<f64> {
        Rotation3::from_axis_angle(&Vector3::x_axis(), self.pitch.get::<radian>())
    }

    pub fn bank_rotation_transform(&self) -> Rotation3<f64> {
        Rotation3::from_axis_angle(&Vector3::z_axis(), -self.bank.get::<radian>())
    }

    fn pitch(&self) -> Angle {
        self.pitch
    }

    fn bank(&self) -> Angle {
        self.bank
    }
}

#[derive(Clone, Copy, Debug)]
pub enum SurfaceTypeMsfs {
    Concrete = 0,
    Grass = 1,
    Water = 2,
    GrassBumpy = 3,
    Asphalt = 4,
    ShortGrass = 5,
    LongGrass = 6,
    HardTurf = 7,
    Snow = 8,
    Ice = 9,
    Urban = 10,
    Forest = 11,
    Dirt = 12,
    Coral = 13,
    Gravel = 14,
    OilTreated = 15,
    SteelMats = 16,
    Bituminus = 17,
    Brick = 18,
    Macadam = 19,
    Planks = 20,
    Sand = 21,
    Shale = 22,
    Tarmac = 23,
}
impl From<f64> for SurfaceTypeMsfs {
    fn from(value: f64) -> Self {
        match value.floor() as u32 {
            0 => SurfaceTypeMsfs::Concrete,
            1 => SurfaceTypeMsfs::Grass,
            2 => SurfaceTypeMsfs::Water,
            3 => SurfaceTypeMsfs::GrassBumpy,
            4 => SurfaceTypeMsfs::Asphalt,
            5 => SurfaceTypeMsfs::ShortGrass,
            6 => SurfaceTypeMsfs::LongGrass,
            7 => SurfaceTypeMsfs::HardTurf,
            8 => SurfaceTypeMsfs::Snow,
            9 => SurfaceTypeMsfs::Ice,
            10 => SurfaceTypeMsfs::Urban,
            11 => SurfaceTypeMsfs::Forest,
            12 => SurfaceTypeMsfs::Dirt,
            13 => SurfaceTypeMsfs::Coral,
            14 => SurfaceTypeMsfs::Gravel,
            15 => SurfaceTypeMsfs::OilTreated,
            16 => SurfaceTypeMsfs::SteelMats,
            17 => SurfaceTypeMsfs::Bituminus,
            18 => SurfaceTypeMsfs::Brick,
            19 => SurfaceTypeMsfs::Macadam,
            20 => SurfaceTypeMsfs::Planks,
            21 => SurfaceTypeMsfs::Sand,
            22 => SurfaceTypeMsfs::Shale,
            23 => SurfaceTypeMsfs::Tarmac,
            i => panic!("Cannot convert from {} to SurfaceTypeMsfs.", i),
        }
    }
}

#[derive(Clone, Copy, Debug, Default)]
pub struct LocalAcceleration {
    acceleration: [Acceleration; 3],
}
impl LocalAcceleration {
    const ACCEL_X_AXIS: usize = 0;
    const ACCEL_Y_AXIS: usize = 1;
    const ACCEL_Z_AXIS: usize = 2;

    fn new(
        lateral_acceleration: Acceleration,
        vertical_acceleration: Acceleration,
        longitudinal_acceleration: Acceleration,
    ) -> Self {
        Self {
            acceleration: [
                lateral_acceleration,
                vertical_acceleration,
                longitudinal_acceleration,
            ],
        }
    }

    fn long_accel(&self) -> Acceleration {
        self.acceleration[Self::ACCEL_Z_AXIS]
    }

    fn lat_accel(&self) -> Acceleration {
        self.acceleration[Self::ACCEL_X_AXIS]
    }

    fn vert_accel(&self) -> Acceleration {
        self.acceleration[Self::ACCEL_Y_AXIS]
    }

    pub fn to_ms2_vector(&self) -> Vector3<f64> {
        Vector3::new(
            self.lat_accel().get::<meter_per_second_squared>(),
            self.vert_accel().get::<meter_per_second_squared>(),
            self.long_accel().get::<meter_per_second_squared>(),
        )
    }
}

#[derive(Clone, Copy, Debug, Default)]
pub struct Velocity3D {
    velocity: [Velocity; 3],
}
impl Velocity3D {
    const VELOCITY_X_AXIS: usize = 0;
    const VELOCITY_Y_AXIS: usize = 1;
    const VELOCITY_Z_AXIS: usize = 2;

    fn new(
        lateral_velocity: Velocity,
        vertical_velocity: Velocity,
        longitudinal_velocity: Velocity,
    ) -> Self {
        Self {
            velocity: [lateral_velocity, vertical_velocity, longitudinal_velocity],
        }
    }

    fn long_velocity(&self) -> Velocity {
        self.velocity[Self::VELOCITY_Z_AXIS]
    }

    fn lat_velocity(&self) -> Velocity {
        self.velocity[Self::VELOCITY_X_AXIS]
    }

    fn vert_velocity(&self) -> Velocity {
        self.velocity[Self::VELOCITY_Y_AXIS]
    }

    pub fn to_ms_vector(&self) -> Vector3<f64> {
        Vector3::new(
            self.lat_velocity().get::<meter_per_second>(),
            self.vert_velocity().get::<meter_per_second>(),
            self.long_velocity().get::<meter_per_second>(),
        )
    }
}

/// Provides data unowned by any system in the aircraft system simulation
/// for the purpose of handling a simulation tick.
#[derive(Clone, Copy, Debug)]
pub struct UpdateContext {
    is_ready_id: VariableIdentifier,
    ambient_temperature_id: VariableIdentifier,
    indicated_airspeed_id: VariableIdentifier,
    true_airspeed_id: VariableIdentifier,
    indicated_altitude_id: VariableIdentifier,
    pressure_altitude_id: VariableIdentifier,
    is_on_ground_id: VariableIdentifier,
    ambient_pressure_id: VariableIdentifier,
    ambient_density_id: VariableIdentifier,
    vertical_speed_id: VariableIdentifier,
    local_longitudinal_speed_id: VariableIdentifier,
    local_lateral_speed_id: VariableIdentifier,
    local_vertical_speed_id: VariableIdentifier,
    accel_body_x_id: VariableIdentifier,
    accel_body_y_id: VariableIdentifier,
    accel_body_z_id: VariableIdentifier,
    wind_velocity_x_id: VariableIdentifier,
    wind_velocity_y_id: VariableIdentifier,
    wind_velocity_z_id: VariableIdentifier,
    plane_pitch_id: VariableIdentifier,
    plane_bank_id: VariableIdentifier,
    plane_true_heading_id: VariableIdentifier,
    mach_number_id: VariableIdentifier,
    plane_height_id: VariableIdentifier,
    latitude_id: VariableIdentifier,
    total_weight_id: VariableIdentifier,
    total_yaw_inertia_id: VariableIdentifier,
<<<<<<< HEAD
    surface_id: VariableIdentifier,
    rotation_acc_x_id: VariableIdentifier,
    rotation_acc_y_id: VariableIdentifier,
    rotation_acc_z_id: VariableIdentifier,
    rotation_vel_x_id: VariableIdentifier,
    rotation_vel_y_id: VariableIdentifier,
    rotation_vel_z_id: VariableIdentifier,
=======
>>>>>>> ca87db81

    delta: Delta,
    simulation_time: f64,
    is_ready: bool,
    indicated_airspeed: Velocity,
    true_airspeed: Velocity,
    indicated_altitude: Length,
    pressure_altitude: Length,
    ambient_temperature: ThermodynamicTemperature,
    ambient_pressure: Pressure,
    is_on_ground: bool,
    vertical_speed: Velocity,

    local_acceleration: LocalAcceleration,
    local_acceleration_plane_reference: Vector3<f64>,
    local_acceleration_plane_reference_filtered: LowPassFilter<Vector3<f64>>,

    world_ambient_wind: Velocity3D,
    local_relative_wind: Velocity3D,
    local_velocity: Velocity3D,
    attitude: Attitude,
    mach_number: MachNumber,
    air_density: MassDensity,
    true_heading: Angle,
    plane_height_over_ground: Length,
    latitude: Angle,

    total_weight: Mass,
    total_yaw_inertia_slug_foot_squared: f64,
<<<<<<< HEAD

    surface: SurfaceTypeMsfs,

    rotation_accel: Vector3<AngularAcceleration>,
    rotation_vel: Vector3<AngularVelocity>,
=======
>>>>>>> ca87db81
}
impl UpdateContext {
    pub(crate) const IS_READY_KEY: &'static str = "IS_READY";
    pub(crate) const AMBIENT_DENSITY_KEY: &'static str = "AMBIENT DENSITY";
    pub(crate) const AMBIENT_TEMPERATURE_KEY: &'static str = "AMBIENT TEMPERATURE";
    pub(crate) const INDICATED_AIRSPEED_KEY: &'static str = "AIRSPEED INDICATED";
    pub(crate) const TRUE_AIRSPEED_KEY: &'static str = "AIRSPEED TRUE";
    pub(crate) const INDICATED_ALTITUDE_KEY: &'static str = "INDICATED ALTITUDE";
    pub(crate) const PRESSURE_ALTITUDE_KEY: &'static str = "PRESSURE ALTITUDE";
    pub(crate) const IS_ON_GROUND_KEY: &'static str = "SIM ON GROUND";
    pub(crate) const AMBIENT_PRESSURE_KEY: &'static str = "AMBIENT PRESSURE";
    pub(crate) const VERTICAL_SPEED_KEY: &'static str = "VELOCITY WORLD Y";
    pub(crate) const ACCEL_BODY_X_KEY: &'static str = "ACCELERATION BODY X";
    pub(crate) const ACCEL_BODY_Y_KEY: &'static str = "ACCELERATION BODY Y";
    pub(crate) const ACCEL_BODY_Z_KEY: &'static str = "ACCELERATION BODY Z";
    pub(crate) const WIND_VELOCITY_X_KEY: &'static str = "AMBIENT WIND X";
    pub(crate) const WIND_VELOCITY_Y_KEY: &'static str = "AMBIENT WIND Y";
    pub(crate) const WIND_VELOCITY_Z_KEY: &'static str = "AMBIENT WIND Z";
    pub(crate) const PLANE_PITCH_KEY: &'static str = "PLANE PITCH DEGREES";
    pub(crate) const PLANE_BANK_KEY: &'static str = "PLANE BANK DEGREES";
    pub(crate) const MACH_NUMBER_KEY: &'static str = "AIRSPEED MACH";
    pub(crate) const TRUE_HEADING_KEY: &'static str = "PLANE HEADING DEGREES TRUE";
    pub(crate) const LOCAL_LATERAL_SPEED_KEY: &'static str = "VELOCITY BODY X";
    pub(crate) const LOCAL_LONGITUDINAL_SPEED_KEY: &'static str = "VELOCITY BODY Z";
    pub(crate) const LOCAL_VERTICAL_SPEED_KEY: &'static str = "VELOCITY BODY Y";
    pub(crate) const ALT_ABOVE_GROUND_KEY: &'static str = "PLANE ALT ABOVE GROUND";
    pub(crate) const LATITUDE_KEY: &'static str = "PLANE LATITUDE";
    pub(crate) const TOTAL_WEIGHT_KEY: &'static str = "TOTAL WEIGHT";
    pub(crate) const TOTAL_YAW_INERTIA: &'static str = "TOTAL WEIGHT YAW MOI";
<<<<<<< HEAD
    pub(crate) const SURFACE_KEY: &'static str = "SURFACE TYPE";
    pub(crate) const ROTATION_ACCEL_X_KEY: &'static str = "ROTATION ACCELERATION BODY X";
    pub(crate) const ROTATION_ACCEL_Y_KEY: &'static str = "ROTATION ACCELERATION BODY Y";
    pub(crate) const ROTATION_ACCEL_Z_KEY: &'static str = "ROTATION ACCELERATION BODY Z";
    pub(crate) const ROTATION_VEL_X_KEY: &'static str = "ROTATION VELOCITY BODY X";
    pub(crate) const ROTATION_VEL_Y_KEY: &'static str = "ROTATION VELOCITY BODY Y";
    pub(crate) const ROTATION_VEL_Z_KEY: &'static str = "ROTATION VELOCITY BODY Z";
=======
>>>>>>> ca87db81

    // Plane accelerations can become crazy with msfs collision handling.
    // Having such filtering limits high frequencies transients in accelerations used for physics
    const PLANE_ACCELERATION_FILTERING_TIME_CONSTANT: Duration = Duration::from_millis(400);

    // No UOM unit available for inertia
    const SLUG_FOOT_SQUARED_TO_KG_METER_SQUARED_CONVERSION: f64 = 1.3558179619;

    #[deprecated(
        note = "Do not create UpdateContext directly. Instead use the SimulationTestBed or your own custom test bed."
    )]
    pub fn new(
        context: &mut InitContext,
        delta: Duration,
        simulation_time: f64,
        indicated_airspeed: Velocity,
        true_airspeed: Velocity,
        indicated_altitude: Length,
        pressure_altitude: Length,
        ambient_temperature: ThermodynamicTemperature,
        is_on_ground: bool,
        longitudinal_acceleration: Acceleration,
        lateral_acceleration: Acceleration,
        vertical_acceleration: Acceleration,
        pitch: Angle,
        bank: Angle,
        mach_number: MachNumber,
        latitude: Angle,
    ) -> UpdateContext {
        UpdateContext {
            is_ready_id: context.get_identifier(Self::IS_READY_KEY.to_owned()),
            ambient_temperature_id: context
                .get_identifier(Self::AMBIENT_TEMPERATURE_KEY.to_owned()),
            indicated_airspeed_id: context.get_identifier(Self::INDICATED_AIRSPEED_KEY.to_owned()),
            true_airspeed_id: context.get_identifier(Self::TRUE_AIRSPEED_KEY.to_owned()),
            indicated_altitude_id: context.get_identifier(Self::INDICATED_ALTITUDE_KEY.to_owned()),
            pressure_altitude_id: context.get_identifier(Self::PRESSURE_ALTITUDE_KEY.to_owned()),
            is_on_ground_id: context.get_identifier(Self::IS_ON_GROUND_KEY.to_owned()),
            ambient_pressure_id: context.get_identifier(Self::AMBIENT_PRESSURE_KEY.to_owned()),
            ambient_density_id: context.get_identifier(Self::AMBIENT_DENSITY_KEY.to_owned()),
            vertical_speed_id: context.get_identifier(Self::VERTICAL_SPEED_KEY.to_owned()),
            local_longitudinal_speed_id: context
                .get_identifier(Self::LOCAL_LONGITUDINAL_SPEED_KEY.to_owned()),
            local_lateral_speed_id: context
                .get_identifier(Self::LOCAL_LATERAL_SPEED_KEY.to_owned()),
            local_vertical_speed_id: context
                .get_identifier(Self::LOCAL_VERTICAL_SPEED_KEY.to_owned()),
            accel_body_x_id: context.get_identifier(Self::ACCEL_BODY_X_KEY.to_owned()),
            accel_body_y_id: context.get_identifier(Self::ACCEL_BODY_Y_KEY.to_owned()),
            accel_body_z_id: context.get_identifier(Self::ACCEL_BODY_Z_KEY.to_owned()),
            wind_velocity_x_id: context.get_identifier(Self::WIND_VELOCITY_X_KEY.to_owned()),
            wind_velocity_y_id: context.get_identifier(Self::WIND_VELOCITY_Y_KEY.to_owned()),
            wind_velocity_z_id: context.get_identifier(Self::WIND_VELOCITY_Z_KEY.to_owned()),
            plane_pitch_id: context.get_identifier(Self::PLANE_PITCH_KEY.to_owned()),
            plane_bank_id: context.get_identifier(Self::PLANE_BANK_KEY.to_owned()),
            plane_true_heading_id: context.get_identifier(Self::TRUE_HEADING_KEY.to_owned()),
            mach_number_id: context.get_identifier(Self::MACH_NUMBER_KEY.to_owned()),
            plane_height_id: context.get_identifier(Self::ALT_ABOVE_GROUND_KEY.to_owned()),
            latitude_id: context.get_identifier(Self::LATITUDE_KEY.to_owned()),
            total_weight_id: context.get_identifier(Self::TOTAL_WEIGHT_KEY.to_owned()),
            total_yaw_inertia_id: context.get_identifier(Self::TOTAL_YAW_INERTIA.to_owned()),
<<<<<<< HEAD
            surface_id: context.get_identifier(Self::SURFACE_KEY.to_owned()),
            rotation_acc_x_id: context.get_identifier(Self::ROTATION_ACCEL_X_KEY.to_owned()),
            rotation_acc_y_id: context.get_identifier(Self::ROTATION_ACCEL_Y_KEY.to_owned()),
            rotation_acc_z_id: context.get_identifier(Self::ROTATION_ACCEL_Z_KEY.to_owned()),
            rotation_vel_x_id: context.get_identifier(Self::ROTATION_VEL_X_KEY.to_owned()),
            rotation_vel_y_id: context.get_identifier(Self::ROTATION_VEL_Y_KEY.to_owned()),
            rotation_vel_z_id: context.get_identifier(Self::ROTATION_VEL_Z_KEY.to_owned()),
=======
>>>>>>> ca87db81

            delta: delta.into(),
            simulation_time,
            is_ready: true,
            indicated_airspeed,
            true_airspeed,
            indicated_altitude,
            pressure_altitude,
            ambient_temperature,
            ambient_pressure: Pressure::new::<inch_of_mercury>(29.92),
            is_on_ground,
            vertical_speed: Velocity::new::<foot_per_minute>(0.),
            local_acceleration: LocalAcceleration::new(
                lateral_acceleration,
                vertical_acceleration,
                longitudinal_acceleration,
            ),
            local_acceleration_plane_reference: Vector3::new(0., -9.8, 0.),
            local_acceleration_plane_reference_filtered:
                LowPassFilter::<Vector3<f64>>::new_with_init_value(
                    Self::PLANE_ACCELERATION_FILTERING_TIME_CONSTANT,
                    Vector3::new(0., -9.8, 0.),
                ),

            world_ambient_wind: Velocity3D::new(
                Velocity::default(),
                Velocity::default(),
                Velocity::default(),
            ),
            local_relative_wind: Velocity3D::new(
                Velocity::default(),
                Velocity::default(),
                Velocity::default(),
            ),
            local_velocity: Velocity3D::new(
                Velocity::default(),
                Velocity::default(),
                indicated_airspeed,
            ),
            attitude: Attitude::new(pitch, bank),
            mach_number,
            air_density: MassDensity::new::<kilogram_per_cubic_meter>(1.22),
            true_heading: Default::default(),
            plane_height_over_ground: Length::default(),
            latitude,
<<<<<<< HEAD
            total_weight: Mass::new::<kilogram>(50000.),
            total_yaw_inertia_slug_foot_squared: 10.,
            surface: SurfaceTypeMsfs::Asphalt,

            rotation_accel: Vector3::default(),
            rotation_vel: Vector3::default(),
=======
            total_weight: Mass::default(),
            total_yaw_inertia_slug_foot_squared: 10.,
>>>>>>> ca87db81
        }
    }

    pub(super) fn new_for_simulation(context: &mut InitContext) -> UpdateContext {
        UpdateContext {
            is_ready_id: context.get_identifier("IS_READY".to_owned()),
            ambient_temperature_id: context.get_identifier("AMBIENT TEMPERATURE".to_owned()),
            indicated_airspeed_id: context.get_identifier("AIRSPEED INDICATED".to_owned()),
            true_airspeed_id: context.get_identifier("AIRSPEED TRUE".to_owned()),
            indicated_altitude_id: context.get_identifier("INDICATED ALTITUDE".to_owned()),
            pressure_altitude_id: context.get_identifier("PRESSURE ALTITUDE".to_owned()),
            is_on_ground_id: context.get_identifier("SIM ON GROUND".to_owned()),
            ambient_pressure_id: context.get_identifier("AMBIENT PRESSURE".to_owned()),
            ambient_density_id: context.get_identifier("AMBIENT DENSITY".to_owned()),
            vertical_speed_id: context.get_identifier("VELOCITY WORLD Y".to_owned()),
            local_longitudinal_speed_id: context.get_identifier("VELOCITY BODY Z".to_owned()),
            local_lateral_speed_id: context.get_identifier("VELOCITY BODY X".to_owned()),
            local_vertical_speed_id: context.get_identifier("VELOCITY BODY Y".to_owned()),
            accel_body_x_id: context.get_identifier("ACCELERATION BODY X".to_owned()),
            accel_body_y_id: context.get_identifier("ACCELERATION BODY Y".to_owned()),
            accel_body_z_id: context.get_identifier("ACCELERATION BODY Z".to_owned()),
            wind_velocity_x_id: context.get_identifier("AMBIENT WIND X".to_owned()),
            wind_velocity_y_id: context.get_identifier("AMBIENT WIND Y".to_owned()),
            wind_velocity_z_id: context.get_identifier("AMBIENT WIND Z".to_owned()),
            plane_pitch_id: context.get_identifier("PLANE PITCH DEGREES".to_owned()),
            plane_bank_id: context.get_identifier("PLANE BANK DEGREES".to_owned()),
            plane_true_heading_id: context.get_identifier("PLANE HEADING DEGREES TRUE".to_owned()),
            mach_number_id: context.get_identifier("AIRSPEED MACH".to_owned()),
            plane_height_id: context.get_identifier("PLANE ALT ABOVE GROUND".to_owned()),
            latitude_id: context.get_identifier("PLANE LATITUDE".to_owned()),
            total_weight_id: context.get_identifier("TOTAL WEIGHT".to_owned()),
            total_yaw_inertia_id: context.get_identifier("TOTAL WEIGHT YAW MOI".to_owned()),
<<<<<<< HEAD
            surface_id: context.get_identifier("SURFACE TYPE".to_owned()),

            rotation_acc_x_id: context.get_identifier(Self::ROTATION_ACCEL_X_KEY.to_owned()),
            rotation_acc_y_id: context.get_identifier(Self::ROTATION_ACCEL_Y_KEY.to_owned()),
            rotation_acc_z_id: context.get_identifier(Self::ROTATION_ACCEL_Z_KEY.to_owned()),
            rotation_vel_x_id: context.get_identifier(Self::ROTATION_VEL_X_KEY.to_owned()),
            rotation_vel_y_id: context.get_identifier(Self::ROTATION_VEL_Y_KEY.to_owned()),
            rotation_vel_z_id: context.get_identifier(Self::ROTATION_VEL_Z_KEY.to_owned()),
=======
>>>>>>> ca87db81

            delta: Default::default(),
            simulation_time: Default::default(),
            is_ready: Default::default(),
            indicated_airspeed: Default::default(),
            true_airspeed: Default::default(),
            indicated_altitude: Default::default(),
            pressure_altitude: Default::default(),
            ambient_temperature: Default::default(),
            ambient_pressure: Default::default(),
            is_on_ground: Default::default(),
            vertical_speed: Default::default(),
            local_acceleration: Default::default(),
            local_acceleration_plane_reference: Vector3::new(0., -9.8, 0.),
            local_acceleration_plane_reference_filtered:
                LowPassFilter::<Vector3<f64>>::new_with_init_value(
                    Self::PLANE_ACCELERATION_FILTERING_TIME_CONSTANT,
                    Vector3::new(0., -9.8, 0.),
                ),

            world_ambient_wind: Velocity3D::new(
                Velocity::default(),
                Velocity::default(),
                Velocity::default(),
            ),
            local_relative_wind: Velocity3D::new(
                Velocity::default(),
                Velocity::default(),
                Velocity::default(),
            ),
            local_velocity: Velocity3D::new(
                Velocity::default(),
                Velocity::default(),
                Velocity::default(),
            ),
            attitude: Default::default(),
            mach_number: Default::default(),
            air_density: MassDensity::default(),
            true_heading: Default::default(),
            plane_height_over_ground: Length::default(),
            latitude: Default::default(),
<<<<<<< HEAD
            total_weight: Mass::new::<kilogram>(50000.),
            total_yaw_inertia_slug_foot_squared: 1.,
            surface: SurfaceTypeMsfs::Asphalt,

            rotation_accel: Vector3::default(),
            rotation_vel: Vector3::default(),
=======
            total_weight: Mass::default(),
            total_yaw_inertia_slug_foot_squared: 1.,
>>>>>>> ca87db81
        }
    }

    /// Updates a context based on the data that was read from the simulator.
    pub(super) fn update(
        &mut self,
        reader: &mut SimulatorReader,
        delta: Duration,
        simulation_time: f64,
    ) {
        self.ambient_temperature = reader.read(&self.ambient_temperature_id);
        self.indicated_airspeed = reader.read(&self.indicated_airspeed_id);
        self.true_airspeed = reader.read(&self.true_airspeed_id);
        self.indicated_altitude = reader.read(&self.indicated_altitude_id);
        self.pressure_altitude = reader.read(&self.pressure_altitude_id);
        self.is_on_ground = reader.read(&self.is_on_ground_id);
        self.ambient_pressure =
            Pressure::new::<inch_of_mercury>(reader.read(&self.ambient_pressure_id));
        self.vertical_speed =
            Velocity::new::<foot_per_minute>(reader.read(&self.vertical_speed_id));

        self.delta = delta.into();
        self.simulation_time = simulation_time;
        self.is_ready = reader.read(&self.is_ready_id);

        self.local_acceleration = LocalAcceleration::new(
            reader.read(&self.accel_body_x_id),
            reader.read(&self.accel_body_y_id),
            reader.read(&self.accel_body_z_id),
        );

        self.world_ambient_wind = Velocity3D::new(
            Velocity::new::<meter_per_second>(reader.read(&self.wind_velocity_x_id)),
            Velocity::new::<meter_per_second>(reader.read(&self.wind_velocity_y_id)),
            Velocity::new::<meter_per_second>(reader.read(&self.wind_velocity_z_id)),
        );

        self.local_velocity = Velocity3D::new(
            Velocity::new::<foot_per_second>(reader.read(&self.local_lateral_speed_id)),
            Velocity::new::<foot_per_second>(reader.read(&self.local_vertical_speed_id)),
            Velocity::new::<foot_per_second>(reader.read(&self.local_longitudinal_speed_id)),
        );

        self.attitude = Attitude::new(
            reader.read(&self.plane_pitch_id),
            reader.read(&self.plane_bank_id),
        );

        self.mach_number = reader.read(&self.mach_number_id);

        self.air_density = reader.read(&self.ambient_density_id);

        self.true_heading = reader.read(&self.plane_true_heading_id);

        self.plane_height_over_ground = reader.read(&self.plane_height_id);

        self.latitude = reader.read(&self.latitude_id);

        self.total_weight = reader.read(&self.total_weight_id);

        self.total_yaw_inertia_slug_foot_squared = reader.read(&self.total_yaw_inertia_id);

<<<<<<< HEAD
        let surface_read: f64 = reader.read(&self.surface_id);
        self.surface = surface_read.into();

        self.rotation_accel = Vector3::new(
            AngularAcceleration::new::<radian_per_second_squared>(
                reader.read(&self.rotation_acc_x_id),
            ),
            AngularAcceleration::new::<radian_per_second_squared>(
                reader.read(&self.rotation_acc_y_id),
            ),
            AngularAcceleration::new::<radian_per_second_squared>(
                reader.read(&self.rotation_acc_z_id),
            ),
        );

        self.rotation_vel = Vector3::new(
            AngularVelocity::new::<degree_per_second>(reader.read(&self.rotation_vel_x_id)),
            AngularVelocity::new::<degree_per_second>(reader.read(&self.rotation_vel_y_id)),
            AngularVelocity::new::<degree_per_second>(reader.read(&self.rotation_vel_z_id)),
        );

=======
>>>>>>> ca87db81
        self.update_relative_wind();

        self.update_local_acceleration_plane_reference(delta);
    }

    // Computes local acceleration including world gravity and plane acceleration
    // Note that this does not compute acceleration due to angular velocity of the plane
    fn update_local_acceleration_plane_reference(&mut self, delta: Duration) {
        let plane_acceleration_plane_reference = self.local_acceleration.to_ms2_vector();

        let pitch_rotation = self.attitude().pitch_rotation_transform();

        let bank_rotation = self.attitude().bank_rotation_transform();

        let gravity_acceleration_world_reference = Vector3::new(0., -9.8, 0.);

        // Total acceleration in plane reference is the gravity in world reference rotated to plane reference. To this we substract
        // the local plane reference to get final local acceleration (if plane falling at 1G final local accel is 1G of gravity - 1G local accel = 0G)
        self.local_acceleration_plane_reference = (pitch_rotation
            * (bank_rotation * gravity_acceleration_world_reference))
            - plane_acceleration_plane_reference;

        self.local_acceleration_plane_reference_filtered
            .update(delta, self.local_acceleration_plane_reference);
    }

    /// Relative wind could be directly read from simvar RELATIVE WIND VELOCITY XYZ.
    /// However, those are "hacked" by the sim, as any lateral wind is removed until a certain ground
    /// speed is reached.
    /// As we want the real relative wind including standing still on ground we recompute it here.
    ///
    /// World coordinate wind is first rotated to local plane frame of reference
    /// Then we substract local plane velocity to obtain relative local wind velocity.
    ///
    /// X axis positive is left to right
    /// Y axis positive is down to up
    /// Z axis positive is aft to front
    fn update_relative_wind(&mut self) {
        let world_ambient_wind = self.world_ambient_wind.to_ms_vector();

        let pitch_rotation = self.attitude().pitch_rotation_transform();

        let bank_rotation = self.attitude().bank_rotation_transform();

        let heading_rotation = self.true_heading_rotation_transform();

        let ambient_wind_in_plane_local_coordinates = pitch_rotation.inverse()
            * (bank_rotation * (heading_rotation.inverse() * world_ambient_wind));

        let relative_wind =
            ambient_wind_in_plane_local_coordinates - self.local_velocity().to_ms_vector();

        self.local_relative_wind = Velocity3D::new(
            Velocity::new::<meter_per_second>(relative_wind[0]),
            Velocity::new::<meter_per_second>(relative_wind[1]),
            Velocity::new::<meter_per_second>(relative_wind[2]),
        );
    }

    pub fn is_in_flight(&self) -> bool {
        !self.is_on_ground
    }

    pub fn delta(&self) -> Duration {
        self.delta.into()
    }

    pub fn delta_as_secs_f64(&self) -> f64 {
        self.delta.into()
    }

    pub fn delta_as_time(&self) -> Time {
        self.delta.into()
    }

    pub fn simulation_time(&self) -> f64 {
        self.simulation_time
    }

    pub fn is_sim_ready(&self) -> bool {
        self.simulation_time >= 2.0 && self.is_ready
    }

    pub fn is_sim_initialiazing(&self) -> bool {
        self.simulation_time < 2.0 || !self.is_ready
    }

    pub fn indicated_airspeed(&self) -> Velocity {
        self.indicated_airspeed
    }

    pub fn true_airspeed(&self) -> Velocity {
        self.true_airspeed
    }

    pub fn indicated_altitude(&self) -> Length {
        self.indicated_altitude
    }

    pub fn pressure_altitude(&self) -> Length {
        self.pressure_altitude
    }

    pub fn ambient_temperature(&self) -> ThermodynamicTemperature {
        self.ambient_temperature
    }

    pub fn ambient_pressure(&self) -> Pressure {
        self.ambient_pressure
    }

    pub fn ambient_air_density(&self) -> MassDensity {
        self.air_density
    }

    pub fn vertical_speed(&self) -> Velocity {
        self.vertical_speed
    }

    pub fn is_on_ground(&self) -> bool {
        self.is_on_ground
    }

    pub fn long_accel(&self) -> Acceleration {
        self.local_acceleration.long_accel()
    }

    pub fn lat_accel(&self) -> Acceleration {
        self.local_acceleration.lat_accel()
    }

    pub fn vert_accel(&self) -> Acceleration {
        self.local_acceleration.vert_accel()
    }

    pub fn surface_type(&self) -> SurfaceTypeMsfs {
        self.surface
    }

    pub fn local_acceleration_without_gravity(&self) -> Vector3<f64> {
        // Gives the local acceleration in plane reference. If msfs local accel is free falling -9.81
        //      then it's locally a up acceleration.
        -self.local_acceleration.to_ms2_vector()
    }

    pub fn local_relative_wind(&self) -> Velocity3D {
        self.local_relative_wind
    }

    pub fn local_velocity(&self) -> Velocity3D {
        self.local_velocity
    }

    pub fn acceleration_plane_reference_filtered_ms2_vector(&self) -> Vector3<f64> {
        self.local_acceleration_plane_reference_filtered.output()
    }

    pub fn acceleration_plane_reference_unfiltered_ms2_vector(&self) -> Vector3<f64> {
        self.local_acceleration_plane_reference
    }

    pub fn pitch(&self) -> Angle {
        self.attitude.pitch()
    }

    pub fn bank(&self) -> Angle {
        self.attitude.bank()
    }

    pub fn attitude(&self) -> Attitude {
        self.attitude
    }

    pub fn mach_number(&self) -> MachNumber {
        self.mach_number
    }

    pub fn with_delta(&self, delta: Duration) -> Self {
        let mut copy: UpdateContext = *self;
        copy.delta = Delta(delta);

        copy
    }

    pub fn true_heading_rotation_transform(&self) -> Rotation3<f64> {
        Rotation3::from_axis_angle(&Vector3::y_axis(), self.true_heading.get::<radian>())
    }

    pub fn plane_height_over_ground(&self) -> Length {
        self.plane_height_over_ground
    }

    pub fn total_weight(&self) -> Mass {
        self.total_weight
    }

    pub fn total_yaw_inertia_kg_m2(&self) -> f64 {
        self.total_yaw_inertia_slug_foot_squared
            * Self::SLUG_FOOT_SQUARED_TO_KG_METER_SQUARED_CONVERSION
    }
<<<<<<< HEAD

    pub fn rotation_acceleration_rad_s2(&self) -> Vector3<f64> {
        Vector3::new(
            self.rotation_accel[0].get::<radian_per_second_squared>(),
            self.rotation_accel[1].get::<radian_per_second_squared>(),
            self.rotation_accel[2].get::<radian_per_second_squared>(),
        )
    }

    pub fn rotation_velocity_rad_s(&self) -> Vector3<f64> {
        Vector3::new(
            self.rotation_vel[0].get::<radian_per_second>(),
            self.rotation_vel[1].get::<radian_per_second>(),
            self.rotation_vel[2].get::<radian_per_second>(),
        )
    }
=======
>>>>>>> ca87db81
}

impl DeltaContext for UpdateContext {
    fn delta(&self) -> Duration {
        self.delta()
    }

    fn delta_as_secs_f64(&self) -> f64 {
        self.delta_as_secs_f64()
    }

    fn delta_as_time(&self) -> Time {
        self.delta_as_time()
    }
}

#[derive(Copy, Clone, Debug, Default)]
pub(super) struct Delta(pub(super) Duration);

impl From<Delta> for Duration {
    fn from(value: Delta) -> Self {
        value.0
    }
}

impl From<Duration> for Delta {
    fn from(value: Duration) -> Self {
        Delta(value)
    }
}

impl From<Delta> for f64 {
    fn from(value: Delta) -> Self {
        value.0.as_secs_f64()
    }
}

impl From<Delta> for Time {
    fn from(value: Delta) -> Self {
        Time::new::<second>(value.into())
    }
}

#[cfg(test)]
mod tests {
    use crate::simulation::test::{SimulationTestBed, TestBed, WriteByName};
    use crate::simulation::SimulationElement;
    use ntest::assert_about_eq;

    use uom::si::{f64::*, velocity::foot_per_second};

    use super::*;

    #[derive(Default)]
    struct ElementUnderTest {
        local_wind: Velocity3D,
    }
    impl ElementUnderTest {
        fn update(&mut self, context: &UpdateContext) {
            self.local_wind = context.local_relative_wind();
        }

        fn get_velocity_x(&self) -> Velocity {
            self.local_wind.lat_velocity()
        }

        fn get_velocity_y(&self) -> Velocity {
            self.local_wind.vert_velocity()
        }

        fn get_velocity_z(&self) -> Velocity {
            self.local_wind.long_velocity()
        }

        fn get_velocity_norm(&self) -> Velocity {
            Velocity::new::<meter_per_second>(self.local_wind.to_ms_vector().norm())
        }
    }
    impl SimulationElement for ElementUnderTest {}

    #[test]
    fn relative_wind_zero_if_no_wind_and_no_plane_velocity() {
        let mut test_bed = SimulationTestBed::from(ElementUnderTest::default())
            .with_update_before_power_distribution(|el, context, _| {
                el.update(context);
            });

        test_bed.write_by_name("VELOCITY BODY X", 0.);
        test_bed.write_by_name("VELOCITY BODY Y", 0.);
        test_bed.write_by_name("VELOCITY BODY Z", 0.);

        test_bed.write_by_name("AMBIENT WIND X", 0.);
        test_bed.write_by_name("AMBIENT WIND Y", 0.);
        test_bed.write_by_name("AMBIENT WIND Z", 0.);

        test_bed.run();

        assert_about_eq!(
            test_bed.query_element(|e| e.get_velocity_norm().get::<meter_per_second>()),
            0.
        );
    }

    #[test]
    fn relative_wind_z_negative_if_no_wind_and_plane_going_straight_north() {
        let mut test_bed = SimulationTestBed::from(ElementUnderTest::default())
            .with_update_before_power_distribution(|el, context, _| {
                el.update(context);
            });

        let plane_velocity = Velocity::new::<foot_per_second>(100.);

        test_bed.write_by_name("PLANE HEADING DEGREES TRUE", 0.);

        test_bed.write_by_name("VELOCITY BODY X", 0.);
        test_bed.write_by_name("VELOCITY BODY Y", 0.);
        test_bed.write_by_name("VELOCITY BODY Z", plane_velocity.get::<foot_per_second>());

        test_bed.write_by_name("AMBIENT WIND X", 0.);
        test_bed.write_by_name("AMBIENT WIND Y", 0.);
        test_bed.write_by_name("AMBIENT WIND Z", 0.);

        test_bed.run();

        assert_about_eq!(
            test_bed.query_element(|e| e.get_velocity_x().get::<meter_per_second>()),
            0.
        );
        assert_about_eq!(
            test_bed.query_element(|e| e.get_velocity_y().get::<meter_per_second>()),
            0.
        );
        assert_about_eq!(
            test_bed.query_element(|e| e.get_velocity_z().get::<meter_per_second>()),
            -plane_velocity.get::<meter_per_second>()
        );
    }

    #[test]
    fn relative_wind_z_negative_if_no_wind_and_plane_going_straight_south() {
        let mut test_bed = SimulationTestBed::from(ElementUnderTest::default())
            .with_update_before_power_distribution(|el, context, _| {
                el.update(context);
            });

        let plane_velocity = Velocity::new::<foot_per_second>(100.);

        test_bed.write_by_name("PLANE HEADING DEGREES TRUE", 0.);

        test_bed.write_by_name("VELOCITY BODY X", 0.);
        test_bed.write_by_name("VELOCITY BODY Y", 0.);
        test_bed.write_by_name("VELOCITY BODY Z", plane_velocity.get::<foot_per_second>());

        test_bed.write_by_name("AMBIENT WIND X", 0.);
        test_bed.write_by_name("AMBIENT WIND Y", 0.);
        test_bed.write_by_name("AMBIENT WIND Z", 0.);

        test_bed.run();

        assert_about_eq!(
            test_bed.query_element(|e| e.get_velocity_x().get::<meter_per_second>()),
            0.
        );
        assert_about_eq!(
            test_bed.query_element(|e| e.get_velocity_y().get::<meter_per_second>()),
            0.
        );
        assert_about_eq!(
            test_bed.query_element(|e| e.get_velocity_z().get::<meter_per_second>()),
            -plane_velocity.get::<meter_per_second>()
        );
    }

    #[test]
    fn relative_wind_z_negative_if_wind_from_north_and_plane_oriented_north() {
        let mut test_bed = SimulationTestBed::from(ElementUnderTest::default())
            .with_update_before_power_distribution(|el, context, _| {
                el.update(context);
            });

        let wind_velocity = Velocity::new::<foot_per_second>(100.);

        test_bed.write_by_name("PLANE HEADING DEGREES TRUE", 0.);

        test_bed.write_by_name("VELOCITY BODY X", 0.);
        test_bed.write_by_name("VELOCITY BODY Y", 0.);
        test_bed.write_by_name("VELOCITY BODY Z", 0.);

        test_bed.write_by_name("AMBIENT WIND X", 0.);
        test_bed.write_by_name("AMBIENT WIND Y", 0.);
        test_bed.write_by_name("AMBIENT WIND Z", -wind_velocity.get::<meter_per_second>());

        test_bed.run();

        assert_about_eq!(
            test_bed.query_element(|e| e.get_velocity_x().get::<meter_per_second>()),
            0.
        );
        assert_about_eq!(
            test_bed.query_element(|e| e.get_velocity_y().get::<meter_per_second>()),
            0.
        );
        assert_about_eq!(
            test_bed.query_element(|e| e.get_velocity_z().get::<meter_per_second>()),
            -wind_velocity.get::<meter_per_second>()
        );
    }

    #[test]
    fn relative_wind_z_positive_if_wind_from_north_and_plane_oriented_south() {
        let mut test_bed = SimulationTestBed::from(ElementUnderTest::default())
            .with_update_before_power_distribution(|el, context, _| {
                el.update(context);
            });

        let wind_velocity = Velocity::new::<foot_per_second>(100.);

        test_bed.write_by_name("PLANE HEADING DEGREES TRUE", 180.);

        test_bed.write_by_name("VELOCITY BODY X", 0.);
        test_bed.write_by_name("VELOCITY BODY Y", 0.);
        test_bed.write_by_name("VELOCITY BODY Z", 0.);

        test_bed.write_by_name("AMBIENT WIND X", 0.);
        test_bed.write_by_name("AMBIENT WIND Y", 0.);
        test_bed.write_by_name("AMBIENT WIND Z", -wind_velocity.get::<meter_per_second>());

        test_bed.run();

        assert_about_eq!(
            test_bed.query_element(|e| e.get_velocity_x().get::<meter_per_second>()),
            0.
        );
        assert_about_eq!(
            test_bed.query_element(|e| e.get_velocity_y().get::<meter_per_second>()),
            0.
        );
        assert_about_eq!(
            test_bed.query_element(|e| e.get_velocity_z().get::<meter_per_second>()),
            wind_velocity.get::<meter_per_second>()
        );
    }

    #[test]
    fn relative_wind_x_positive_if_wind_from_north_and_plane_oriented_east() {
        let mut test_bed = SimulationTestBed::from(ElementUnderTest::default())
            .with_update_before_power_distribution(|el, context, _| {
                el.update(context);
            });

        let wind_velocity = Velocity::new::<foot_per_second>(100.);

        test_bed.write_by_name("PLANE HEADING DEGREES TRUE", 90.);

        test_bed.write_by_name("VELOCITY BODY X", 0.);
        test_bed.write_by_name("VELOCITY BODY Y", 0.);
        test_bed.write_by_name("VELOCITY BODY Z", 0.);

        test_bed.write_by_name("AMBIENT WIND X", 0.);
        test_bed.write_by_name("AMBIENT WIND Y", 0.);
        test_bed.write_by_name("AMBIENT WIND Z", -wind_velocity.get::<meter_per_second>());

        test_bed.run();

        assert_about_eq!(
            test_bed.query_element(|e| e.get_velocity_x().get::<meter_per_second>()),
            wind_velocity.get::<meter_per_second>()
        );
        assert_about_eq!(
            test_bed.query_element(|e| e.get_velocity_y().get::<meter_per_second>()),
            0.
        );
        assert_about_eq!(
            test_bed.query_element(|e| e.get_velocity_z().get::<meter_per_second>()),
            0.
        );
    }

    #[test]
    fn relative_wind_y_positive_if_wind_from_north_and_plane_oriented_east_and_banking_right() {
        let mut test_bed = SimulationTestBed::from(ElementUnderTest::default())
            .with_update_before_power_distribution(|el, context, _| {
                el.update(context);
            });

        let wind_velocity = Velocity::new::<foot_per_second>(100.);

        test_bed.write_by_name("PLANE HEADING DEGREES TRUE", 90.);
        // MSFS bank right is negative angle
        test_bed.write_by_name("PLANE BANK DEGREES", -45.);

        test_bed.write_by_name("VELOCITY BODY X", 0.);
        test_bed.write_by_name("VELOCITY BODY Y", 0.);
        test_bed.write_by_name("VELOCITY BODY Z", 0.);

        test_bed.write_by_name("AMBIENT WIND X", 0.);
        test_bed.write_by_name("AMBIENT WIND Y", 0.);
        test_bed.write_by_name("AMBIENT WIND Z", -wind_velocity.get::<meter_per_second>());

        test_bed.run();

        assert!(test_bed.query_element(|e| e.get_velocity_x().get::<meter_per_second>()) > 0.);
        assert!(test_bed.query_element(|e| e.get_velocity_y().get::<meter_per_second>()) > 0.);
        assert_about_eq!(
            test_bed.query_element(|e| e.get_velocity_z().get::<meter_per_second>()),
            0.
        );
    }

    #[test]
    fn relative_wind_y_negative_if_wind_from_north_and_plane_oriented_north_pitching_down() {
        let mut test_bed = SimulationTestBed::from(ElementUnderTest::default())
            .with_update_before_power_distribution(|el, context, _| {
                el.update(context);
            });

        let wind_velocity = Velocity::new::<foot_per_second>(100.);

        test_bed.write_by_name("PLANE HEADING DEGREES TRUE", 0.);
        // MSFS pitch up is negative angle
        test_bed.write_by_name("PLANE PITCH DEGREES", 45.);

        test_bed.write_by_name("VELOCITY BODY X", 0.);
        test_bed.write_by_name("VELOCITY BODY Y", 0.);
        test_bed.write_by_name("VELOCITY BODY Z", 0.);

        test_bed.write_by_name("AMBIENT WIND X", 0.);
        test_bed.write_by_name("AMBIENT WIND Y", 0.);
        test_bed.write_by_name("AMBIENT WIND Z", -wind_velocity.get::<meter_per_second>());

        test_bed.run();

        assert_about_eq!(
            test_bed.query_element(|e| e.get_velocity_x().get::<meter_per_second>()),
            0.
        );
        assert!(test_bed.query_element(|e| e.get_velocity_y().get::<meter_per_second>()) < 0.);
        assert!(test_bed.query_element(|e| e.get_velocity_z().get::<meter_per_second>()) < 0.);
    }
}<|MERGE_RESOLUTION|>--- conflicted
+++ resolved
@@ -5,7 +5,6 @@
     angular_acceleration::radian_per_second_squared,
     angular_velocity::{degree_per_second, radian_per_second},
     f64::*,
-    mass::kilogram,
     mass_density::kilogram_per_cubic_meter,
     pressure::inch_of_mercury,
     time::second,
@@ -226,7 +225,6 @@
     latitude_id: VariableIdentifier,
     total_weight_id: VariableIdentifier,
     total_yaw_inertia_id: VariableIdentifier,
-<<<<<<< HEAD
     surface_id: VariableIdentifier,
     rotation_acc_x_id: VariableIdentifier,
     rotation_acc_y_id: VariableIdentifier,
@@ -234,8 +232,6 @@
     rotation_vel_x_id: VariableIdentifier,
     rotation_vel_y_id: VariableIdentifier,
     rotation_vel_z_id: VariableIdentifier,
-=======
->>>>>>> ca87db81
 
     delta: Delta,
     simulation_time: f64,
@@ -265,14 +261,11 @@
 
     total_weight: Mass,
     total_yaw_inertia_slug_foot_squared: f64,
-<<<<<<< HEAD
 
     surface: SurfaceTypeMsfs,
 
     rotation_accel: Vector3<AngularAcceleration>,
     rotation_vel: Vector3<AngularVelocity>,
-=======
->>>>>>> ca87db81
 }
 impl UpdateContext {
     pub(crate) const IS_READY_KEY: &'static str = "IS_READY";
@@ -302,7 +295,6 @@
     pub(crate) const LATITUDE_KEY: &'static str = "PLANE LATITUDE";
     pub(crate) const TOTAL_WEIGHT_KEY: &'static str = "TOTAL WEIGHT";
     pub(crate) const TOTAL_YAW_INERTIA: &'static str = "TOTAL WEIGHT YAW MOI";
-<<<<<<< HEAD
     pub(crate) const SURFACE_KEY: &'static str = "SURFACE TYPE";
     pub(crate) const ROTATION_ACCEL_X_KEY: &'static str = "ROTATION ACCELERATION BODY X";
     pub(crate) const ROTATION_ACCEL_Y_KEY: &'static str = "ROTATION ACCELERATION BODY Y";
@@ -310,8 +302,6 @@
     pub(crate) const ROTATION_VEL_X_KEY: &'static str = "ROTATION VELOCITY BODY X";
     pub(crate) const ROTATION_VEL_Y_KEY: &'static str = "ROTATION VELOCITY BODY Y";
     pub(crate) const ROTATION_VEL_Z_KEY: &'static str = "ROTATION VELOCITY BODY Z";
-=======
->>>>>>> ca87db81
 
     // Plane accelerations can become crazy with msfs collision handling.
     // Having such filtering limits high frequencies transients in accelerations used for physics
@@ -373,7 +363,6 @@
             latitude_id: context.get_identifier(Self::LATITUDE_KEY.to_owned()),
             total_weight_id: context.get_identifier(Self::TOTAL_WEIGHT_KEY.to_owned()),
             total_yaw_inertia_id: context.get_identifier(Self::TOTAL_YAW_INERTIA.to_owned()),
-<<<<<<< HEAD
             surface_id: context.get_identifier(Self::SURFACE_KEY.to_owned()),
             rotation_acc_x_id: context.get_identifier(Self::ROTATION_ACCEL_X_KEY.to_owned()),
             rotation_acc_y_id: context.get_identifier(Self::ROTATION_ACCEL_Y_KEY.to_owned()),
@@ -381,8 +370,6 @@
             rotation_vel_x_id: context.get_identifier(Self::ROTATION_VEL_X_KEY.to_owned()),
             rotation_vel_y_id: context.get_identifier(Self::ROTATION_VEL_Y_KEY.to_owned()),
             rotation_vel_z_id: context.get_identifier(Self::ROTATION_VEL_Z_KEY.to_owned()),
-=======
->>>>>>> ca87db81
 
             delta: delta.into(),
             simulation_time,
@@ -428,17 +415,12 @@
             true_heading: Default::default(),
             plane_height_over_ground: Length::default(),
             latitude,
-<<<<<<< HEAD
-            total_weight: Mass::new::<kilogram>(50000.),
+            total_weight: Mass::default(),
             total_yaw_inertia_slug_foot_squared: 10.,
             surface: SurfaceTypeMsfs::Asphalt,
 
             rotation_accel: Vector3::default(),
             rotation_vel: Vector3::default(),
-=======
-            total_weight: Mass::default(),
-            total_yaw_inertia_slug_foot_squared: 10.,
->>>>>>> ca87db81
         }
     }
 
@@ -471,7 +453,6 @@
             latitude_id: context.get_identifier("PLANE LATITUDE".to_owned()),
             total_weight_id: context.get_identifier("TOTAL WEIGHT".to_owned()),
             total_yaw_inertia_id: context.get_identifier("TOTAL WEIGHT YAW MOI".to_owned()),
-<<<<<<< HEAD
             surface_id: context.get_identifier("SURFACE TYPE".to_owned()),
 
             rotation_acc_x_id: context.get_identifier(Self::ROTATION_ACCEL_X_KEY.to_owned()),
@@ -480,8 +461,6 @@
             rotation_vel_x_id: context.get_identifier(Self::ROTATION_VEL_X_KEY.to_owned()),
             rotation_vel_y_id: context.get_identifier(Self::ROTATION_VEL_Y_KEY.to_owned()),
             rotation_vel_z_id: context.get_identifier(Self::ROTATION_VEL_Z_KEY.to_owned()),
-=======
->>>>>>> ca87db81
 
             delta: Default::default(),
             simulation_time: Default::default(),
@@ -523,17 +502,12 @@
             true_heading: Default::default(),
             plane_height_over_ground: Length::default(),
             latitude: Default::default(),
-<<<<<<< HEAD
-            total_weight: Mass::new::<kilogram>(50000.),
+            total_weight: Mass::default(),
             total_yaw_inertia_slug_foot_squared: 1.,
             surface: SurfaceTypeMsfs::Asphalt,
 
             rotation_accel: Vector3::default(),
             rotation_vel: Vector3::default(),
-=======
-            total_weight: Mass::default(),
-            total_yaw_inertia_slug_foot_squared: 1.,
->>>>>>> ca87db81
         }
     }
 
@@ -596,7 +570,6 @@
 
         self.total_yaw_inertia_slug_foot_squared = reader.read(&self.total_yaw_inertia_id);
 
-<<<<<<< HEAD
         let surface_read: f64 = reader.read(&self.surface_id);
         self.surface = surface_read.into();
 
@@ -618,8 +591,6 @@
             AngularVelocity::new::<degree_per_second>(reader.read(&self.rotation_vel_z_id)),
         );
 
-=======
->>>>>>> ca87db81
         self.update_relative_wind();
 
         self.update_local_acceleration_plane_reference(delta);
@@ -820,7 +791,6 @@
         self.total_yaw_inertia_slug_foot_squared
             * Self::SLUG_FOOT_SQUARED_TO_KG_METER_SQUARED_CONVERSION
     }
-<<<<<<< HEAD
 
     pub fn rotation_acceleration_rad_s2(&self) -> Vector3<f64> {
         Vector3::new(
@@ -837,8 +807,6 @@
             self.rotation_vel[2].get::<radian_per_second>(),
         )
     }
-=======
->>>>>>> ca87db81
 }
 
 impl DeltaContext for UpdateContext {

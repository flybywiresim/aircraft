use crate::air_conditioning::AdirsToAirCondInterface;
use crate::simulation::{InitContext, VariableIdentifier};
use crate::{
    overhead::{IndicationLight, OnOffFaultPushButton},
    shared::{
        arinc429::{Arinc429Word, SignStatus},
        low_pass_filter::LowPassFilter,
        AdirsDiscreteOutputs, MachNumber,
    },
    simulation::{
        Read, Reader, SimulationElement, SimulationElementVisitor, SimulatorReader,
        SimulatorWriter, UpdateContext, Write, Writer,
    },
};
use bitflags::bitflags;
use nalgebra::{Rotation2, Vector2};
use std::{fmt::Display, time::Duration};
use uom::si::acceleration::meter_per_second_squared;
use uom::si::pressure::inch_of_mercury;
use uom::si::{
    angle::degree,
    angle::radian,
    angular_velocity::degree_per_second,
    f64::*,
    length::foot,
    pressure::hectopascal,
    ratio::ratio,
    velocity::{foot_per_minute, knot},
};

pub struct AirDataInertialReferenceSystemOverheadPanel {
    ir: [OnOffFaultPushButton; 3],
    mode_selectors: [InertialReferenceModeSelector; 3],
    adr: [OnOffFaultPushButton; 3],
    on_bat: IndicationLight,
}
impl AirDataInertialReferenceSystemOverheadPanel {
    const ADIRS_ON_BAT_NAME: &'static str = "ADIRS_ON_BAT";
    const DURATION_AFTER_WHICH_ON_BAT_ILLUMINATES: Duration = Duration::from_millis(10500);
    const ON_BAT_ILLUMINATION_DURATION: Duration = Duration::from_millis(5500);

    pub fn new(context: &mut InitContext) -> Self {
        Self {
            ir: [
                OnOffFaultPushButton::new_on(context, "ADIRS_IR_1"),
                OnOffFaultPushButton::new_on(context, "ADIRS_IR_2"),
                OnOffFaultPushButton::new_on(context, "ADIRS_IR_3"),
            ],
            mode_selectors: [
                InertialReferenceModeSelector::new(context, 1),
                InertialReferenceModeSelector::new(context, 2),
                InertialReferenceModeSelector::new(context, 3),
            ],
            adr: [
                OnOffFaultPushButton::new_on(context, "ADIRS_ADR_1"),
                OnOffFaultPushButton::new_on(context, "ADIRS_ADR_2"),
                OnOffFaultPushButton::new_on(context, "ADIRS_ADR_3"),
            ],
            on_bat: IndicationLight::new(context, Self::ADIRS_ON_BAT_NAME),
        }
    }

    pub fn update(&mut self, context: &UpdateContext, adirs: &AirDataInertialReferenceSystem) {
        self.mode_selectors.iter_mut().for_each(|mode_selector| {
            mode_selector.update(context);
        });

        // Having the illumination logic here and in the mode selectors is
        // a bit silly, as this depends on whether or not any IR is supplied by
        // the battery. Once the battery supplying the IR is modelled, this logic
        // can be moved.
        self.on_bat
            .set_illuminated(self.mode_selectors.iter().any(|mode_selector| {
                let duration = mode_selector.not_off_duration();
                duration >= Self::DURATION_AFTER_WHICH_ON_BAT_ILLUMINATES
                    && duration
                        < Self::DURATION_AFTER_WHICH_ON_BAT_ILLUMINATES
                            + Self::ON_BAT_ILLUMINATION_DURATION
            }));

        self.ir
            .iter_mut()
            .enumerate()
            .for_each(|(index, ir)| ir.set_fault(adirs.ir_has_fault(index + 1)))
    }

    fn mode_of(&self, number: usize) -> InertialReferenceMode {
        self.mode_selectors[number - 1].mode()
    }

    fn adr_is_on(&self, number: usize) -> bool {
        self.adr[number - 1].is_on()
    }

    fn ir_is_on(&self, number: usize) -> bool {
        self.ir[number - 1].is_on()
    }
}
impl SimulationElement for AirDataInertialReferenceSystemOverheadPanel {
    fn accept<T: SimulationElementVisitor>(&mut self, visitor: &mut T) {
        accept_iterable!(self.ir, visitor);
        accept_iterable!(self.mode_selectors, visitor);
        accept_iterable!(self.adr, visitor);
        self.on_bat.accept(visitor);

        visitor.visit(self);
    }
}

#[derive(Clone, Copy, PartialEq, Debug)]
enum InertialReferenceMode {
    Off = 0,
    Navigation = 1,
    Attitude = 2,
}

read_write_enum!(InertialReferenceMode);

impl From<f64> for InertialReferenceMode {
    fn from(value: f64) -> Self {
        match value as u8 {
            1 => InertialReferenceMode::Navigation,
            2 => InertialReferenceMode::Attitude,
            _ => InertialReferenceMode::Off,
        }
    }
}

struct InertialReferenceModeSelector {
    mode_id: VariableIdentifier,
    mode: InertialReferenceMode,
    not_off_duration: Duration,
}
impl InertialReferenceModeSelector {
    fn new(context: &mut InitContext, number: usize) -> Self {
        Self {
            mode_id: context.get_identifier(Self::mode_id(number)),
            // We start in an aligned state to support starting on the
            // runway or in the air.
            mode: InertialReferenceMode::Navigation,
            not_off_duration: Duration::from_secs(0),
        }
    }

    fn mode_id(number: usize) -> String {
        format!("OVHD_ADIRS_IR_{}_MODE_SELECTOR_KNOB", number)
    }

    fn mode(&self) -> InertialReferenceMode {
        self.mode
    }

    fn not_off_duration(&self) -> Duration {
        self.not_off_duration
    }

    fn update(&mut self, context: &UpdateContext) {
        if self.mode == InertialReferenceMode::Off {
            self.not_off_duration = Duration::from_secs(0)
        } else {
            self.not_off_duration += context.delta();
        }
    }
}
impl SimulationElement for InertialReferenceModeSelector {
    fn read(&mut self, reader: &mut SimulatorReader) {
        self.mode = reader.read(&self.mode_id)
    }
}

#[derive(Clone, Copy, PartialEq)]
enum AlignState {
    Off = 0,
    Aligning = 1,
    Aligned = 2,
}

read_write_enum!(AlignState);

impl From<f64> for AlignState {
    fn from(value: f64) -> Self {
        match value as u8 {
            1 => AlignState::Aligning,
            2 => AlignState::Aligned,
            _ => AlignState::Off,
        }
    }
}

#[derive(Clone, Copy)]
struct AdirsSimulatorData {
    mach_id: VariableIdentifier,
    mach: MachNumber,

    vertical_speed_id: VariableIdentifier,
    vertical_speed: Velocity,

    true_airspeed_id: VariableIdentifier,
    true_airspeed: Velocity,

    latitude_id: VariableIdentifier,
    latitude: Angle,

    longitude_id: VariableIdentifier,
    longitude: Angle,

    pitch_id: VariableIdentifier,
    pitch: Angle,

    roll_id: VariableIdentifier,
    roll: Angle,

    body_rotation_rate_x_id: VariableIdentifier,
    body_rotation_rate_x: AngularVelocity,

    body_rotation_rate_y_id: VariableIdentifier,
    body_rotation_rate_y: AngularVelocity,

    body_rotation_rate_z_id: VariableIdentifier,
    body_rotation_rate_z: AngularVelocity,

    heading_id: VariableIdentifier,
    heading: Angle,

    true_heading_id: VariableIdentifier,
    true_heading: Angle,

    track_id: VariableIdentifier,
    track: Angle,

    true_track_id: VariableIdentifier,
    true_track: Angle,

    ground_speed_id: VariableIdentifier,
    ground_speed: Velocity,

    total_air_temperature_id: VariableIdentifier,
    total_air_temperature: ThermodynamicTemperature,

    angle_of_attack_id: VariableIdentifier,
    angle_of_attack: Angle,

    baro_correction_1_id: VariableIdentifier,
    baro_correction_1: Pressure,
}
impl AdirsSimulatorData {
    const MACH: &'static str = "AIRSPEED MACH";
    const VERTICAL_SPEED: &'static str = "VELOCITY WORLD Y";
    const TRUE_AIRSPEED: &'static str = "AIRSPEED TRUE";
    const LATITUDE: &'static str = "PLANE LATITUDE";
    const LONGITUDE: &'static str = "PLANE LONGITUDE";
    const PITCH: &'static str = "PLANE PITCH DEGREES";
    const ROLL: &'static str = "PLANE BANK DEGREES";
    const BODY_ROTATION_RATE_X: &'static str = "ROTATION VELOCITY BODY X";
    const BODY_ROTATION_RATE_Y: &'static str = "ROTATION VELOCITY BODY Y";
    const BODY_ROTATION_RATE_Z: &'static str = "ROTATION VELOCITY BODY Z";
    const HEADING: &'static str = "PLANE HEADING DEGREES MAGNETIC";
    const TRUE_HEADING: &'static str = "PLANE HEADING DEGREES TRUE";
    const TRACK: &'static str = "GPS GROUND MAGNETIC TRACK";
    const TRUE_TRACK: &'static str = "GPS GROUND TRUE TRACK";
    const GROUND_SPEED: &'static str = "GPS GROUND SPEED";
    const TOTAL_AIR_TEMPERATURE: &'static str = "TOTAL AIR TEMPERATURE";
    const ANGLE_OF_ATTACK: &'static str = "INCIDENCE ALPHA";
    const BARO_CORRECTION_1_HPA: &'static str = "KOHLSMAN SETTING MB:1";

    fn new(context: &mut InitContext) -> Self {
        Self {
            mach_id: context.get_identifier(Self::MACH.to_owned()),
            mach: Default::default(),

            vertical_speed_id: context.get_identifier(Self::VERTICAL_SPEED.to_owned()),
            vertical_speed: Default::default(),

            true_airspeed_id: context.get_identifier(Self::TRUE_AIRSPEED.to_owned()),
            true_airspeed: Default::default(),

            latitude_id: context.get_identifier(Self::LATITUDE.to_owned()),
            latitude: Default::default(),

            longitude_id: context.get_identifier(Self::LONGITUDE.to_owned()),
            longitude: Default::default(),

            pitch_id: context.get_identifier(Self::PITCH.to_owned()),
            pitch: Default::default(),

            roll_id: context.get_identifier(Self::ROLL.to_owned()),
            roll: Default::default(),

            body_rotation_rate_x_id: context.get_identifier(Self::BODY_ROTATION_RATE_X.to_owned()),
            body_rotation_rate_x: Default::default(),

            body_rotation_rate_y_id: context.get_identifier(Self::BODY_ROTATION_RATE_Y.to_owned()),
            body_rotation_rate_y: Default::default(),

            body_rotation_rate_z_id: context.get_identifier(Self::BODY_ROTATION_RATE_Z.to_owned()),
            body_rotation_rate_z: Default::default(),

            heading_id: context.get_identifier(Self::HEADING.to_owned()),
            heading: Default::default(),

            true_heading_id: context.get_identifier(Self::TRUE_HEADING.to_owned()),
            true_heading: Default::default(),

            track_id: context.get_identifier(Self::TRACK.to_owned()),
            track: Default::default(),

            true_track_id: context.get_identifier(Self::TRUE_TRACK.to_owned()),
            true_track: Default::default(),

            ground_speed_id: context.get_identifier(Self::GROUND_SPEED.to_owned()),
            ground_speed: Default::default(),

            total_air_temperature_id: context
                .get_identifier(Self::TOTAL_AIR_TEMPERATURE.to_owned()),
            total_air_temperature: Default::default(),

            angle_of_attack_id: context.get_identifier(Self::ANGLE_OF_ATTACK.to_owned()),
            angle_of_attack: Default::default(),

            baro_correction_1_id: context.get_identifier(Self::BARO_CORRECTION_1_HPA.to_owned()),
            baro_correction_1: Default::default(),
        }
    }
}
impl SimulationElement for AdirsSimulatorData {
    fn read(&mut self, reader: &mut SimulatorReader) {
        // To reduce reads, we only read these values once and then share it with the underlying ADRs and IRs.
        self.mach = reader.read(&self.mach_id);
        let vertical_speed: f64 = reader.read(&self.vertical_speed_id);
        self.vertical_speed = Velocity::new::<foot_per_minute>(vertical_speed);
        self.true_airspeed = reader.read(&self.true_airspeed_id);
        self.latitude = reader.read(&self.latitude_id);
        self.longitude = reader.read(&self.longitude_id);
        self.pitch = reader.read(&self.pitch_id);
        self.roll = reader.read(&self.roll_id);
        let body_rotation_rate_x: f64 = reader.read(&self.body_rotation_rate_x_id);
        let body_rotation_rate_y: f64 = reader.read(&self.body_rotation_rate_y_id);
        let body_rotation_rate_z: f64 = reader.read(&self.body_rotation_rate_z_id);
        self.body_rotation_rate_x = AngularVelocity::new::<degree_per_second>(body_rotation_rate_x);
        self.body_rotation_rate_y = AngularVelocity::new::<degree_per_second>(body_rotation_rate_y);
        self.body_rotation_rate_z = AngularVelocity::new::<degree_per_second>(body_rotation_rate_z);
        self.heading = reader.read(&self.heading_id);
        self.true_heading = reader.read(&self.true_heading_id);
        self.track = reader.read(&self.track_id);
        self.true_track = reader.read(&self.true_track_id);
        self.ground_speed = reader.read(&self.ground_speed_id);
        self.total_air_temperature = reader.read(&self.total_air_temperature_id);
        self.angle_of_attack = reader.read(&self.angle_of_attack_id);
        self.baro_correction_1 =
            Pressure::new::<hectopascal>(reader.read(&self.baro_correction_1_id));
    }
}

pub struct AirDataInertialReferenceSystem {
    remaining_alignment_time_id: VariableIdentifier,
    configured_align_time_id: VariableIdentifier,
    uses_gps_as_primary_id: VariableIdentifier,

    adirus: [AirDataInertialReferenceUnit; 3],
    configured_align_time: AlignTime,
    simulator_data: AdirsSimulatorData,
}
impl AirDataInertialReferenceSystem {
    const REMAINING_ALIGNMENT_TIME_KEY: &'static str = "ADIRS_REMAINING_IR_ALIGNMENT_TIME";
    const CONFIGURED_ALIGN_TIME_KEY: &'static str = "CONFIG_ADIRS_IR_ALIGN_TIME";
    // TODO this is an FMS thing, nothing to do with ADIRUs
    const USES_GPS_AS_PRIMARY_KEY: &'static str = "ADIRS_USES_GPS_AS_PRIMARY";

    pub fn new(context: &mut InitContext) -> Self {
        Self {
            remaining_alignment_time_id: context
                .get_identifier(Self::REMAINING_ALIGNMENT_TIME_KEY.to_owned()),
            configured_align_time_id: context
                .get_identifier(Self::CONFIGURED_ALIGN_TIME_KEY.to_owned()),
            uses_gps_as_primary_id: context
                .get_identifier(Self::USES_GPS_AS_PRIMARY_KEY.to_owned()),

            adirus: [
                AirDataInertialReferenceUnit::new(context, 1),
                AirDataInertialReferenceUnit::new(context, 2),
                AirDataInertialReferenceUnit::new(context, 3),
            ],
            configured_align_time: AlignTime::Realistic,
            simulator_data: AdirsSimulatorData::new(context),
        }
    }

    pub fn update(
        &mut self,
        context: &UpdateContext,
        overhead: &AirDataInertialReferenceSystemOverheadPanel,
    ) {
        let align_time = self.configured_align_time;
        let simulator_data = self.simulator_data;
        self.adirus
            .iter_mut()
            .for_each(|adiru| adiru.update(context, overhead, align_time, simulator_data));
    }

    fn remaining_align_duration(&self) -> Duration {
        self.adirus
            .iter()
            .fold(None, |acc, x| match (acc, x.remaining_align_duration()) {
                (None, None) => None,
                (None, Some(remaining)) => Some(remaining),
                (Some(remaining), None) => Some(remaining),
                (Some(x), Some(y)) => Some(if x > y { x } else { y }),
            })
            .unwrap_or_else(|| Duration::from_secs(0))
    }

    fn any_adiru_fully_aligned_with_ir_on(&self) -> bool {
        self.adirus
            .iter()
            .any(|adiru| adiru.is_fully_aligned() && adiru.ir_is_on())
    }

    fn ir_has_fault(&self, number: usize) -> bool {
        self.adirus[number - 1].ir_has_fault()
    }
}
impl SimulationElement for AirDataInertialReferenceSystem {
    fn accept<T: SimulationElementVisitor>(&mut self, visitor: &mut T) {
        accept_iterable!(self.adirus, visitor);
        self.simulator_data.accept(visitor);

        visitor.visit(self);
    }

    fn read(&mut self, reader: &mut SimulatorReader) {
        self.configured_align_time = reader.read(&self.configured_align_time_id);
    }

    fn write(&self, writer: &mut SimulatorWriter) {
        writer.write(
            &self.remaining_alignment_time_id,
            self.remaining_align_duration(),
        );
        writer.write(
            &self.uses_gps_as_primary_id,
            self.any_adiru_fully_aligned_with_ir_on(),
        )
    }
}
impl AdirsToAirCondInterface for AirDataInertialReferenceSystem {
    fn ground_speed(&self, adiru_number: usize) -> Arinc429Word<Velocity> {
        self.adirus[adiru_number - 1].ground_speed()
    }
    fn true_airspeed(&self, adiru_number: usize) -> Arinc429Word<Velocity> {
        self.adirus[adiru_number - 1].true_airspeed()
    }
    fn baro_correction(&self, adiru_number: usize) -> Arinc429Word<Pressure> {
        self.adirus[adiru_number - 1].baro_correction_1()
    }
    fn ambient_static_pressure(&self, adiru_number: usize) -> Arinc429Word<Pressure> {
        self.adirus[adiru_number - 1].ambient_static_pressure()
    }
}
impl AdirsDiscreteOutputs for AirDataInertialReferenceSystem {
    fn low_speed_warning_1_104kts(&self, adiru_number: usize) -> bool {
        self.adirus[adiru_number - 1].low_speed_warning_1_104kts()
    }

    fn low_speed_warning_2_54kts(&self, adiru_number: usize) -> bool {
        self.adirus[adiru_number - 1].low_speed_warning_2_54kts()
    }

    fn low_speed_warning_3_159kts(&self, adiru_number: usize) -> bool {
        self.adirus[adiru_number - 1].low_speed_warning_3_159kts()
    }

    fn low_speed_warning_4_260kts(&self, adiru_number: usize) -> bool {
        self.adirus[adiru_number - 1].low_speed_warning_4_260kts()
    }
}

struct AirDataInertialReferenceUnit {
    state_id: VariableIdentifier,

    adr: AirDataReference,
    ir: InertialReference,

    // Discrete outputs
    low_speed_warning_1_104kts: bool,
    low_speed_warning_2_54kts: bool,
    low_speed_warning_3_159kts: bool,
    low_speed_warning_4_260kts: bool,
}
impl AirDataInertialReferenceUnit {
    fn new(context: &mut InitContext, number: usize) -> Self {
        Self {
            state_id: context.get_identifier(Self::state_id(number)),
            adr: AirDataReference::new(context, number),
            ir: InertialReference::new(context, number),

            low_speed_warning_1_104kts: false,
            low_speed_warning_2_54kts: false,
            low_speed_warning_3_159kts: false,
            low_speed_warning_4_260kts: false,
        }
    }

    fn update(
        &mut self,
        context: &UpdateContext,
        overhead: &AirDataInertialReferenceSystemOverheadPanel,
        align_time: AlignTime,
        simulator_data: AdirsSimulatorData,
    ) {
        self.adr.update(context, overhead, simulator_data);
        self.ir
            .update(context, &self.adr, overhead, align_time, simulator_data);

        self.update_discrete_outputs();
    }

    fn is_fully_aligned(&self) -> bool {
        self.ir.is_fully_aligned()
    }

    fn ir_is_on(&self) -> bool {
        self.ir.is_on()
    }

    fn remaining_align_duration(&self) -> Option<Duration> {
        self.ir.remaining_align_duration()
    }

    fn state(&self) -> AlignState {
        if self.is_fully_aligned() {
            AlignState::Aligned
        } else if self.ir.is_aligning() {
            AlignState::Aligning
        } else {
            AlignState::Off
        }
    }

    fn state_id(number: usize) -> String {
        format!("ADIRS_ADIRU_{}_STATE", number)
    }

    fn ir_has_fault(&self) -> bool {
        self.ir.has_fault()
    }

    fn adr_is_valid(&self) -> bool {
        self.adr.is_valid()
    }

    // If above speed threshold OR if data is unavailable: all discrete are set to TRUE
    fn update_discrete_outputs(&mut self) {
        let speed_knot = self.adr.computed_airspeed_raw().get::<knot>();

        if speed_knot < 100. {
            self.low_speed_warning_1_104kts = false;
        } else if speed_knot > 104. {
            self.low_speed_warning_1_104kts = true;
        }

        if speed_knot < 50. {
            self.low_speed_warning_2_54kts = false;
        } else if speed_knot > 54. {
            self.low_speed_warning_2_54kts = true;
        }

        if speed_knot < 155. {
            self.low_speed_warning_3_159kts = false;
        } else if speed_knot > 159. {
            self.low_speed_warning_3_159kts = true;
        }

        if speed_knot < 260. {
            self.low_speed_warning_4_260kts = false;
        } else if speed_knot > 264. {
            self.low_speed_warning_4_260kts = true;
        }

        if !self.adr_is_valid() {
            self.low_speed_warning_1_104kts = true;
            self.low_speed_warning_2_54kts = true;
            self.low_speed_warning_3_159kts = true;
            self.low_speed_warning_4_260kts = true;
        }
    }

    fn low_speed_warning_1_104kts(&self) -> bool {
        self.low_speed_warning_1_104kts
    }

    fn low_speed_warning_2_54kts(&self) -> bool {
        self.low_speed_warning_2_54kts
    }

    fn low_speed_warning_3_159kts(&self) -> bool {
        self.low_speed_warning_3_159kts
    }

    fn low_speed_warning_4_260kts(&self) -> bool {
        self.low_speed_warning_4_260kts
    }

    fn ground_speed(&self) -> Arinc429Word<Velocity> {
        self.ir.ground_speed()
    }

    fn true_airspeed(&self) -> Arinc429Word<Velocity> {
        self.adr.true_airspeed()
    }

    fn baro_correction_1(&self) -> Arinc429Word<Pressure> {
        self.adr.baro_correction_1()
    }

    fn ambient_static_pressure(&self) -> Arinc429Word<Pressure> {
        self.adr.corrected_average_static_pressure()
    }
}
impl SimulationElement for AirDataInertialReferenceUnit {
    fn accept<T: SimulationElementVisitor>(&mut self, visitor: &mut T) {
        self.adr.accept(visitor);
        self.ir.accept(visitor);

        visitor.visit(self);
    }

    fn write(&self, writer: &mut SimulatorWriter) {
        writer.write(&self.state_id, self.state())
    }
}

struct AdirsData<T> {
    id: VariableIdentifier,
    value: T,
    ssm: SignStatus,
}
impl<T: Copy + Default + PartialOrd> AdirsData<T> {
    fn new_adr(context: &mut InitContext, number: usize, name: &str) -> Self {
        Self::new(context, OutputDataType::Adr, number, name)
    }

    fn new_ir(context: &mut InitContext, number: usize, name: &str) -> Self {
        Self::new(context, OutputDataType::Ir, number, name)
    }

    fn new(
        context: &mut InitContext,
        data_type: OutputDataType,
        number: usize,
        name: &str,
    ) -> Self {
        Self {
            id: context.get_identifier(output_data_id(data_type, number, name)),
            value: Default::default(),
            ssm: SignStatus::NoComputedData,
        }
    }

    fn value(&self) -> T {
        self.value
    }

    fn ssm(&self) -> SignStatus {
        self.ssm
    }

    fn set_value(&mut self, value: T, ssm: SignStatus) {
        self.value = value;
        self.ssm = ssm;
    }

    fn set_from(&mut self, other: &AdirsData<T>) {
        self.set_value(other.value, other.ssm);
    }

    /// Sets failure warning with the default (0.0) value.
    fn set_failure_warning(&mut self) {
        self.value = Default::default();
        self.ssm = SignStatus::FailureWarning;
    }

    /// Sets no computed data with the default (0.0) value.
    fn set_no_computed_data(&mut self) {
        self.value = Default::default();
        self.ssm = SignStatus::NoComputedData;
    }

    /// Sets normal operation with the given value.
    fn set_normal_operation_value(&mut self, value: T) {
        self.value = value;
        self.ssm = SignStatus::NormalOperation;
    }

    /// Sets normal operation with the given value when above the threshold,
    /// no computed data otherwise.
    fn normal_above_threshold_ncd_otherwise(&mut self, threshold: T, value: T) {
        if value < threshold {
            self.set_no_computed_data();
        } else {
            self.set_normal_operation_value(value);
        }
    }

    fn write_to<U: Write<T> + Writer>(&self, writer: &mut U) {
        writer.write_arinc429(&self.id, self.value, self.ssm);
    }

    fn write_to_converted<U: Write<f64> + Writer, V: Fn(T) -> f64>(
        &self,
        writer: &mut U,
        convert: V,
    ) {
        writer.write_arinc429(&self.id, convert(self.value), self.ssm);
    }
}

#[derive(Clone, Copy)]
enum OutputDataType {
    Adr,
    Ir,
}
impl Display for OutputDataType {
    fn fmt(&self, f: &mut std::fmt::Formatter<'_>) -> std::fmt::Result {
        match self {
            OutputDataType::Adr => write!(f, "ADR"),
            OutputDataType::Ir => write!(f, "IR"),
        }
    }
}

fn output_data_id(data_type: OutputDataType, number: usize, name: &str) -> String {
    format!("ADIRS_{}_{}_{}", data_type, number, name)
}

trait TrueAirspeedSource {
    fn true_airspeed(&self) -> Arinc429Word<Velocity>;
}

struct AirDataReference {
    number: usize,
    is_on: bool,

    /// label 234
    baro_correction_1_hpa: AdirsData<Pressure>,
    /// label 235
    baro_correction_1_inhg: AdirsData<Pressure>,
    /// label 236
    baro_correction_2_hpa: AdirsData<Pressure>,
    /// label 237
    baro_correction_2_inhg: AdirsData<Pressure>,
    corrected_average_static_pressure: AdirsData<Pressure>,
    /// pressure altitude
    altitude: AdirsData<Length>,
    /// baro corrected altitude for the captain's side
    baro_corrected_altitude_1: AdirsData<Length>,
    /// baro corrected altitude for the fo's side
    baro_corrected_altitude_2: AdirsData<Length>,
    computed_airspeed: AdirsData<Velocity>,
    mach: AdirsData<MachNumber>,
    barometric_vertical_speed: AdirsData<f64>,
    true_airspeed: AdirsData<Velocity>,
    static_air_temperature: AdirsData<ThermodynamicTemperature>,
    total_air_temperature: AdirsData<ThermodynamicTemperature>,
    angle_of_attack: AdirsData<Angle>,

    remaining_initialisation_duration: Option<Duration>,
}
impl AirDataReference {
    const INITIALISATION_DURATION: Duration = Duration::from_secs(18);
    const BARO_CORRECTION_1_HPA: &'static str = "BARO_CORRECTION_1_HPA";
    const BARO_CORRECTION_1_INHG: &'static str = "BARO_CORRECTION_1_INHG";
    const BARO_CORRECTION_2_HPA: &'static str = "BARO_CORRECTION_2_HPA";
    const BARO_CORRECTION_2_INHG: &'static str = "BARO_CORRECTION_2_INHG";
    const CORRECTED_AVERAGE_STATIC_PRESSURE: &'static str = "CORRECTED_AVERAGE_STATIC_PRESSURE";
    const ALTITUDE: &'static str = "ALTITUDE";
    const BARO_CORRECTED_ALTITUDE_1: &'static str = "BARO_CORRECTED_ALTITUDE_1";
    const BARO_CORRECTED_ALTITUDE_2: &'static str = "BARO_CORRECTED_ALTITUDE_2";
    const COMPUTED_AIRSPEED: &'static str = "COMPUTED_AIRSPEED";
    const MACH: &'static str = "MACH";
    const BAROMETRIC_VERTICAL_SPEED: &'static str = "BAROMETRIC_VERTICAL_SPEED";
    const TRUE_AIRSPEED: &'static str = "TRUE_AIRSPEED";
    const STATIC_AIR_TEMPERATURE: &'static str = "STATIC_AIR_TEMPERATURE";
    const TOTAL_AIR_TEMPERATURE: &'static str = "TOTAL_AIR_TEMPERATURE";
    const ANGLE_OF_ATTACK: &'static str = "ANGLE_OF_ATTACK";
    const MINIMUM_TAS: f64 = 60.;
    const MINIMUM_CAS: f64 = 30.;
    const MINIMUM_MACH: f64 = 0.1;
    const MINIMUM_CAS_FOR_AOA: f64 = 60.;

    fn new(context: &mut InitContext, number: usize) -> Self {
        Self {
            number,
            is_on: true,

            baro_correction_1_hpa: AdirsData::new_adr(context, number, Self::BARO_CORRECTION_1_HPA),
            baro_correction_1_inhg: AdirsData::new_adr(
                context,
                number,
                Self::BARO_CORRECTION_1_INHG,
            ),
            baro_correction_2_hpa: AdirsData::new_adr(context, number, Self::BARO_CORRECTION_2_HPA),
            baro_correction_2_inhg: AdirsData::new_adr(
                context,
                number,
                Self::BARO_CORRECTION_2_INHG,
            ),
            corrected_average_static_pressure: AdirsData::new_adr(
                context,
                number,
                Self::CORRECTED_AVERAGE_STATIC_PRESSURE,
            ),
            altitude: AdirsData::new_adr(context, number, Self::ALTITUDE),
            baro_corrected_altitude_1: AdirsData::new_adr(
                context,
                number,
                Self::BARO_CORRECTED_ALTITUDE_1,
            ),
            baro_corrected_altitude_2: AdirsData::new_adr(
                context,
                number,
                Self::BARO_CORRECTED_ALTITUDE_2,
            ),
            computed_airspeed: AdirsData::new_adr(context, number, Self::COMPUTED_AIRSPEED),
            mach: AdirsData::new_adr(context, number, Self::MACH),
            barometric_vertical_speed: AdirsData::new_adr(
                context,
                number,
                Self::BAROMETRIC_VERTICAL_SPEED,
            ),
            true_airspeed: AdirsData::new_adr(context, number, Self::TRUE_AIRSPEED),
            static_air_temperature: AdirsData::new_adr(
                context,
                number,
                Self::STATIC_AIR_TEMPERATURE,
            ),
            total_air_temperature: AdirsData::new_adr(context, number, Self::TOTAL_AIR_TEMPERATURE),
            angle_of_attack: AdirsData::new_adr(context, number, Self::ANGLE_OF_ATTACK),

            // Start fully initialised.
            remaining_initialisation_duration: Some(Duration::from_secs(0)),
        }
    }

    fn update(
        &mut self,
        context: &UpdateContext,
        overhead: &AirDataInertialReferenceSystemOverheadPanel,
        simulator_data: AdirsSimulatorData,
    ) {
        self.is_on = overhead.adr_is_on(self.number);
        self.update_remaining_initialisation_duration(context, overhead);
        self.update_values(context, simulator_data);
    }

    fn update_remaining_initialisation_duration(
        &mut self,
        context: &UpdateContext,
        overhead: &AirDataInertialReferenceSystemOverheadPanel,
    ) {
        self.remaining_initialisation_duration = remaining_initialisation_duration(
            context,
            Self::INITIALISATION_DURATION,
            overhead.mode_of(self.number),
            self.remaining_initialisation_duration,
        );
    }

    fn update_values(&mut self, context: &UpdateContext, simulator_data: AdirsSimulatorData) {
        // For now some of the data will be read from the context. Later the context will no longer
        // contain this information (and instead all usages will be replaced by requests to the ADIRUs).

        // If the ADR is off or not initialized, output all labels as FW with value 0.
        if !self.is_valid() {
            self.baro_correction_1_hpa.set_failure_warning();
            self.baro_correction_1_inhg.set_failure_warning();
            self.baro_correction_2_hpa.set_failure_warning();
            self.baro_correction_2_inhg.set_failure_warning();
            self.corrected_average_static_pressure.set_failure_warning();
            self.altitude.set_failure_warning();
            self.baro_corrected_altitude_1.set_failure_warning();
            self.baro_corrected_altitude_2.set_failure_warning();
            self.barometric_vertical_speed.set_failure_warning();
            self.computed_airspeed.set_failure_warning();
            self.true_airspeed.set_failure_warning();
            self.mach.set_failure_warning();
            self.total_air_temperature.set_failure_warning();
            self.static_air_temperature.set_failure_warning();
            self.angle_of_attack.set_failure_warning();
        } else {
            // If it is on and initialized, output normal values.
<<<<<<< HEAD
            self.baro_correction_1_hpa
                .set_normal_operation_value(simulator_data.baro_correction_1);
            self.baro_correction_1_inhg
                .set_normal_operation_value(simulator_data.baro_correction_1);
            // Fixme: Get data from F/O altimeter when available
            self.baro_correction_2_hpa
                .set_normal_operation_value(simulator_data.baro_correction_1);
            self.baro_correction_2_inhg
                .set_normal_operation_value(simulator_data.baro_correction_1);
=======

            let pressure_alt = Length::new::<foot>(
                ((context.pressure_altitude().get::<foot>() * 2.).round() / 2.)
                    .clamp(-131072., 131072.),
            );

            // FIXME split sides and do the correction ourselves
            // FIXME this currently returns pressure alt when STD mode is selected on the FCU
            let baro_alt = Length::new::<foot>(
                ((context.indicated_altitude().get::<foot>() * 2.).round() / 2.)
                    .clamp(-131072., 131072.),
            );

>>>>>>> fc65c4b2
            self.corrected_average_static_pressure
                .set_normal_operation_value(context.ambient_pressure());
            self.altitude.set_normal_operation_value(pressure_alt);
            self.baro_corrected_altitude_1
                .set_normal_operation_value(baro_alt);
            self.baro_corrected_altitude_2
                .set_normal_operation_value(baro_alt);
            self.barometric_vertical_speed
                .set_normal_operation_value(simulator_data.vertical_speed.get::<foot_per_minute>());

            // If CAS is below 30kn, output as 0 with SSM = NCD
            let computed_airspeed = context.indicated_airspeed();
            self.computed_airspeed.normal_above_threshold_ncd_otherwise(
                Velocity::new::<knot>(Self::MINIMUM_CAS),
                computed_airspeed,
            );

            // If mach is below 0.1, output as 0 with SSM = NCD
            self.mach.normal_above_threshold_ncd_otherwise(
                MachNumber::from(Self::MINIMUM_MACH),
                simulator_data.mach,
            );

            // If TAS is below 60 kts, output as 0 kt with SSM = NCD.
            self.true_airspeed.normal_above_threshold_ncd_otherwise(
                Velocity::new::<knot>(Self::MINIMUM_TAS),
                simulator_data.true_airspeed,
            );

            self.angle_of_attack.set_value(
                simulator_data.angle_of_attack,
                if computed_airspeed < Velocity::new::<knot>(Self::MINIMUM_CAS_FOR_AOA) {
                    SignStatus::NoComputedData
                } else {
                    SignStatus::NormalOperation
                },
            );

            self.total_air_temperature
                .set_normal_operation_value(simulator_data.total_air_temperature);
            self.static_air_temperature
                .set_normal_operation_value(context.ambient_temperature());
        }
    }

    fn is_initialised(&self) -> bool {
        self.remaining_initialisation_duration == Some(Duration::from_secs(0))
    }

    fn is_valid(&self) -> bool {
        self.is_on && self.is_initialised()
    }

    fn computed_airspeed_raw(&self) -> Velocity {
        self.computed_airspeed.value()
    }

    fn baro_correction_1(&self) -> Arinc429Word<Pressure> {
        Arinc429Word::new(
            self.baro_correction_1_hpa.value(),
            self.baro_correction_1_hpa.ssm(),
        )
    }

    fn corrected_average_static_pressure(&self) -> Arinc429Word<Pressure> {
        Arinc429Word::new(
            self.corrected_average_static_pressure.value(),
            self.corrected_average_static_pressure.ssm(),
        )
    }
}
impl TrueAirspeedSource for AirDataReference {
    fn true_airspeed(&self) -> Arinc429Word<Velocity> {
        Arinc429Word::new(self.true_airspeed.value(), self.true_airspeed.ssm())
    }
}
impl SimulationElement for AirDataReference {
    fn write(&self, writer: &mut SimulatorWriter) {
        self.baro_correction_1_hpa
            .write_to_converted(writer, |value| value.get::<hectopascal>());
        self.baro_correction_1_inhg
            .write_to_converted(writer, |value| value.get::<inch_of_mercury>());
        self.baro_correction_2_hpa
            .write_to_converted(writer, |value| value.get::<hectopascal>());
        self.baro_correction_2_inhg
            .write_to_converted(writer, |value| value.get::<inch_of_mercury>());
        self.corrected_average_static_pressure
            .write_to_converted(writer, |value| value.get::<hectopascal>());
        self.altitude.write_to(writer);
        self.baro_corrected_altitude_1.write_to(writer);
        self.baro_corrected_altitude_2.write_to(writer);
        self.computed_airspeed.write_to(writer);
        self.mach.write_to(writer);
        self.barometric_vertical_speed.write_to(writer);
        self.true_airspeed.write_to(writer);
        self.static_air_temperature.write_to(writer);
        self.total_air_temperature.write_to(writer);
        self.angle_of_attack.write_to(writer);
    }
}

#[derive(Clone, Copy)]
enum AlignTime {
    Realistic = 0,
    Instant = 1,
    Fast = 2,
}

read_write_enum!(AlignTime);

impl From<f64> for AlignTime {
    fn from(value: f64) -> Self {
        match value as u8 {
            1 => AlignTime::Instant,
            2 => AlignTime::Fast,
            _ => AlignTime::Realistic,
        }
    }
}

bitflags! {
    #[derive(Default)]
    struct IrMaintFlags: u32 {
        const ALIGNMENT_NOT_READY = 0b0000000000000000001;
        const REV_ATT_MODE = 0b0000000000000000010;
        const NAV_MODE = 0b0000000000000000100;
        const VALID_SET_HEADING = 0b0000000000000001000;
        const ATTITUDE_INVALID = 0b0000000000000010000;
        const DC_FAIL = 0b0000000000000100000;
        const ON_DC = 0b0000000000001000000;
        const ADR_FAULT = 0b0000000000010000000;
        const IR_FAULT = 0b0000000000100000000;
        const DC_FAIL_ON_DC = 0b0000000001000000000;
        const ALIGN_FAULT = 0b0000000010000000000;
        const NO_IRS_INITIAL = 0b0000000100000000000;
        const EXCESS_MOTION_ERROR = 0b0000001000000000000;
        const ADR_IR_FAULT = 0b0000010000000000000;
        const EXTREME_LATITUDE = 0b0000100000000000000;
        const ALIGN_7_10_MINUTES = 0b0111000000000000000;
        const ALIGN_6_MINUTES = 0b0110000000000000000;
        const ALIGN_5_MINUTES = 0b0101000000000000000;
        const ALIGN_4_MINUTES = 0b0100000000000000000;
        const ALIGN_3_MINUTES = 0b0011000000000000000;
        const ALIGN_2_MINUTES = 0b0010000000000000000;
        const ALIGN_1_MINUTES = 0b0001000000000000000;
        const COMPUTED_LATITUDE_MISCOMPARE = 0b1000000000000000000;
    }
}

struct InertialReference {
    number: usize,
    is_on: bool,
    /// The remaining time to align, where 0 indicates the IR system is aligned.
    /// None indicates the IR system isn't aligning nor aligned.
    remaining_align_duration: Option<Duration>,
    ir_fault_flash_duration: Option<Duration>,
    remaining_attitude_initialisation_duration: Option<Duration>,
    wind_velocity: LowPassFilter<Vector2<f64>>,
    extreme_latitude: bool,

    pitch: AdirsData<Angle>,
    roll: AdirsData<Angle>,
    heading: AdirsData<Angle>,
    true_heading: AdirsData<Angle>,
    track: AdirsData<Angle>,
    true_track: AdirsData<Angle>,
    drift_angle: AdirsData<Angle>,
    flight_path_angle: AdirsData<Angle>,
    body_pitch_rate: AdirsData<AngularVelocity>,
    body_roll_rate: AdirsData<AngularVelocity>,
    body_yaw_rate: AdirsData<AngularVelocity>,
    body_longitudinal_acc: AdirsData<Ratio>,
    body_lateral_acc: AdirsData<Ratio>,
    body_normal_acc: AdirsData<Ratio>,
    heading_rate: AdirsData<AngularVelocity>,
    pitch_att_rate: AdirsData<AngularVelocity>,
    roll_att_rate: AdirsData<AngularVelocity>,
    vertical_speed: AdirsData<f64>,
    ground_speed: AdirsData<Velocity>,
    /// Label 016, 2 Hz [0, 256)
    wind_speed: AdirsData<Velocity>,
    /// label 015, 2 Hz, [0, 359]
    wind_direction: AdirsData<Angle>,
    /// Label 316, 10 Hz [0, 256)
    wind_speed_bnr: AdirsData<Velocity>,
    /// Label 315, 10 Hz (-180, 180]
    wind_direction_bnr: AdirsData<Angle>,
    latitude: AdirsData<Angle>,
    longitude: AdirsData<Angle>,
    maint_word: AdirsData<u32>,
}
impl InertialReference {
    const FAST_ALIGNMENT_TIME_IN_SECS: f64 = 90.;
    const IR_FAULT_FLASH_DURATION: Duration = Duration::from_millis(50);
    const ATTITUDE_INITIALISATION_DURATION: Duration = Duration::from_secs(28);
    const PITCH: &'static str = "PITCH";
    const ROLL: &'static str = "ROLL";
    const HEADING: &'static str = "HEADING";
    const TRUE_HEADING: &'static str = "TRUE_HEADING";
    const TRACK: &'static str = "TRACK";
    const TRUE_TRACK: &'static str = "TRUE_TRACK";
    const DRIFT_ANGLE: &'static str = "DRIFT_ANGLE";
    const FLIGHT_PATH_ANGLE: &'static str = "FLIGHT_PATH_ANGLE";
    const BODY_PITCH_RATE: &'static str = "BODY_PITCH_RATE";
    const BODY_ROLL_RATE: &'static str = "BODY_ROLL_RATE";
    const BODY_YAW_RATE: &'static str = "BODY_YAW_RATE";
    const BODY_LONGITUDINAL_ACC: &'static str = "BODY_LONGITUDINAL_ACC";
    const BODY_LATERAL_ACC: &'static str = "BODY_LATERAL_ACC";
    const BODY_NORMAL_ACC: &'static str = "BODY_NORMAL_ACC";
    const HEADING_RATE: &'static str = "HEADING_RATE";
    const PITCH_ATT_RATE: &'static str = "PITCH_ATT_RATE";
    const ROLL_ATT_RATE: &'static str = "ROLL_ATT_RATE";
    const VERTICAL_SPEED: &'static str = "VERTICAL_SPEED";
    const GROUND_SPEED: &'static str = "GROUND_SPEED";
    const WIND_DIRECTION: &'static str = "WIND_DIRECTION";
    const WIND_DIRECTION_BNR: &'static str = "WIND_DIRECTION_BNR";
    const WIND_SPEED: &'static str = "WIND_SPEED";
    const WIND_SPEED_BNR: &'static str = "WIND_SPEED_BNR";
    const LATITUDE: &'static str = "LATITUDE";
    const LONGITUDE: &'static str = "LONGITUDE";
    const MAINT_WORD: &'static str = "MAINT_WORD";
    const MINIMUM_TRUE_AIRSPEED_FOR_WIND_DETERMINATION_KNOTS: f64 = 100.;
    const MINIMUM_GROUND_SPEED_FOR_TRACK_KNOTS: f64 = 50.;

    const WIND_VELOCITY_TIME_CONSTANT: Duration = Duration::from_millis(100);

    fn new(context: &mut InitContext, number: usize) -> Self {
        Self {
            number,
            is_on: true,
            // We start in an aligned state to support starting on the
            // runway or in the air.
            remaining_align_duration: Some(Duration::from_secs(0)),
            ir_fault_flash_duration: None,
            // Start fully initialised.
            remaining_attitude_initialisation_duration: Some(Duration::from_secs(0)),
            wind_velocity: LowPassFilter::new(Self::WIND_VELOCITY_TIME_CONSTANT),
            extreme_latitude: false,

            pitch: AdirsData::new_ir(context, number, Self::PITCH),
            roll: AdirsData::new_ir(context, number, Self::ROLL),
            heading: AdirsData::new_ir(context, number, Self::HEADING),
            true_heading: AdirsData::new_ir(context, number, Self::TRUE_HEADING),
            track: AdirsData::new_ir(context, number, Self::TRACK),
            true_track: AdirsData::new_ir(context, number, Self::TRUE_TRACK),
            drift_angle: AdirsData::new_ir(context, number, Self::DRIFT_ANGLE),
            flight_path_angle: AdirsData::new_ir(context, number, Self::FLIGHT_PATH_ANGLE),
            body_pitch_rate: AdirsData::new_ir(context, number, Self::BODY_PITCH_RATE),
            body_roll_rate: AdirsData::new_ir(context, number, Self::BODY_ROLL_RATE),
            body_yaw_rate: AdirsData::new_ir(context, number, Self::BODY_YAW_RATE),
            body_longitudinal_acc: AdirsData::new_ir(context, number, Self::BODY_LONGITUDINAL_ACC),
            body_lateral_acc: AdirsData::new_ir(context, number, Self::BODY_LATERAL_ACC),
            body_normal_acc: AdirsData::new_ir(context, number, Self::BODY_NORMAL_ACC),
            heading_rate: AdirsData::new_ir(context, number, Self::HEADING_RATE),
            pitch_att_rate: AdirsData::new_ir(context, number, Self::PITCH_ATT_RATE),
            roll_att_rate: AdirsData::new_ir(context, number, Self::ROLL_ATT_RATE),
            vertical_speed: AdirsData::new_ir(context, number, Self::VERTICAL_SPEED),
            ground_speed: AdirsData::new_ir(context, number, Self::GROUND_SPEED),
            wind_direction: AdirsData::new_ir(context, number, Self::WIND_DIRECTION),
            wind_direction_bnr: AdirsData::new_ir(context, number, Self::WIND_DIRECTION_BNR),
            wind_speed: AdirsData::new_ir(context, number, Self::WIND_SPEED),
            wind_speed_bnr: AdirsData::new_ir(context, number, Self::WIND_SPEED_BNR),
            latitude: AdirsData::new_ir(context, number, Self::LATITUDE),
            longitude: AdirsData::new_ir(context, number, Self::LONGITUDE),
            /// label 270
            maint_word: AdirsData::new_ir(context, number, Self::MAINT_WORD),
        }
    }

    fn update(
        &mut self,
        context: &UpdateContext,
        true_airspeed_source: &impl TrueAirspeedSource,
        overhead: &AirDataInertialReferenceSystemOverheadPanel,
        configured_align_time: AlignTime,
        simulator_data: AdirsSimulatorData,
    ) {
        self.is_on = overhead.ir_is_on(self.number);

        self.update_fault_flash_duration(context, overhead);
        self.update_remaining_attitude_align_duration(context, overhead);
        self.update_remaining_align_duration(
            context,
            overhead,
            configured_align_time,
            simulator_data,
        );

        self.update_latitude(simulator_data);
        self.update_attitude_values(context, simulator_data);
        self.update_heading_values(overhead, simulator_data);
        self.update_non_attitude_values(context, true_airspeed_source, overhead, simulator_data);
        self.update_maint_word(overhead);
    }

    fn update_fault_flash_duration(
        &mut self,
        context: &UpdateContext,
        overhead: &AirDataInertialReferenceSystemOverheadPanel,
    ) {
        if self.alignment_starting(overhead.mode_of(self.number)) {
            self.ir_fault_flash_duration = Some(Self::IR_FAULT_FLASH_DURATION);
        } else if let Some(flash_duration) = self.ir_fault_flash_duration {
            let remaining = subtract_delta_from_duration(context, flash_duration);
            self.ir_fault_flash_duration = if remaining > Duration::from_secs(0) {
                Some(remaining)
            } else {
                None
            };
        }
    }

    fn update_remaining_attitude_align_duration(
        &mut self,
        context: &UpdateContext,
        overhead: &AirDataInertialReferenceSystemOverheadPanel,
    ) {
        self.remaining_attitude_initialisation_duration = remaining_initialisation_duration(
            context,
            Self::ATTITUDE_INITIALISATION_DURATION,
            overhead.mode_of(self.number),
            self.remaining_attitude_initialisation_duration,
        );
    }

    fn update_remaining_align_duration(
        &mut self,
        context: &UpdateContext,
        overhead: &AirDataInertialReferenceSystemOverheadPanel,
        configured_align_time: AlignTime,
        simulator_data: AdirsSimulatorData,
    ) {
        // If the  align time setting has been changed to instant during alignment,
        // then set remaining time to 0. This allows to implement a "Instant Align" button in the EFB
        // for users who want to align the ADIRS instantly but do not want to change the default
        // setting and restart the flight.
        if let AlignTime::Instant = configured_align_time {
            self.remaining_align_duration = Some(Duration::from_secs_f64(0.));
        }

        self.remaining_align_duration = match overhead.mode_of(self.number) {
            InertialReferenceMode::Navigation => match self.remaining_align_duration {
                Some(remaining) => Some(subtract_delta_from_duration(context, remaining)),
                None => Some(Self::total_alignment_duration(
                    configured_align_time,
                    simulator_data.latitude,
                )),
            },
            InertialReferenceMode::Off | InertialReferenceMode::Attitude => None,
        };
    }

    fn update_latitude(&mut self, simulator_data: AdirsSimulatorData) {
        let latitude = simulator_data.latitude.get::<degree>();
        let longitude = simulator_data.longitude.get::<degree>();

        let hysteresis_sign = if self.extreme_latitude { 1. } else { -1. };

        self.extreme_latitude = !((-60. + hysteresis_sign * 0.5) <= latitude
            && (latitude <= (73. - hysteresis_sign * 0.5)
                || (latitude <= (82. - hysteresis_sign * 0.5)
                    && (longitude <= (-120. - hysteresis_sign * 2.5)
                        || longitude >= (-90. + hysteresis_sign * 2.5)))))
    }

    fn update_attitude_values(
        &mut self,
        context: &UpdateContext,
        simulator_data: AdirsSimulatorData,
    ) {
        let ssm = if self.is_on && self.is_attitude_aligned() {
            SignStatus::NormalOperation
        } else {
            SignStatus::NoComputedData
        };
        // Calculate the attitudes and body rotation rates.
        // Correct the signs so that they conform to standard aeronautical norms.
        let pitch = -simulator_data.pitch;
        let roll = -simulator_data.roll;
        self.pitch.set_value(pitch, ssm);
        self.roll.set_value(roll, ssm);

        let p = -simulator_data.body_rotation_rate_z;
        let q = -simulator_data.body_rotation_rate_x;
        let r = simulator_data.body_rotation_rate_y;
        self.body_roll_rate.set_value(p, ssm);
        self.body_pitch_rate.set_value(q, ssm);
        self.body_yaw_rate.set_value(r, ssm);

        // Calculate attitude rates, by applying the inverse body coordinate transformation matrix.
        self.heading_rate.set_value(
            (r * V::from(roll.cos()) + q * V::from(roll.sin())) / V::from(pitch.cos()),
            ssm,
        );
        self.pitch_att_rate
            .set_value(q * V::from(roll.cos()) - r * V::from(roll.sin()), ssm);
        self.roll_att_rate.set_value(
            p + (q * V::from(roll.sin()) + r * V::from(roll.cos())) * V::from(pitch.tan()),
            ssm,
        );

        // Calculate the body accelerations as measured by the IRS accelerometers.
        // The sim only gives the acceleration vector without gravity, so we have to calculate and add the gravity vector
        // based on Theta and Phi.
        let g = Acceleration::new::<meter_per_second_squared>(9.81);
        self.body_longitudinal_acc
            .set_value(context.long_accel() / g - pitch.cos(), ssm);
        self.body_lateral_acc
            .set_value(context.lat_accel() / g + pitch.cos() * roll.sin(), ssm);
        self.body_normal_acc
            .set_value(context.vert_accel() / g + pitch.cos() * roll.cos(), ssm);
    }

    fn update_heading_values(
        &mut self,
        overhead: &AirDataInertialReferenceSystemOverheadPanel,
        simulator_data: AdirsSimulatorData,
    ) {
        // TODO BNR labels (that most things use) are actually +/- 180

        // TODO tests for when should be mag or true in mag labels

        let heading_available = self.is_on
            && (self.is_fully_aligned()
                || (overhead.mode_of(self.number) == InertialReferenceMode::Navigation
                    && self
                        .remaining_align_duration
                        .map_or(false, |duration| duration.as_secs() < 120)));

        let true_heading_ssm = if heading_available {
            SignStatus::NormalOperation
        } else {
            SignStatus::NoComputedData
        };
        self.true_heading
            .set_value(simulator_data.true_heading, true_heading_ssm);

        // TODO in ATT mode NCD until heading initialised on MCDU
        let magnetic_heading_ssm = if self.is_on
            && (heading_available
                || (overhead.mode_of(self.number) == InertialReferenceMode::Attitude
                    && self.is_attitude_aligned()))
        {
            SignStatus::NormalOperation
        } else {
            SignStatus::NoComputedData
        };
        self.heading.set_value(
            if self.has_magnetic_data() {
                simulator_data.heading
            } else {
                simulator_data.true_heading
            },
            magnetic_heading_ssm,
        );
    }

    fn update_wind_velocity(
        &mut self,
        context: &UpdateContext,
        true_airspeed_source: &impl TrueAirspeedSource,
        overhead: &AirDataInertialReferenceSystemOverheadPanel,
        simulator_data: AdirsSimulatorData,
    ) {
        // In ATT mode these labels are not even transmitted
        // In Align, NCD prior to NAV

        let no_transmission = match overhead.mode_of(self.number) {
            InertialReferenceMode::Navigation => false,
            InertialReferenceMode::Off | InertialReferenceMode::Attitude => true,
        } || !self.is_on;

        // The IR does not compute the wind if the TAS is less than 100 knots or NCD
        let true_airspeed_above_minimum_threshold = true_airspeed_source
            .true_airspeed()
            .is_normal_operation()
            && true_airspeed_source.true_airspeed().value()
                >= Velocity::new::<knot>(Self::MINIMUM_TRUE_AIRSPEED_FOR_WIND_DETERMINATION_KNOTS);

        let ssm = if no_transmission {
            SignStatus::FailureWarning // TODO should be no transmission
        } else if true_airspeed_above_minimum_threshold && self.is_fully_aligned() {
            SignStatus::NormalOperation
        } else {
            SignStatus::NoComputedData
        };

        // if conditions are valid to calculate wind, we do so, otherwise we send zero
        let mut wind_direction: f64 = 0.;
        let mut wind_speed: f64 = 0.;

        if true_airspeed_above_minimum_threshold && !no_transmission && self.is_fully_aligned() {
            // should be label 324 from IR
            let pitch_angle = simulator_data.pitch;

            // should be tas label xx from ADR, hdg label 314 from IR, pitch angle label 324 from IR
            let tas_vector = Vector2::new(
                simulator_data.true_airspeed.get::<knot>()
                    * simulator_data.true_heading.sin().get::<ratio>(),
                simulator_data.true_airspeed.get::<knot>()
                    * simulator_data.true_heading.cos().get::<ratio>(),
            ) * pitch_angle.cos().get::<ratio>();

            // should be label 367/366 from ADR
            let gs_vector = Vector2::new(
                simulator_data.ground_speed.get::<knot>()
                    * simulator_data.true_track.sin().get::<ratio>(),
                simulator_data.ground_speed.get::<knot>()
                    * simulator_data.true_track.cos().get::<ratio>(),
            );

            self.wind_velocity
                .update(context.delta(), gs_vector - tas_vector);

            wind_speed = self
                .wind_velocity
                .output()
                .magnitude()
                .clamp(0., 255.)
                .round();

            let direction =
                Rotation2::rotation_between(&self.wind_velocity.output(), &Vector2::y());
            wind_direction = (Angle::new::<radian>(direction.angle()).normalised()
                + Angle::HALF_TURN)
                .normalised()
                .get::<degree>();
        } else {
            self.wind_velocity.reset(Vector2::default());
        }

        // set all the labels...
        // TODO build out bus implementation for correct period, bnr/bcd encoding and no transmission state
        self.wind_direction
            .set_value(Angle::new::<degree>(wind_direction.round()), ssm);

        self.wind_direction_bnr.set_value(
            Angle::new::<degree>(
                (if wind_direction > 180. {
                    wind_direction - 360.
                } else {
                    wind_direction
                } / 0.05)
                    .round()
                    * 0.05,
            ),
            ssm,
        );

        self.wind_speed
            .set_value(Velocity::new::<knot>(wind_speed), ssm);

        self.wind_speed_bnr
            .set_value(Velocity::new::<knot>(wind_speed), ssm);
    }

    fn update_non_attitude_values(
        &mut self,
        context: &UpdateContext,
        true_airspeed_source: &impl TrueAirspeedSource,
        overhead: &AirDataInertialReferenceSystemOverheadPanel,
        simulator_data: AdirsSimulatorData,
    ) {
        let ssm = if self.is_on && self.is_fully_aligned() {
            SignStatus::NormalOperation
        } else {
            SignStatus::NoComputedData
        };

        let ground_speed_above_minimum_threshold = simulator_data.ground_speed
            >= Velocity::new::<knot>(Self::MINIMUM_GROUND_SPEED_FOR_TRACK_KNOTS);

        let track = if self.has_magnetic_data() {
            simulator_data.track
        } else {
            simulator_data.true_track
        };

        let heading = if self.has_magnetic_data() {
            simulator_data.heading
        } else {
            simulator_data.true_heading
        };

        self.track.set_value(
            if ground_speed_above_minimum_threshold {
                track
            } else {
                heading
            },
            ssm,
        );

        if ground_speed_above_minimum_threshold {
            self.true_track.set_value(simulator_data.true_track, ssm);
        } else {
            self.true_track.set_from(&self.true_heading);
        }

        self.drift_angle.set_value(
            if ground_speed_above_minimum_threshold {
                let diff = simulator_data.track - simulator_data.heading;
                if diff > Angle::new::<degree>(180.) {
                    diff - Angle::new::<degree>(360.)
                } else if diff < Angle::new::<degree>(-180.) {
                    diff + Angle::new::<degree>(360.)
                } else {
                    diff
                }
            } else {
                Angle::new::<degree>(0.)
            },
            ssm,
        );
        self.flight_path_angle.set_value(
            if ground_speed_above_minimum_threshold {
                simulator_data
                    .vertical_speed
                    .atan2(simulator_data.ground_speed)
            } else {
                Angle::new::<degree>(0.)
            },
            ssm,
        );

        self.vertical_speed
            .set_value(simulator_data.vertical_speed.get::<foot_per_minute>(), ssm);
        self.ground_speed
            .set_value(simulator_data.ground_speed, ssm);

        self.latitude.set_value(simulator_data.latitude, ssm);
        self.longitude.set_value(simulator_data.longitude, ssm);

        self.update_wind_velocity(context, true_airspeed_source, overhead, simulator_data);
    }

    fn update_maint_word(&mut self, overhead: &AirDataInertialReferenceSystemOverheadPanel) {
        // TODO check status of these during mode transitions (first need to implement mode FSM)
        let mut maint_word: IrMaintFlags = IrMaintFlags::default();

        if !self.is_on {
            // FIXME should be no transmission (can we just do this at a higher level...)
            self.maint_word
                .set_value(maint_word.bits(), SignStatus::FailureWarning);
            return;
        }

        if !self.is_fully_aligned() {
            maint_word |= IrMaintFlags::ALIGNMENT_NOT_READY;
        }

        if overhead.mode_of(self.number) == InertialReferenceMode::Attitude {
            maint_word |= IrMaintFlags::REV_ATT_MODE;
        }

        if self.is_fully_aligned() {
            maint_word |= IrMaintFlags::NAV_MODE;
        }

        // TODO request heading setting in att mode if not set

        // TODO attitude invalid fault

        // TODO dc < 18 V

        // TODO on DC (re-implement ON BAT light properly at the same time)

        // TODO ADR input data fault

        // TODO unimportant nav fault

        // TODO DC fault during DC operation last power up

        // TODO align fault

        // TODO No IRS initial pos

        // TODO excess motion during align

        // TODO ADR data not received or parity error

        if self.extreme_latitude {
            maint_word |= IrMaintFlags::EXTREME_LATITUDE;
        }

        maint_word |= match self
            .remaining_align_duration()
            .map(|duration| duration.as_secs())
        {
            Some(1..=60) => IrMaintFlags::ALIGN_1_MINUTES,
            Some(61..=120) => IrMaintFlags::ALIGN_2_MINUTES,
            Some(121..=180) => IrMaintFlags::ALIGN_3_MINUTES,
            Some(181..=240) => IrMaintFlags::ALIGN_4_MINUTES,
            Some(241..=300) => IrMaintFlags::ALIGN_5_MINUTES,
            Some(301..=360) => IrMaintFlags::ALIGN_6_MINUTES,
            Some(361..) => IrMaintFlags::ALIGN_7_10_MINUTES,
            Some(0) | None => IrMaintFlags::default(),
        };

        // TODO sin/cos test discrepancy

        self.maint_word
            .set_value(maint_word.bits(), SignStatus::NormalOperation);

        // TODO tests!
    }

    fn alignment_starting(&self, selected_mode: InertialReferenceMode) -> bool {
        selected_mode != InertialReferenceMode::Off
            && self.remaining_attitude_initialisation_duration.is_none()
    }

    fn total_alignment_duration(configured_align_time: AlignTime, latitude: Angle) -> Duration {
        Duration::from_secs_f64(match configured_align_time {
            AlignTime::Realistic => ((latitude.get::<degree>().powi(2)) * 0.095) + 310.,
            AlignTime::Instant => 0.,
            AlignTime::Fast => Self::FAST_ALIGNMENT_TIME_IN_SECS,
        })
    }

    fn is_fully_aligned(&self) -> bool {
        self.remaining_align_duration == Some(Duration::from_secs(0))
    }

    fn is_on(&self) -> bool {
        self.is_on
    }

    fn is_aligning(&self) -> bool {
        match self.remaining_align_duration.as_ref() {
            Some(remaining) => *remaining > Duration::from_secs(0),
            None => false,
        }
    }

    fn remaining_align_duration(&self) -> Option<Duration> {
        self.remaining_align_duration
    }

    fn is_attitude_aligned(&self) -> bool {
        self.remaining_attitude_initialisation_duration == Some(Duration::from_secs(0))
    }

    fn has_fault(&self) -> bool {
        self.ir_fault_flash_duration.is_some()
    }

    fn has_magnetic_data(&self) -> bool {
        !self.extreme_latitude
    }

    fn ground_speed(&self) -> Arinc429Word<Velocity> {
        Arinc429Word::new(self.ground_speed.value(), self.ground_speed.ssm())
    }
}
impl SimulationElement for InertialReference {
    fn write(&self, writer: &mut SimulatorWriter) {
        self.pitch.write_to(writer);
        self.roll.write_to(writer);

        self.heading.write_to(writer);
        self.true_heading.write_to(writer);
        self.track.write_to(writer);
        self.true_track.write_to(writer);
        self.drift_angle.write_to(writer);
        self.flight_path_angle.write_to(writer);
        self.body_pitch_rate
            .write_to_converted(writer, |value| value.get::<degree_per_second>());
        self.body_roll_rate
            .write_to_converted(writer, |value| value.get::<degree_per_second>());
        self.body_yaw_rate
            .write_to_converted(writer, |value| value.get::<degree_per_second>());
        self.body_longitudinal_acc
            .write_to_converted(writer, |value| value.get::<ratio>());
        self.body_lateral_acc
            .write_to_converted(writer, |value| value.get::<ratio>());
        self.body_normal_acc
            .write_to_converted(writer, |value| value.get::<ratio>());
        self.heading_rate
            .write_to_converted(writer, |value| value.get::<degree_per_second>());
        self.pitch_att_rate
            .write_to_converted(writer, |value| value.get::<degree_per_second>());
        self.roll_att_rate
            .write_to_converted(writer, |value| value.get::<degree_per_second>());
        self.vertical_speed.write_to(writer);
        self.ground_speed.write_to(writer);
        self.wind_direction.write_to(writer);
        self.wind_direction_bnr.write_to(writer);
        self.wind_speed.write_to(writer);
        self.wind_speed_bnr.write_to(writer);
        self.latitude.write_to(writer);
        self.longitude.write_to(writer);
        self.maint_word.write_to(writer);
    }
}

fn remaining_initialisation_duration(
    context: &UpdateContext,
    starting_initialisation_duration: Duration,
    mode: InertialReferenceMode,
    remaining: Option<Duration>,
) -> Option<Duration> {
    match mode {
        InertialReferenceMode::Navigation | InertialReferenceMode::Attitude => match remaining {
            Some(remaining) => Some(subtract_delta_from_duration(context, remaining)),
            None => Some(starting_initialisation_duration),
        },
        InertialReferenceMode::Off => None,
    }
}

fn subtract_delta_from_duration(context: &UpdateContext, duration: Duration) -> Duration {
    Duration::from_secs_f64((duration.as_secs_f64() - context.delta_as_secs_f64()).max(0.))
}

trait NormaliseAngleExt {
    fn normalised(self) -> Angle;
    fn normalised_180(self) -> Angle;
}

impl NormaliseAngleExt for Angle {
    /// Create a new angle by normalizing the value into the range of
    /// [0, 2π) rad.
    #[inline]
    fn normalised(self) -> Angle {
        if self < Angle::FULL_TURN && self >= Angle::default() {
            self
        } else {
            let v = self % Angle::FULL_TURN;

            if v >= Angle::default() {
                v
            } else {
                v + Angle::FULL_TURN
            }
        }
    }

    /// Create a new angle by normalizing the value into the range of
    /// [-π, π) rad.
    #[inline]
    fn normalised_180(self) -> Angle {
        if self < Angle::HALF_TURN && self >= -Angle::HALF_TURN {
            self
        } else {
            let v = self % Angle::FULL_TURN;

            if v < Angle::HALF_TURN {
                v
            } else {
                v - Angle::FULL_TURN
            }
        }
    }
}

#[cfg(test)]
mod tests {
    use super::*;
    use crate::simulation::test::{ReadByName, WriteByName};
    use crate::{
        shared::arinc429::Arinc429Word,
        simulation::{
            test::{SimulationTestBed, TestBed},
            Aircraft, SimulationElementVisitor, SimulatorWriter, UpdateContext,
        },
    };
    use ntest::{assert_about_eq, timeout};
    use rstest::rstest;
    use std::time::Duration;
    use uom::si::{
        angle::degree,
        length::foot,
        ratio::percent,
        thermodynamic_temperature::degree_celsius,
        velocity::{foot_per_minute, knot},
    };

    struct TestAircraft {
        adirs: AirDataInertialReferenceSystem,
        overhead: AirDataInertialReferenceSystemOverheadPanel,
    }
    impl TestAircraft {
        fn new(context: &mut InitContext) -> Self {
            Self {
                adirs: AirDataInertialReferenceSystem::new(context),
                overhead: AirDataInertialReferenceSystemOverheadPanel::new(context),
            }
        }
    }
    impl Aircraft for TestAircraft {
        fn update_after_power_distribution(&mut self, context: &UpdateContext) {
            self.adirs.update(context, &self.overhead);
            self.overhead.update(context, &self.adirs);
        }
    }
    impl SimulationElement for TestAircraft {
        fn accept<T: SimulationElementVisitor>(&mut self, visitor: &mut T) {
            self.adirs.accept(visitor);
            self.overhead.accept(visitor);

            visitor.visit(self);
        }

        fn read(&mut self, _reader: &mut SimulatorReader) {}

        fn write(&self, _writer: &mut SimulatorWriter) {}
    }

    struct AdirsTestBed {
        test_bed: SimulationTestBed<TestAircraft>,
    }
    impl AdirsTestBed {
        fn new() -> Self {
            let mut adirs_test_bed = Self {
                test_bed: SimulationTestBed::new(TestAircraft::new),
            };
            adirs_test_bed.move_all_mode_selectors_to(InertialReferenceMode::Navigation);

            adirs_test_bed
        }

        fn and(self) -> Self {
            self
        }

        fn then_continue_with(self) -> Self {
            self
        }

        fn wait_for_alignment_of(mut self, adiru_number: usize) -> Self {
            while self.align_state(adiru_number) != AlignState::Aligned {
                self.run();
            }

            self
        }

        fn latitude_of(mut self, latitude: Angle) -> Self {
            self.write_by_name(AdirsSimulatorData::LATITUDE, latitude);
            self
        }

        fn longitude_of(mut self, longitude: Angle) -> Self {
            self.write_by_name(AdirsSimulatorData::LONGITUDE, longitude);
            self
        }

        fn mach_of(mut self, mach: MachNumber) -> Self {
            self.write_by_name(AdirsSimulatorData::MACH, mach);
            self
        }

        fn vertical_speed_of(mut self, velocity: Velocity) -> Self {
            self.write_by_name(
                AdirsSimulatorData::VERTICAL_SPEED,
                velocity.get::<foot_per_minute>(),
            );
            self
        }

        fn true_airspeed_of(mut self, velocity: Velocity) -> Self {
            self.write_by_name(AdirsSimulatorData::TRUE_AIRSPEED, velocity);
            self
        }

        fn total_air_temperature_of(mut self, temperature: ThermodynamicTemperature) -> Self {
            self.write_by_name(AdirsSimulatorData::TOTAL_AIR_TEMPERATURE, temperature);
            self
        }

        fn angle_of_attack_of(mut self, angle: Angle) -> Self {
            self.write_by_name(AdirsSimulatorData::ANGLE_OF_ATTACK, angle);
            self
        }

        fn pitch_of(mut self, angle: Angle) -> Self {
            self.write_by_name(AdirsSimulatorData::PITCH, angle);
            self
        }

        fn roll_of(mut self, angle: Angle) -> Self {
            self.write_by_name(AdirsSimulatorData::ROLL, angle);
            self
        }

        fn body_roll_rate_of(mut self, rate: AngularVelocity) -> Self {
            self.write_by_name(AdirsSimulatorData::BODY_ROTATION_RATE_Z, rate);
            self
        }

        fn body_pitch_rate_of(mut self, rate: AngularVelocity) -> Self {
            self.write_by_name(AdirsSimulatorData::BODY_ROTATION_RATE_X, rate);
            self
        }

        fn body_yaw_rate_of(mut self, rate: AngularVelocity) -> Self {
            self.write_by_name(AdirsSimulatorData::BODY_ROTATION_RATE_Y, rate);
            self
        }

        fn heading_of(mut self, angle: Angle) -> Self {
            self.write_by_name(AdirsSimulatorData::HEADING, angle);
            self
        }

        fn true_heading_of(mut self, angle: Angle) -> Self {
            self.write_by_name(AdirsSimulatorData::TRUE_HEADING, angle);
            self
        }

        fn track_of(mut self, angle: Angle) -> Self {
            self.write_by_name(AdirsSimulatorData::TRACK, angle);
            self
        }

        fn true_track_of(mut self, angle: Angle) -> Self {
            self.write_by_name(AdirsSimulatorData::TRUE_TRACK, angle);
            self
        }

        fn ground_speed_of(mut self, velocity: Velocity) -> Self {
            self.write_by_name(AdirsSimulatorData::GROUND_SPEED, velocity);
            self
        }

        /// caution: sets tas, true heading, gs, true track, and pitch angle
        fn wind_of(self, angle: Angle, velocity: Velocity) -> Self {
            let tas = Velocity::new::<knot>(
                InertialReference::MINIMUM_TRUE_AIRSPEED_FOR_WIND_DETERMINATION_KNOTS + 10.,
            );
            let heading = Angle::new::<degree>(0.);

            let gs = Velocity::new::<knot>(
                ((velocity.get::<knot>() * (angle + Angle::HALF_TURN).sin().get::<ratio>())
                    .powi(2)
                    + (tas.get::<knot>()
                        + velocity.get::<knot>()
                            * (angle + Angle::HALF_TURN).cos().get::<ratio>())
                    .powi(2))
                .sqrt(),
            );
            let track = (tas / gs).acos();

            self.true_airspeed_of(tas)
                .true_heading_of(heading)
                .ground_speed_of(gs)
                .true_track_of(track)
                .pitch_angle_of(Angle::default())
        }

        fn pitch_angle_of(mut self, angle: Angle) -> Self {
            self.write_by_name(AdirsSimulatorData::PITCH, angle);
            self
        }

        fn altimeter_setting_of(mut self, altimeter: Pressure) -> Self {
            self.write_by_name(
                AdirsSimulatorData::BARO_CORRECTION_1_HPA,
                altimeter.get::<hectopascal>(),
            );
            self
        }

        fn align_time_configured_as(mut self, align_time: AlignTime) -> Self {
            WriteByName::<AdirsTestBed, f64>::write_by_name(
                &mut self,
                AirDataInertialReferenceSystem::CONFIGURED_ALIGN_TIME_KEY,
                align_time.into(),
            );
            self
        }

        fn ir_mode_selector_set_to(mut self, number: usize, mode: InertialReferenceMode) -> Self {
            WriteByName::<AdirsTestBed, f64>::write_by_name(
                &mut self,
                &InertialReferenceModeSelector::mode_id(number),
                mode.into(),
            );
            self
        }

        fn adr_push_button_off(mut self, number: usize) -> Self {
            self.write_by_name(
                &OnOffFaultPushButton::is_on_id(&format!("ADIRS_ADR_{}", number)),
                false,
            );

            self
        }

        fn ir_push_button_off(mut self, number: usize) -> Self {
            self.write_by_name(
                &OnOffFaultPushButton::is_on_id(&format!("ADIRS_IR_{}", number)),
                false,
            );

            self
        }

        fn ir_fault_light_illuminated(&mut self, number: usize) -> bool {
            self.read_by_name(&OnOffFaultPushButton::has_fault_id(&format!(
                "ADIRS_IR_{}",
                number
            )))
        }

        fn is_aligned(&mut self, adiru_number: usize) -> bool {
            self.align_state(adiru_number) == AlignState::Aligned
        }

        fn is_aligning(&mut self, adiru_number: usize) -> bool {
            self.align_state(adiru_number) == AlignState::Aligning
        }

        fn align_state(&mut self, adiru_number: usize) -> AlignState {
            self.read_by_name(&AirDataInertialReferenceUnit::state_id(adiru_number))
        }

        fn remaining_alignment_time(&mut self) -> Duration {
            self.read_by_name(AirDataInertialReferenceSystem::REMAINING_ALIGNMENT_TIME_KEY)
        }

        fn all_mode_selectors_off(mut self) -> Self {
            self.move_all_mode_selectors_to(InertialReferenceMode::Off);
            self.run_without_delta();
            self
        }

        fn move_all_mode_selectors_to(&mut self, mode: InertialReferenceMode) {
            for number in 1..=3 {
                self.write_by_name(&InertialReferenceModeSelector::mode_id(number), mode);
            }
        }

        fn on_bat_light_illuminated(&mut self) -> bool {
            self.read_by_name(&IndicationLight::is_illuminated_id(
                AirDataInertialReferenceSystemOverheadPanel::ADIRS_ON_BAT_NAME,
            ))
        }

        fn corrected_average_static_pressure(&mut self, adiru_number: usize) -> Arinc429Word<f64> {
            self.read_arinc429_by_name(&output_data_id(
                OutputDataType::Adr,
                adiru_number,
                AirDataReference::CORRECTED_AVERAGE_STATIC_PRESSURE,
            ))
        }

<<<<<<< HEAD
        fn baro_reference_1_hpa(&mut self, adiru_number: usize) -> Arinc429Word<f64> {
            self.read_arinc429_by_name(&output_data_id(
                OutputDataType::Adr,
                adiru_number,
                AirDataReference::BARO_CORRECTION_1_HPA,
            ))
        }

        fn baro_reference_1_inhg(&mut self, adiru_number: usize) -> Arinc429Word<f64> {
            self.read_arinc429_by_name(&output_data_id(
                OutputDataType::Adr,
                adiru_number,
                AirDataReference::BARO_CORRECTION_1_INHG,
            ))
        }

        fn baro_reference_2_hpa(&mut self, adiru_number: usize) -> Arinc429Word<f64> {
            self.read_arinc429_by_name(&output_data_id(
                OutputDataType::Adr,
                adiru_number,
                AirDataReference::BARO_CORRECTION_2_HPA,
            ))
        }

        fn baro_reference_2_inhg(&mut self, adiru_number: usize) -> Arinc429Word<f64> {
            self.read_arinc429_by_name(&output_data_id(
                OutputDataType::Adr,
                adiru_number,
                AirDataReference::BARO_CORRECTION_2_INHG,
            ))
        }

=======
        /// pressure altitude
>>>>>>> fc65c4b2
        fn altitude(&mut self, adiru_number: usize) -> Arinc429Word<Length> {
            self.read_arinc429_by_name(&output_data_id(
                OutputDataType::Adr,
                adiru_number,
                AirDataReference::ALTITUDE,
            ))
        }

        /// baro corrected altitude for captain's side
        fn baro_corrected_altitude_1(&mut self, adiru_number: usize) -> Arinc429Word<Length> {
            self.read_arinc429_by_name(&output_data_id(
                OutputDataType::Adr,
                adiru_number,
                AirDataReference::BARO_CORRECTED_ALTITUDE_1,
            ))
        }

        /// baro corrected altitude for fo's side
        fn baro_corrected_altitude_2(&mut self, adiru_number: usize) -> Arinc429Word<Length> {
            self.read_arinc429_by_name(&output_data_id(
                OutputDataType::Adr,
                adiru_number,
                AirDataReference::BARO_CORRECTED_ALTITUDE_2,
            ))
        }

        fn computed_airspeed(&mut self, adiru_number: usize) -> Arinc429Word<Velocity> {
            self.read_arinc429_by_name(&output_data_id(
                OutputDataType::Adr,
                adiru_number,
                AirDataReference::COMPUTED_AIRSPEED,
            ))
        }

        fn mach(&mut self, adiru_number: usize) -> Arinc429Word<MachNumber> {
            self.read_arinc429_by_name(&output_data_id(
                OutputDataType::Adr,
                adiru_number,
                AirDataReference::MACH,
            ))
        }

        fn barometric_vertical_speed(&mut self, adiru_number: usize) -> Arinc429Word<Velocity> {
            let vertical_speed: Arinc429Word<f64> = self.read_arinc429_by_name(&output_data_id(
                OutputDataType::Adr,
                adiru_number,
                AirDataReference::BAROMETRIC_VERTICAL_SPEED,
            ));
            Arinc429Word::new(
                Velocity::new::<foot_per_minute>(vertical_speed.value()),
                vertical_speed.ssm(),
            )
        }

        fn true_airspeed(&mut self, adiru_number: usize) -> Arinc429Word<Velocity> {
            self.read_arinc429_by_name(&output_data_id(
                OutputDataType::Adr,
                adiru_number,
                AirDataReference::TRUE_AIRSPEED,
            ))
        }

        fn static_air_temperature(
            &mut self,
            adiru_number: usize,
        ) -> Arinc429Word<ThermodynamicTemperature> {
            self.read_arinc429_by_name(&output_data_id(
                OutputDataType::Adr,
                adiru_number,
                AirDataReference::STATIC_AIR_TEMPERATURE,
            ))
        }

        fn total_air_temperature(
            &mut self,
            adiru_number: usize,
        ) -> Arinc429Word<ThermodynamicTemperature> {
            self.read_arinc429_by_name(&output_data_id(
                OutputDataType::Adr,
                adiru_number,
                AirDataReference::TOTAL_AIR_TEMPERATURE,
            ))
        }

        fn angle_of_attack(&mut self, adiru_number: usize) -> Arinc429Word<Angle> {
            self.read_arinc429_by_name(&output_data_id(
                OutputDataType::Adr,
                adiru_number,
                AirDataReference::ANGLE_OF_ATTACK,
            ))
        }

        fn pitch(&mut self, adiru_number: usize) -> Arinc429Word<Angle> {
            self.read_arinc429_by_name(&output_data_id(
                OutputDataType::Ir,
                adiru_number,
                InertialReference::PITCH,
            ))
        }

        fn roll(&mut self, adiru_number: usize) -> Arinc429Word<Angle> {
            self.read_arinc429_by_name(&output_data_id(
                OutputDataType::Ir,
                adiru_number,
                InertialReference::ROLL,
            ))
        }

        fn heading(&mut self, adiru_number: usize) -> Arinc429Word<Angle> {
            self.read_arinc429_by_name(&output_data_id(
                OutputDataType::Ir,
                adiru_number,
                InertialReference::HEADING,
            ))
        }

        fn true_heading(&mut self, adiru_number: usize) -> Arinc429Word<Angle> {
            self.read_arinc429_by_name(&output_data_id(
                OutputDataType::Ir,
                adiru_number,
                InertialReference::TRUE_HEADING,
            ))
        }

        fn track(&mut self, adiru_number: usize) -> Arinc429Word<Angle> {
            self.read_arinc429_by_name(&output_data_id(
                OutputDataType::Ir,
                adiru_number,
                InertialReference::TRACK,
            ))
        }

        fn true_track(&mut self, adiru_number: usize) -> Arinc429Word<Angle> {
            self.read_arinc429_by_name(&output_data_id(
                OutputDataType::Ir,
                adiru_number,
                InertialReference::TRUE_TRACK,
            ))
        }

        fn drift_angle(&mut self, adiru_number: usize) -> Arinc429Word<Angle> {
            self.read_arinc429_by_name(&output_data_id(
                OutputDataType::Ir,
                adiru_number,
                InertialReference::DRIFT_ANGLE,
            ))
        }

        fn flight_path_angle(&mut self, adiru_number: usize) -> Arinc429Word<Angle> {
            self.read_arinc429_by_name(&output_data_id(
                OutputDataType::Ir,
                adiru_number,
                InertialReference::FLIGHT_PATH_ANGLE,
            ))
        }

        fn body_pitch_rate(&mut self, adiru_number: usize) -> Arinc429Word<AngularVelocity> {
            self.read_arinc429_by_name(&output_data_id(
                OutputDataType::Ir,
                adiru_number,
                InertialReference::BODY_PITCH_RATE,
            ))
        }

        fn body_roll_rate(&mut self, adiru_number: usize) -> Arinc429Word<AngularVelocity> {
            self.read_arinc429_by_name(&output_data_id(
                OutputDataType::Ir,
                adiru_number,
                InertialReference::BODY_ROLL_RATE,
            ))
        }

        fn body_yaw_rate(&mut self, adiru_number: usize) -> Arinc429Word<AngularVelocity> {
            self.read_arinc429_by_name(&output_data_id(
                OutputDataType::Ir,
                adiru_number,
                InertialReference::BODY_YAW_RATE,
            ))
        }

        fn body_long_acc(&mut self, adiru_number: usize) -> Arinc429Word<Ratio> {
            self.read_arinc429_by_name(&output_data_id(
                OutputDataType::Ir,
                adiru_number,
                InertialReference::BODY_LONGITUDINAL_ACC,
            ))
        }

        fn body_lat_acc(&mut self, adiru_number: usize) -> Arinc429Word<Ratio> {
            self.read_arinc429_by_name(&output_data_id(
                OutputDataType::Ir,
                adiru_number,
                InertialReference::BODY_LATERAL_ACC,
            ))
        }

        fn body_normal_acc(&mut self, adiru_number: usize) -> Arinc429Word<Ratio> {
            self.read_arinc429_by_name(&output_data_id(
                OutputDataType::Ir,
                adiru_number,
                InertialReference::BODY_NORMAL_ACC,
            ))
        }

        fn pitch_att_rate(&mut self, adiru_number: usize) -> Arinc429Word<Angle> {
            self.read_arinc429_by_name(&output_data_id(
                OutputDataType::Ir,
                adiru_number,
                InertialReference::PITCH_ATT_RATE,
            ))
        }

        fn roll_att_rate(&mut self, adiru_number: usize) -> Arinc429Word<Angle> {
            self.read_arinc429_by_name(&output_data_id(
                OutputDataType::Ir,
                adiru_number,
                InertialReference::ROLL_ATT_RATE,
            ))
        }

        fn heading_rate(&mut self, adiru_number: usize) -> Arinc429Word<Angle> {
            self.read_arinc429_by_name(&output_data_id(
                OutputDataType::Ir,
                adiru_number,
                InertialReference::HEADING_RATE,
            ))
        }

        fn ground_speed(&mut self, adiru_number: usize) -> Arinc429Word<Velocity> {
            self.read_arinc429_by_name(&output_data_id(
                OutputDataType::Ir,
                adiru_number,
                InertialReference::GROUND_SPEED,
            ))
        }

        fn wind_direction(&mut self, adiru_number: usize) -> Arinc429Word<Angle> {
            self.read_arinc429_by_name(&output_data_id(
                OutputDataType::Ir,
                adiru_number,
                InertialReference::WIND_DIRECTION,
            ))
        }

        fn wind_direction_bnr(&mut self, adiru_number: usize) -> Arinc429Word<Angle> {
            self.read_arinc429_by_name(&output_data_id(
                OutputDataType::Ir,
                adiru_number,
                InertialReference::WIND_DIRECTION_BNR,
            ))
        }

        fn wind_speed(&mut self, adiru_number: usize) -> Arinc429Word<Velocity> {
            self.read_arinc429_by_name(&output_data_id(
                OutputDataType::Ir,
                adiru_number,
                InertialReference::WIND_SPEED,
            ))
        }

        fn wind_speed_bnr(&mut self, adiru_number: usize) -> Arinc429Word<Velocity> {
            self.read_arinc429_by_name(&output_data_id(
                OutputDataType::Ir,
                adiru_number,
                InertialReference::WIND_SPEED_BNR,
            ))
        }

        fn inertial_vertical_speed(&mut self, adiru_number: usize) -> Arinc429Word<Velocity> {
            let vertical_speed: Arinc429Word<f64> = self.read_arinc429_by_name(&output_data_id(
                OutputDataType::Ir,
                adiru_number,
                InertialReference::VERTICAL_SPEED,
            ));
            Arinc429Word::new(
                Velocity::new::<foot_per_minute>(vertical_speed.value()),
                vertical_speed.ssm(),
            )
        }

        fn longitude(&mut self, adiru_number: usize) -> Arinc429Word<Angle> {
            self.read_arinc429_by_name(&output_data_id(
                OutputDataType::Ir,
                adiru_number,
                InertialReference::LONGITUDE,
            ))
        }

        fn latitude(&mut self, adiru_number: usize) -> Arinc429Word<Angle> {
            self.read_arinc429_by_name(&output_data_id(
                OutputDataType::Ir,
                adiru_number,
                InertialReference::LATITUDE,
            ))
        }

        fn maint_word(&mut self, adiru_number: usize) -> Arinc429Word<u32> {
            self.read_arinc429_by_name(&output_data_id(
                OutputDataType::Ir,
                adiru_number,
                InertialReference::MAINT_WORD,
            ))
        }

        fn uses_gps_as_primary(&mut self) -> bool {
            self.read_by_name(AirDataInertialReferenceSystem::USES_GPS_AS_PRIMARY_KEY)
        }

        fn assert_adr_data_valid(&mut self, valid: bool, adiru_number: usize) {
            assert_eq!(
                !self
                    .corrected_average_static_pressure(adiru_number)
                    .is_failure_warning(),
                valid
            );
            assert_eq!(!self.altitude(adiru_number).is_failure_warning(), valid);
            assert_eq!(
                !self
                    .baro_corrected_altitude_1(adiru_number)
                    .is_failure_warning(),
                valid
            );
            assert_eq!(
                !self
                    .baro_corrected_altitude_2(adiru_number)
                    .is_failure_warning(),
                valid
            );
            assert_eq!(
                !self.computed_airspeed(adiru_number).is_failure_warning(),
                valid
            );
            assert_eq!(!self.mach(adiru_number).is_failure_warning(), valid);
            assert_eq!(
                !self
                    .barometric_vertical_speed(adiru_number)
                    .is_failure_warning(),
                valid
            );
            assert_eq!(
                !self.true_airspeed(adiru_number).is_failure_warning(),
                valid
            );
            assert_eq!(
                !self
                    .static_air_temperature(adiru_number)
                    .is_failure_warning(),
                valid
            );
            assert_eq!(
                !self
                    .total_air_temperature(adiru_number)
                    .is_failure_warning(),
                valid
            );
            assert_eq!(
                !self.angle_of_attack(adiru_number).is_failure_warning(),
                valid
            );
        }

        fn assert_ir_heading_data_available(&mut self, available: bool, adiru_number: usize) {
            assert_eq!(self.heading(adiru_number).is_normal_operation(), available);
        }

        fn assert_ir_non_attitude_data_available(&mut self, available: bool, adiru_number: usize) {
            assert_eq!(self.track(adiru_number).is_normal_operation(), available);
            assert_eq!(
                self.drift_angle(adiru_number).is_normal_operation(),
                available
            );
            assert_eq!(
                self.flight_path_angle(adiru_number).is_normal_operation(),
                available
            );
            assert_eq!(
                self.inertial_vertical_speed(adiru_number)
                    .is_normal_operation(),
                available
            );
            assert_eq!(
                self.ground_speed(adiru_number).is_normal_operation(),
                available
            );
            assert_eq!(
                self.wind_direction(adiru_number).is_normal_operation(),
                available
            );
            assert_eq!(
                self.wind_direction_bnr(adiru_number).is_normal_operation(),
                available
            );
            assert_eq!(
                self.wind_speed(adiru_number).is_normal_operation(),
                available
            );
            assert_eq!(
                self.wind_speed_bnr(adiru_number).is_normal_operation(),
                available
            );
            assert_eq!(self.latitude(adiru_number).is_normal_operation(), available);
            assert_eq!(
                self.longitude(adiru_number).is_normal_operation(),
                available
            );
        }

        fn assert_ir_attitude_data_available(&mut self, available: bool, adiru_number: usize) {
            assert_eq!(self.pitch(adiru_number).is_normal_operation(), available);
            assert_eq!(self.roll(adiru_number).is_normal_operation(), available);
            assert_eq!(
                self.body_pitch_rate(adiru_number).is_normal_operation(),
                available
            );
            assert_eq!(
                self.body_roll_rate(adiru_number).is_normal_operation(),
                available
            );
            assert_eq!(
                self.body_yaw_rate(adiru_number).is_normal_operation(),
                available
            );
            assert_eq!(
                self.body_long_acc(adiru_number).is_normal_operation(),
                available
            );
            assert_eq!(
                self.body_lat_acc(adiru_number).is_normal_operation(),
                available
            );
            assert_eq!(
                self.body_normal_acc(adiru_number).is_normal_operation(),
                available
            );
            assert_eq!(
                self.pitch_att_rate(adiru_number).is_normal_operation(),
                available
            );
            assert_eq!(
                self.roll_att_rate(adiru_number).is_normal_operation(),
                available
            );
            assert_eq!(
                self.heading_rate(adiru_number).is_normal_operation(),
                available
            );
        }

        fn assert_all_ir_data_available(&mut self, available: bool, adiru_number: usize) {
            self.assert_ir_attitude_data_available(available, adiru_number);
            self.assert_ir_heading_data_available(available, adiru_number);
            self.assert_ir_non_attitude_data_available(available, adiru_number);
        }

        fn assert_wind_direction_and_velocity_zero(&mut self, adiru_number: usize) {
            assert_about_eq!(
                self.wind_direction(adiru_number).value().get::<degree>(),
                0.
            );
            assert_about_eq!(
                self.wind_direction_bnr(adiru_number)
                    .value()
                    .get::<degree>(),
                0.
            );
            assert_about_eq!(self.wind_speed(adiru_number).value().get::<knot>(), 0.);
            assert_about_eq!(self.wind_speed_bnr(adiru_number).value().get::<knot>(), 0.);
        }

        fn realistic_navigation_align_until(
            mut self,
            adiru_number: usize,
            duration: Duration,
        ) -> Self {
            self = self
                .align_time_configured_as(AlignTime::Realistic)
                .and()
                .ir_mode_selector_set_to(adiru_number, InertialReferenceMode::Navigation);

            // Run once to let the simulation write the remaining alignment time.
            self.run_with_delta(Duration::from_secs(0));

            let remaining_alignment_time = self.remaining_alignment_time();
            self.run_with_delta(remaining_alignment_time - duration);

            println!("{:?}", self.remaining_alignment_time());
            self
        }
    }
    impl TestBed for AdirsTestBed {
        type Aircraft = TestAircraft;

        fn test_bed(&self) -> &SimulationTestBed<TestAircraft> {
            &self.test_bed
        }

        fn test_bed_mut(&mut self) -> &mut SimulationTestBed<TestAircraft> {
            &mut self.test_bed
        }
    }

    fn test_bed_with() -> AdirsTestBed {
        test_bed()
    }

    fn test_bed() -> AdirsTestBed {
        // Nearly all tests require mode selectors to be off, therefore it is the default.
        all_adirus_aligned_test_bed().all_mode_selectors_off()
    }

    fn all_adirus_aligned_test_bed_with() -> AdirsTestBed {
        all_adirus_aligned_test_bed()
    }

    fn all_adirus_aligned_test_bed() -> AdirsTestBed {
        AdirsTestBed::new()
    }

    #[rstest]
    #[case(1)]
    #[case(2)]
    #[case(3)]
    fn starts_aligned(#[case] adiru_number: usize) {
        // The structs start in an aligned state to support starting a flight
        // on the runway or in the air with the mode selectors in the NAV position.
        let mut test_bed = all_adirus_aligned_test_bed();
        test_bed.run();

        assert!(test_bed.is_aligned(adiru_number));
        let maint_word_flags = IrMaintFlags::from_bits(test_bed.maint_word(adiru_number).value());
        assert_eq!(
            maint_word_flags.unwrap() & IrMaintFlags::NAV_MODE,
            IrMaintFlags::NAV_MODE
        );
    }

    #[rstest]
    #[case(1)]
    #[case(2)]
    #[case(3)]
    fn adiru_is_not_aligning_nor_aligned_when_ir_mode_selector_off(#[case] adiru_number: usize) {
        // TODO: Once the ADIRUs are split, this unit test needs to be modified to test all
        // ADIRUs individually.
        let mut test_bed =
            test_bed_with().ir_mode_selector_set_to(adiru_number, InertialReferenceMode::Off);

        test_bed.run_with_delta(Duration::from_secs(0));

        assert!(!test_bed.is_aligned(adiru_number));
        assert!(!test_bed.is_aligning(adiru_number));
        let maint_word_flags = IrMaintFlags::from_bits(test_bed.maint_word(adiru_number).value());
        assert_eq!(
            maint_word_flags.unwrap() & IrMaintFlags::ALIGNMENT_NOT_READY,
            IrMaintFlags::ALIGNMENT_NOT_READY
        );
    }

    #[rstest]
    #[case(1)]
    #[case(2)]
    #[case(3)]
    fn adiru_instantly_aligns_when_configured_align_time_is_instant(#[case] adiru_number: usize) {
        // TODO: Once the ADIRUs are split, this unit test needs to be modified to test all
        // ADIRUs individually.
        let mut test_bed = test_bed_with()
            .align_time_configured_as(AlignTime::Instant)
            .and()
            .ir_mode_selector_set_to(adiru_number, InertialReferenceMode::Navigation);

        test_bed.run_with_delta(Duration::from_secs(0));

        assert!(test_bed.is_aligned(adiru_number));
        let maint_word_flags = IrMaintFlags::from_bits(test_bed.maint_word(adiru_number).value());
        assert_eq!(
            maint_word_flags.unwrap() & IrMaintFlags::NAV_MODE,
            IrMaintFlags::NAV_MODE
        );
    }

    #[rstest]
    #[case(1)]
    #[case(2)]
    #[case(3)]
    fn adirs_aligns_in_90_seconds_when_configured_align_time_is_fast(#[case] adiru_number: usize) {
        // TODO: Once the ADIRUs are split, this unit test needs to be modified to test all
        // ADIRUs individually.
        let mut test_bed = test_bed_with()
            .align_time_configured_as(AlignTime::Fast)
            .and()
            .ir_mode_selector_set_to(adiru_number, InertialReferenceMode::Navigation);

        // Set the state without any time passing to be able to measure exact time afterward.
        test_bed.run_with_delta(Duration::from_secs(0));

        test_bed.run_with_delta(Duration::from_secs_f64(
            InertialReference::FAST_ALIGNMENT_TIME_IN_SECS - 1.,
        ));
        assert!(test_bed.is_aligning(adiru_number));
        let maint_word_flags = IrMaintFlags::from_bits(test_bed.maint_word(adiru_number).value());
        assert_eq!(
            maint_word_flags.unwrap() & IrMaintFlags::ALIGNMENT_NOT_READY,
            IrMaintFlags::ALIGNMENT_NOT_READY
        );

        test_bed.run_with_delta(Duration::from_secs(1));
        assert!(test_bed.is_aligned(adiru_number));
        let maint_word_flags = IrMaintFlags::from_bits(test_bed.maint_word(adiru_number).value());
        assert_eq!(
            maint_word_flags.unwrap() & IrMaintFlags::NAV_MODE,
            IrMaintFlags::NAV_MODE
        );
    }

    #[rstest]
    #[case(Angle::new::<degree>(90.))]
    #[case(Angle::new::<degree>(-90.))]
    fn adirs_aligns_quicker_near_equator_than_near_the_poles_when_configured_align_time_is_realistic(
        #[case] polar_latitude: Angle,
    ) {
        let mut test_bed = align_at_latitude(Angle::new::<degree>(0.));
        let equator_alignment_time = test_bed.remaining_alignment_time();

        let mut test_bed = align_at_latitude(polar_latitude);
        let south_pole_alignment_time = test_bed.remaining_alignment_time();

        assert!(equator_alignment_time < south_pole_alignment_time);
    }

    fn align_at_latitude(latitude: Angle) -> AdirsTestBed {
        let mut test_bed = test_bed_with()
            .align_time_configured_as(AlignTime::Realistic)
            .latitude_of(latitude)
            .and()
            .ir_mode_selector_set_to(1, InertialReferenceMode::Navigation);

        test_bed.run();
        test_bed
    }

    #[rstest]
    #[case(InertialReferenceMode::Navigation)]
    #[case(InertialReferenceMode::Attitude)]
    fn ir_fault_light_briefly_flashes_when_moving_mode_selector_from_off_to(
        #[case] mode: InertialReferenceMode,
    ) {
        let mut test_bed = test_bed_with().ir_mode_selector_set_to(1, mode);

        test_bed.run_without_delta();
        assert!(test_bed.ir_fault_light_illuminated(1));

        test_bed
            .run_with_delta(InertialReference::IR_FAULT_FLASH_DURATION - Duration::from_millis(1));
        assert!(test_bed.ir_fault_light_illuminated(1));

        test_bed.run_with_delta(Duration::from_millis(1));
        assert!(!test_bed.ir_fault_light_illuminated(1));
    }

    #[test]
    fn ir_fault_light_doesnt_briefly_flash_when_moving_mode_selector_between_nav_and_att() {
        let mut test_bed =
            test_bed_with().ir_mode_selector_set_to(1, InertialReferenceMode::Navigation);
        test_bed.run_without_delta();
        test_bed.run();

        test_bed = test_bed
            .then_continue_with()
            .ir_mode_selector_set_to(1, InertialReferenceMode::Attitude);
        test_bed.run_with_delta(Duration::from_millis(1));

        assert!(!test_bed.ir_fault_light_illuminated(1));
    }

    #[rstest]
    #[case(InertialReferenceMode::Navigation)]
    #[case(InertialReferenceMode::Attitude)]
    fn ten_and_a_half_seconds_after_moving_the_mode_selector_the_on_bat_light_illuminates_for_5_and_a_half_seconds(
        #[case] mode: InertialReferenceMode,
    ) {
        let mut test_bed = test_bed_with().ir_mode_selector_set_to(1, mode);
        test_bed.run_without_delta();

        test_bed.run_with_delta(
            AirDataInertialReferenceSystemOverheadPanel::DURATION_AFTER_WHICH_ON_BAT_ILLUMINATES
                - Duration::from_millis(1),
        );
        assert!(!test_bed.on_bat_light_illuminated());

        test_bed.run_with_delta(Duration::from_millis(1));
        assert!(test_bed.on_bat_light_illuminated());

        test_bed.run_with_delta(
            AirDataInertialReferenceSystemOverheadPanel::ON_BAT_ILLUMINATION_DURATION
                - Duration::from_millis(1),
        );
        assert!(test_bed.on_bat_light_illuminated());

        test_bed.run_with_delta(Duration::from_millis(1));
        assert!(!test_bed.on_bat_light_illuminated());
    }

    #[test]
    fn on_bat_illuminates_for_longer_than_5_and_a_half_seconds_when_selectors_move_to_nav_at_different_times(
    ) {
        // The duration after which we turn the second selector to NAV, and therefore
        // the additional duration we would expect the ON BAT light to be illuminated.
        let additional_duration = Duration::from_secs(1);

        let mut test_bed =
            test_bed_with().ir_mode_selector_set_to(1, InertialReferenceMode::Navigation);
        test_bed.run_without_delta();
        test_bed.run_with_delta(additional_duration);

        test_bed = test_bed
            .then_continue_with()
            .ir_mode_selector_set_to(2, InertialReferenceMode::Navigation);
        test_bed.run_without_delta();
        test_bed.run_with_delta(
            AirDataInertialReferenceSystemOverheadPanel::DURATION_AFTER_WHICH_ON_BAT_ILLUMINATES
                - additional_duration
                - Duration::from_millis(1),
        );
        assert!(!test_bed.on_bat_light_illuminated());

        test_bed.run_with_delta(Duration::from_millis(1));
        assert!(test_bed.on_bat_light_illuminated());

        test_bed.run_with_delta(
            AirDataInertialReferenceSystemOverheadPanel::ON_BAT_ILLUMINATION_DURATION
                + additional_duration
                - Duration::from_millis(1),
        );
        assert!(test_bed.on_bat_light_illuminated());

        test_bed.run_with_delta(Duration::from_millis(1));
        assert!(!test_bed.on_bat_light_illuminated());
    }

    #[test]
    fn switching_between_nav_and_att_doesnt_affect_the_on_bat_light_illumination() {
        let mut test_bed =
            test_bed_with().ir_mode_selector_set_to(1, InertialReferenceMode::Navigation);
        test_bed.run_without_delta();
        test_bed.run_with_delta(
            AirDataInertialReferenceSystemOverheadPanel::DURATION_AFTER_WHICH_ON_BAT_ILLUMINATES,
        );

        assert!(test_bed.on_bat_light_illuminated());

        test_bed = test_bed
            .then_continue_with()
            .ir_mode_selector_set_to(1, InertialReferenceMode::Attitude);
        test_bed.run();

        assert!(test_bed.on_bat_light_illuminated());
    }

    #[test]
    #[timeout(500)]
    fn remaining_alignment_time_counts_down_to_0_seconds() {
        let mut test_bed =
            test_bed_with().ir_mode_selector_set_to(1, InertialReferenceMode::Navigation);
        test_bed.run_without_delta();

        assert!(
            test_bed.remaining_alignment_time() > Duration::from_secs(0),
            "Test precondition: alignment time should be greater than 0 seconds."
        );

        while test_bed.remaining_alignment_time() > Duration::from_secs(0) {
            test_bed.run();
        }
    }

    #[test]
    fn remaining_alignment_time_is_0_seconds_when_nothing_is_aligning() {
        let mut test_bed = test_bed_with().all_mode_selectors_off();
        test_bed.run();

        assert_eq!(test_bed.remaining_alignment_time(), Duration::from_secs(0));
    }

    #[test]
    fn remaining_alignment_time_is_the_longest_out_of_all_aligning_adirus() {
        let mut test_bed =
            test_bed_with().ir_mode_selector_set_to(1, InertialReferenceMode::Navigation);
        test_bed.run_without_delta();
        test_bed.run_with_delta(Duration::from_secs(60));
        let single_adiru_remaining_alignment_time = test_bed.remaining_alignment_time();

        test_bed = test_bed
            .then_continue_with()
            .ir_mode_selector_set_to(2, InertialReferenceMode::Navigation);
        test_bed.run();

        assert!(test_bed.remaining_alignment_time() > single_adiru_remaining_alignment_time);
    }

    #[test]
    fn remaining_alignment_time_is_greater_than_zero_when_a_single_adiru_is_aligned_but_another_is_still_aligning(
    ) {
        let mut test_bed =
            test_bed_with().ir_mode_selector_set_to(1, InertialReferenceMode::Navigation);
        test_bed.run_without_delta();

        while test_bed.remaining_alignment_time() > Duration::from_secs(0) {
            test_bed.run();
        }

        test_bed = test_bed
            .then_continue_with()
            .ir_mode_selector_set_to(2, InertialReferenceMode::Navigation);
        test_bed.run();

        assert!(test_bed.remaining_alignment_time() > Duration::from_secs(0));
    }

    mod adr {
        use super::*;

        #[rstest]
        #[case(1)]
        #[case(2)]
        #[case(3)]
        fn data_is_valid_18_seconds_after_alignment_began(#[case] adiru_number: usize) {
            let mut test_bed = test_bed_with()
                .ir_mode_selector_set_to(adiru_number, InertialReferenceMode::Navigation);
            test_bed.run_without_delta();

            test_bed.run_with_delta(
                AirDataReference::INITIALISATION_DURATION - Duration::from_millis(1),
            );
            test_bed.assert_adr_data_valid(false, adiru_number);

            test_bed.run_with_delta(Duration::from_millis(1));
            test_bed.assert_adr_data_valid(true, adiru_number);
        }

        #[rstest]
        #[case(1)]
        #[case(2)]
        #[case(3)]
        fn data_is_no_longer_valid_when_adiru_mode_selector_off(#[case] adiru_number: usize) {
            let mut test_bed = all_adirus_aligned_test_bed();
            test_bed.run();
            test_bed.assert_adr_data_valid(true, adiru_number);

            test_bed = test_bed
                .then_continue_with()
                .ir_mode_selector_set_to(adiru_number, InertialReferenceMode::Off);
            test_bed.run();
            test_bed.assert_adr_data_valid(false, adiru_number);
        }

        #[rstest]
        #[case(1)]
        #[case(2)]
        #[case(3)]
        fn when_adr_push_button_off_data_is_not_valid(#[case] adiru_number: usize) {
            let mut test_bed = all_adirus_aligned_test_bed_with().adr_push_button_off(adiru_number);
            test_bed.run();

            test_bed.assert_adr_data_valid(false, adiru_number);
        }

        #[rstest]
        #[case(1)]
        #[case(2)]
        #[case(3)]
        fn corrected_average_static_pressure_is_supplied_by_adr(#[case] adiru_number: usize) {
            let mut test_bed = all_adirus_aligned_test_bed();
            test_bed.set_ambient_pressure(Pressure::new::<hectopascal>(1013.));

            test_bed.run();

            assert_about_eq!(
                test_bed
                    .corrected_average_static_pressure(adiru_number)
                    .normal_value()
                    .unwrap(),
                1013.
            );
        }

        #[rstest]
        #[case(1)]
        #[case(2)]
        #[case(3)]
        fn baro_correction_is_supplied_by_adr(#[case] adiru_number: usize) {
            let mut test_bed =
                all_adirus_aligned_test_bed()
                    .altimeter_setting_of(Pressure::new::<hectopascal>(1020.));

            test_bed.run();

            assert_about_eq!(
                test_bed
                    .baro_reference_1_hpa(adiru_number)
                    .normal_value()
                    .unwrap(),
                1020.
            );
            assert_about_eq!(
                test_bed
                    .baro_reference_2_hpa(adiru_number)
                    .normal_value()
                    .unwrap(),
                1020.
            );

            test_bed = test_bed.altimeter_setting_of(Pressure::new::<inch_of_mercury>(29.80));

            test_bed.run();

            assert_about_eq!(
                test_bed
                    .baro_reference_1_inhg(adiru_number)
                    .normal_value()
                    .unwrap(),
                29.80
            );
            assert_about_eq!(
                test_bed
                    .baro_reference_2_inhg(adiru_number)
                    .normal_value()
                    .unwrap(),
                29.80
            );
        }

        #[rstest]
        #[case(1)]
        #[case(2)]
        #[case(3)]
        fn altitude_is_supplied_by_adr(#[case] adiru_number: usize) {
            let mut test_bed = all_adirus_aligned_test_bed();
            test_bed.set_pressure_altitude(Length::new::<foot>(38000.));

            test_bed.run();

            assert_eq!(
                test_bed.altitude(adiru_number).normal_value().unwrap(),
                Length::new::<foot>(38000.)
            );
        }

        #[rstest]
        #[case(1)]
        #[case(2)]
        #[case(3)]
        fn baro_corrected_altitude_1_is_supplied_by_adr(#[case] adiru_number: usize) {
            let mut test_bed = all_adirus_aligned_test_bed();
            test_bed.set_indicated_altitude(Length::new::<foot>(10000.));

            test_bed.run();

            assert_eq!(
                test_bed
                    .baro_corrected_altitude_1(adiru_number)
                    .normal_value()
                    .unwrap(),
                Length::new::<foot>(10000.)
            );
        }

        #[rstest]
        #[case(1)]
        #[case(2)]
        #[case(3)]
        fn baro_corrected_altitude_2_is_supplied_by_adr(#[case] adiru_number: usize) {
            let mut test_bed = all_adirus_aligned_test_bed();
            test_bed.set_indicated_altitude(Length::new::<foot>(10000.));

            test_bed.run();

            assert_eq!(
                test_bed
                    .baro_corrected_altitude_2(adiru_number)
                    .normal_value()
                    .unwrap(),
                Length::new::<foot>(10000.)
            );
        }

        #[rstest]
        #[case(1)]
        #[case(2)]
        #[case(3)]
        fn computed_airspeed_is_supplied_by_adr_when_greater_than_or_equal_to_30_knots(
            #[case] adiru_number: usize,
        ) {
            let velocity = Velocity::new::<knot>(AirDataReference::MINIMUM_CAS);
            let mut test_bed = all_adirus_aligned_test_bed();
            test_bed.set_indicated_airspeed(velocity);
            test_bed.run();

            assert_eq!(
                test_bed
                    .computed_airspeed(adiru_number)
                    .normal_value()
                    .unwrap(),
                velocity
            );
        }

        #[rstest]
        #[case(1)]
        #[case(2)]
        #[case(3)]
        fn computed_airspeed_is_ncd_and_zero_when_less_than_30_knots(#[case] adiru_number: usize) {
            let velocity = Velocity::new::<knot>(AirDataReference::MINIMUM_CAS - 0.01);
            let mut test_bed = all_adirus_aligned_test_bed();
            test_bed.set_indicated_airspeed(velocity);
            test_bed.run();

            assert_about_eq!(
                test_bed
                    .computed_airspeed(adiru_number)
                    .value()
                    .get::<knot>(),
                0.
            );
            assert_eq!(
                test_bed.computed_airspeed(adiru_number).ssm(),
                SignStatus::NoComputedData
            );
        }

        #[rstest]
        #[case(1)]
        #[case(2)]
        #[case(3)]
        fn mach_is_supplied_by_adr_when_greater_than_or_equal_to_zero_point_1(
            #[case] adiru_number: usize,
        ) {
            let mach = MachNumber::from(AirDataReference::MINIMUM_MACH);
            let mut test_bed = all_adirus_aligned_test_bed_with().mach_of(mach);
            test_bed.run();

            assert_about_eq!(
                f64::from(test_bed.mach(adiru_number).normal_value().unwrap()),
                f64::from(mach)
            );
        }

        #[rstest]
        #[case(1)]
        #[case(2)]
        #[case(3)]
        fn mach_is_ncd_and_zero_when_less_than_zero_point_1(#[case] adiru_number: usize) {
            let mach = MachNumber::from(AirDataReference::MINIMUM_MACH - 0.01);
            let mut test_bed = all_adirus_aligned_test_bed_with().mach_of(mach);
            test_bed.run();

            assert_about_eq!(f64::from(test_bed.mach(adiru_number).value()), 0.);
            assert_eq!(
                test_bed.mach(adiru_number).ssm(),
                SignStatus::NoComputedData
            );
        }

        #[rstest]
        #[case(1)]
        #[case(2)]
        #[case(3)]
        fn barometric_vertical_speed_is_supplied_by_adr(#[case] adiru_number: usize) {
            let vertical_speed = Velocity::new::<foot_per_minute>(300.);
            let mut test_bed = all_adirus_aligned_test_bed_with().vertical_speed_of(vertical_speed);
            test_bed.run();

            assert_eq!(
                test_bed
                    .barometric_vertical_speed(adiru_number)
                    .normal_value()
                    .unwrap(),
                vertical_speed
            );
        }

        #[rstest]
        #[case(1)]
        #[case(2)]
        #[case(3)]
        fn true_airspeed_is_supplied_by_adr_when_greater_than_or_equal_to_60_knots(
            #[case] adiru_number: usize,
        ) {
            let velocity = Velocity::new::<knot>(AirDataReference::MINIMUM_TAS);
            let mut test_bed = all_adirus_aligned_test_bed_with().true_airspeed_of(velocity);
            test_bed.run();

            assert_eq!(
                test_bed.true_airspeed(adiru_number).normal_value().unwrap(),
                velocity
            );
        }

        #[rstest]
        #[case(1)]
        #[case(2)]
        #[case(3)]
        fn true_airspeed_is_ncd_and_zero_when_less_than_60_knots(#[case] adiru_number: usize) {
            let velocity = Velocity::new::<knot>(AirDataReference::MINIMUM_TAS - 0.01);
            let mut test_bed = all_adirus_aligned_test_bed_with().true_airspeed_of(velocity);
            test_bed.run();

            assert_about_eq!(
                test_bed.true_airspeed(adiru_number).value().get::<knot>(),
                0.
            );
            assert_eq!(
                test_bed.true_airspeed(adiru_number).ssm(),
                SignStatus::NoComputedData
            );
        }

        #[rstest]
        #[case(1)]
        #[case(2)]
        #[case(3)]
        fn static_air_temperature_is_supplied_by_adr(#[case] adiru_number: usize) {
            let sat = ThermodynamicTemperature::new::<degree_celsius>(15.);
            let mut test_bed = all_adirus_aligned_test_bed();
            test_bed.set_ambient_temperature(sat);
            test_bed.run();

            assert_eq!(
                test_bed
                    .static_air_temperature(adiru_number)
                    .normal_value()
                    .unwrap(),
                sat
            );
        }

        #[rstest]
        #[case(1)]
        #[case(2)]
        #[case(3)]
        fn total_air_temperature_is_supplied_by_adr(#[case] adiru_number: usize) {
            let tat = ThermodynamicTemperature::new::<degree_celsius>(15.);
            let mut test_bed = all_adirus_aligned_test_bed_with().total_air_temperature_of(tat);
            test_bed.run();

            assert_eq!(
                test_bed
                    .total_air_temperature(adiru_number)
                    .normal_value()
                    .unwrap(),
                tat
            );
        }

        #[rstest]
        #[case(1)]
        #[case(2)]
        #[case(3)]
        fn angle_of_attack_is_supplied_by_adr_when_greater_than_or_equal_to_60_knots(
            #[case] adiru_number: usize,
        ) {
            let angle = Angle::new::<degree>(1.);
            let mut test_bed = all_adirus_aligned_test_bed_with().angle_of_attack_of(angle);
            test_bed.set_indicated_airspeed(Velocity::new::<knot>(
                AirDataReference::MINIMUM_CAS_FOR_AOA,
            ));
            test_bed.run();

            assert_eq!(
                test_bed
                    .angle_of_attack(adiru_number)
                    .normal_value()
                    .unwrap(),
                angle
            );
        }

        #[rstest]
        #[case(1)]
        #[case(2)]
        #[case(3)]
        fn angle_of_attack_is_ncd_when_less_than_60_knots(#[case] adiru_number: usize) {
            let angle = Angle::new::<degree>(1.);
            let mut test_bed = all_adirus_aligned_test_bed_with().angle_of_attack_of(angle);
            test_bed.set_indicated_airspeed(Velocity::new::<knot>(
                AirDataReference::MINIMUM_CAS_FOR_AOA - 0.01,
            ));
            test_bed.run();

            assert_eq!(test_bed.angle_of_attack(adiru_number).value(), angle);
            assert_eq!(
                test_bed.angle_of_attack(adiru_number).ssm(),
                SignStatus::NoComputedData
            );
        }
    }

    mod ir {
        use super::*;
        use uom::si::angular_velocity::revolution_per_minute;

        #[rstest]
        #[case(1)]
        #[case(2)]
        #[case(3)]
        fn all_data_is_available_after_full_alignment_completed(#[case] adiru_number: usize) {
            let mut test_bed = test_bed_with()
                .ir_mode_selector_set_to(adiru_number, InertialReferenceMode::Navigation);

            while test_bed.align_state(adiru_number) != AlignState::Aligned {
                // As the attitude and heading data will become available at some point, we're not checking it here.
                test_bed.assert_ir_non_attitude_data_available(false, adiru_number);
                test_bed.run();
            }

            test_bed = test_bed
                .then_continue_with()
                .true_airspeed_of(Velocity::new::<knot>(
                    InertialReference::MINIMUM_TRUE_AIRSPEED_FOR_WIND_DETERMINATION_KNOTS + 0.01,
                ));
            test_bed.run();

            test_bed.assert_all_ir_data_available(true, adiru_number);
        }

        #[rstest]
        #[case(1)]
        #[case(2)]
        #[case(3)]
        fn data_is_no_longer_available_when_adiru_mode_selector_off(#[case] adiru_number: usize) {
            let mut test_bed =
                all_adirus_aligned_test_bed_with().true_airspeed_of(Velocity::new::<knot>(
                    InertialReference::MINIMUM_TRUE_AIRSPEED_FOR_WIND_DETERMINATION_KNOTS + 0.01,
                ));
            test_bed.run();
            test_bed.assert_all_ir_data_available(true, adiru_number);

            test_bed = test_bed
                .then_continue_with()
                .ir_mode_selector_set_to(adiru_number, InertialReferenceMode::Off);
            test_bed.run();
            test_bed.assert_all_ir_data_available(false, adiru_number);
        }

        #[rstest]
        #[case(1)]
        #[case(2)]
        #[case(3)]
        fn only_attitude_and_heading_data_is_available_when_adir_mode_selector_att(
            #[case] adiru_number: usize,
        ) {
            let mut test_bed = all_adirus_aligned_test_bed_with()
                .ir_mode_selector_set_to(adiru_number, InertialReferenceMode::Attitude);
            test_bed.run();

            test_bed.assert_ir_attitude_data_available(true, adiru_number);
            test_bed.assert_ir_heading_data_available(true, adiru_number);
            test_bed.assert_ir_non_attitude_data_available(false, adiru_number);
        }

        #[rstest]
        #[case(1)]
        #[case(2)]
        #[case(3)]
        fn in_nav_mode_attitude_is_available_28_seconds_after_alignment_began(
            #[case] adiru_number: usize,
        ) {
            let mut test_bed = test_bed_with()
                .ir_mode_selector_set_to(adiru_number, InertialReferenceMode::Navigation);
            test_bed.run_without_delta();

            test_bed.run_with_delta(
                InertialReference::ATTITUDE_INITIALISATION_DURATION - Duration::from_millis(1),
            );
            test_bed.assert_ir_attitude_data_available(false, adiru_number);
            test_bed.assert_ir_heading_data_available(false, adiru_number);

            test_bed.run_with_delta(Duration::from_millis(1));
            test_bed.assert_ir_attitude_data_available(true, adiru_number);
            test_bed.assert_ir_heading_data_available(false, adiru_number);
        }

        #[rstest]
        #[case(1)]
        #[case(2)]
        #[case(3)]
        fn in_att_mode_attitude_and_heading_are_available_28_seconds_after_alignment_began(
            #[case] adiru_number: usize,
        ) {
            // Note that in reality the HDG part needs HDG entry through the MCDU. As we haven't implemented
            // that feature yet, for now we'll just make it available after 28 seconds in ATT mode.
            let mut test_bed = test_bed_with()
                .ir_mode_selector_set_to(adiru_number, InertialReferenceMode::Attitude);
            test_bed.run_without_delta();

            test_bed.run_with_delta(
                InertialReference::ATTITUDE_INITIALISATION_DURATION - Duration::from_millis(1),
            );
            test_bed.assert_ir_attitude_data_available(false, adiru_number);
            test_bed.assert_ir_heading_data_available(false, adiru_number);

            test_bed.run_with_delta(Duration::from_millis(1));
            test_bed.assert_ir_attitude_data_available(true, adiru_number);
            test_bed.assert_ir_heading_data_available(true, adiru_number);

            let maint_word_flags =
                IrMaintFlags::from_bits(test_bed.maint_word(adiru_number).value());
            assert_eq!(
                maint_word_flags.unwrap() & IrMaintFlags::REV_ATT_MODE,
                IrMaintFlags::REV_ATT_MODE
            );
        }

        #[rstest]
        #[case(1)]
        #[case(2)]
        #[case(3)]
        fn when_ir_push_button_off_data_is_not_available(#[case] adiru_number: usize) {
            let mut test_bed = all_adirus_aligned_test_bed_with().ir_push_button_off(adiru_number);
            test_bed.run();

            test_bed.assert_all_ir_data_available(false, adiru_number);
        }

        #[rstest]
        #[case(1)]
        #[case(2)]
        #[case(3)]
        fn pitch_is_supplied_by_ir(#[case] adiru_number: usize) {
            let angle = Angle::new::<degree>(5.);
            let mut test_bed = all_adirus_aligned_test_bed_with().pitch_of(angle);
            test_bed.run();

            assert_eq!(test_bed.pitch(adiru_number).normal_value().unwrap(), -angle);
        }

        #[rstest]
        #[case(1)]
        #[case(2)]
        #[case(3)]
        fn roll_is_supplied_by_ir(#[case] adiru_number: usize) {
            let angle = Angle::new::<degree>(5.);
            let mut test_bed = all_adirus_aligned_test_bed_with().roll_of(angle);
            test_bed.run();

            assert_eq!(test_bed.roll(adiru_number).normal_value().unwrap(), -angle);
        }

        #[rstest]
        #[case(1)]
        #[case(2)]
        #[case(3)]
        fn body_roll_rate_is_supplied_by_ir(#[case] adiru_number: usize) {
            let rate = AngularVelocity::new::<revolution_per_minute>(5.);
            let mut test_bed = all_adirus_aligned_test_bed_with().body_roll_rate_of(rate);
            test_bed.run();

            assert_about_eq!(
                test_bed
                    .body_roll_rate(adiru_number)
                    .normal_value()
                    .unwrap()
                    .get::<degree_per_second>(),
                -rate.get::<degree_per_second>()
            );
        }

        #[rstest]
        #[case(1)]
        #[case(2)]
        #[case(3)]
        fn body_pitch_rate_is_supplied_by_ir(#[case] adiru_number: usize) {
            let rate = AngularVelocity::new::<revolution_per_minute>(5.);
            let mut test_bed = all_adirus_aligned_test_bed_with().body_pitch_rate_of(rate);
            test_bed.run();

            assert_about_eq!(
                test_bed
                    .body_pitch_rate(adiru_number)
                    .normal_value()
                    .unwrap()
                    .get::<degree_per_second>(),
                -rate.get::<degree_per_second>()
            );
        }

        #[rstest]
        #[case(1)]
        #[case(2)]
        #[case(3)]
        fn body_yaw_rate_is_supplied_by_ir(#[case] adiru_number: usize) {
            let rate = AngularVelocity::new::<revolution_per_minute>(5.);
            let mut test_bed = all_adirus_aligned_test_bed_with().body_yaw_rate_of(rate);
            test_bed.run();

            assert_about_eq!(
                test_bed
                    .body_yaw_rate(adiru_number)
                    .normal_value()
                    .unwrap()
                    .get::<degree_per_second>(),
                rate.get::<degree_per_second>()
            );
        }

        #[rstest]
        #[case(1)]
        #[case(2)]
        #[case(3)]
        fn body_long_acc_is_supplied_by_ir(#[case] adiru_number: usize) {
            let acc = Acceleration::new::<meter_per_second_squared>(1.);
            let g = Acceleration::new::<meter_per_second_squared>(9.81);
            let pitch = Angle::new::<degree>(5.);
            let roll = Angle::new::<degree>(5.);
            let mut test_bed = all_adirus_aligned_test_bed().pitch_of(pitch).roll_of(roll);
            test_bed.set_long_acc(acc);
            test_bed.run();

            assert_about_eq!(
                test_bed
                    .body_long_acc(adiru_number)
                    .normal_value()
                    .unwrap()
                    .get::<percent>(),
                (acc / g - test_bed.pitch(adiru_number).normal_value().unwrap().cos())
                    .get::<ratio>()
            );
        }

        #[rstest]
        #[case(1)]
        #[case(2)]
        #[case(3)]
        fn body_lat_acc_is_supplied_by_ir(#[case] adiru_number: usize) {
            let acc = Acceleration::new::<meter_per_second_squared>(1.);
            let g = Acceleration::new::<meter_per_second_squared>(9.81);
            let pitch = Angle::new::<degree>(5.);
            let roll = Angle::new::<degree>(5.);
            let mut test_bed = all_adirus_aligned_test_bed().pitch_of(pitch).roll_of(roll);
            test_bed.set_lat_acc(acc);
            test_bed.run();

            assert_about_eq!(
                test_bed
                    .body_lat_acc(adiru_number)
                    .normal_value()
                    .unwrap()
                    .get::<percent>(),
                (acc / g
                    + test_bed.pitch(adiru_number).normal_value().unwrap().cos()
                        * test_bed.roll(adiru_number).normal_value().unwrap().sin())
                .get::<ratio>()
            );
        }

        #[rstest]
        #[case(1)]
        #[case(2)]
        #[case(3)]
        fn body_norm_acc_is_supplied_by_ir(#[case] adiru_number: usize) {
            let acc = Acceleration::new::<meter_per_second_squared>(1.);
            let g = Acceleration::new::<meter_per_second_squared>(9.81);
            let pitch = Angle::new::<degree>(5.);
            let roll = Angle::new::<degree>(5.);
            let mut test_bed = all_adirus_aligned_test_bed().pitch_of(pitch).roll_of(roll);
            test_bed.set_norm_acc(acc);
            test_bed.run();

            assert_about_eq!(
                test_bed
                    .body_normal_acc(adiru_number)
                    .normal_value()
                    .unwrap()
                    .get::<percent>(),
                (acc / g
                    + test_bed.pitch(adiru_number).normal_value().unwrap().cos()
                        * test_bed.roll(adiru_number).normal_value().unwrap().cos())
                .get::<ratio>()
            );
        }

        #[rstest]
        #[case(1)]
        #[case(2)]
        #[case(3)]
        fn heading_is_supplied_by_ir(#[case] adiru_number: usize) {
            let angle = Angle::new::<degree>(160.);
            let mut test_bed = all_adirus_aligned_test_bed_with().heading_of(angle);
            test_bed.run();

            assert_eq!(
                test_bed.heading(adiru_number).normal_value().unwrap(),
                angle
            );
        }

        #[rstest]
        #[case(1)]
        #[case(2)]
        #[case(3)]
        fn true_heading_is_supplied_by_ir(#[case] adiru_number: usize) {
            let angle = Angle::new::<degree>(160.);
            let mut test_bed = all_adirus_aligned_test_bed_with().true_heading_of(angle);
            test_bed.run();

            assert_eq!(
                test_bed.true_heading(adiru_number).normal_value().unwrap(),
                angle
            );
        }

        #[rstest]
        #[case(1)]
        #[case(2)]
        #[case(3)]
        fn true_heading_is_normal_when_remaining_align_is_less_than_two_minutes(
            #[case] adiru_number: usize,
        ) {
            let mut test_bed = test_bed_with()
                .realistic_navigation_align_until(adiru_number, Duration::from_millis(119999));

            assert!(test_bed.true_heading(adiru_number).is_normal_operation());
        }

        #[rstest]
        #[case(1)]
        #[case(2)]
        #[case(3)]
        fn true_heading_is_not_normal_when_remaining_align_is_equal_to_two_minutes(
            #[case] adiru_number: usize,
        ) {
            let mut test_bed = test_bed_with()
                .realistic_navigation_align_until(adiru_number, Duration::from_millis(120000));

            assert!(!test_bed.true_heading(adiru_number).is_normal_operation());
        }

        #[rstest]
        #[case(1)]
        #[case(2)]
        #[case(3)]
        fn magnetic_heading_is_supplied_and_equal_to_true_heading_when_in_polar_region(
            #[case] adiru_number: usize,
        ) {
            let true_heading = Angle::new::<degree>(160.);
            let mag_heading = Angle::new::<degree>(142.);
            let polar_latitude = Angle::new::<degree>(83.);

            let mut test_bed = all_adirus_aligned_test_bed_with()
                .true_heading_of(true_heading)
                .heading_of(mag_heading)
                .latitude_of(polar_latitude);
            test_bed.run();

            assert!(test_bed.true_heading(adiru_number).is_normal_operation());
            assert!(test_bed.heading(adiru_number).is_normal_operation());
            assert_about_eq!(
                test_bed.true_heading(adiru_number).value().get::<degree>(),
                test_bed.heading(adiru_number).value().get::<degree>()
            );
        }

        #[rstest]
        #[case(1)]
        #[case(2)]
        #[case(3)]
        fn magnetic_heading_is_supplied_and_not_equal_to_true_heading_when_left_polar_region(
            #[case] adiru_number: usize,
        ) {
            let true_heading = Angle::new::<degree>(160.);
            let mag_heading = Angle::new::<degree>(142.);
            let polar_latitude = Angle::new::<degree>(83.);
            let non_polar_latitude = Angle::new::<degree>(80.);

            let mut test_bed = all_adirus_aligned_test_bed_with()
                .true_heading_of(true_heading)
                .heading_of(mag_heading)
                .latitude_of(polar_latitude);
            test_bed.run();

            test_bed.set_latitude(non_polar_latitude);
            test_bed.run();

            assert!(test_bed.true_heading(adiru_number).is_normal_operation());
            assert!(test_bed.heading(adiru_number).is_normal_operation());
            assert_about_eq!(
                test_bed.true_heading(adiru_number).value().get::<degree>(),
                true_heading.get::<degree>()
            );
            assert_about_eq!(
                test_bed.heading(adiru_number).value().get::<degree>(),
                mag_heading.get::<degree>()
            );
        }

        #[rstest]
        #[case(1)]
        #[case(2)]
        #[case(3)]
        fn extreme_latitude_flag_is_set_in_polar_region(#[case] adiru_number: usize) {
            let polar_latitude = Angle::new::<degree>(83.);

            let mut test_bed = all_adirus_aligned_test_bed_with().latitude_of(polar_latitude);
            test_bed.run();

            assert!(test_bed.maint_word(adiru_number).is_normal_operation());
            let maint_word_flags =
                IrMaintFlags::from_bits(test_bed.maint_word(adiru_number).value());
            assert_eq!(
                maint_word_flags.unwrap() & IrMaintFlags::EXTREME_LATITUDE,
                IrMaintFlags::EXTREME_LATITUDE
            );
        }

        #[rstest]
        #[case(1)]
        #[case(2)]
        #[case(3)]
        fn extreme_latitude_flag_is_unset_when_left_polar_region(#[case] adiru_number: usize) {
            let polar_latitude = Angle::new::<degree>(83.);
            let non_polar_latitude = Angle::new::<degree>(80.);

            let mut test_bed = all_adirus_aligned_test_bed_with().latitude_of(polar_latitude);
            test_bed.run();

            test_bed.set_latitude(non_polar_latitude);
            test_bed.run();

            assert!(test_bed.maint_word(adiru_number).is_normal_operation());
            let maint_word_flags =
                IrMaintFlags::from_bits(test_bed.maint_word(adiru_number).value());
            assert_eq!(
                maint_word_flags.unwrap() & IrMaintFlags::EXTREME_LATITUDE,
                IrMaintFlags::default()
            );
        }

        #[rstest]
        #[case(1)]
        #[case(2)]
        #[case(3)]
        fn track_is_supplied_when_ground_speed_greater_than_or_equal_to_50_knots(
            #[case] adiru_number: usize,
        ) {
            let angle = Angle::new::<degree>(160.);
            let mut test_bed = all_adirus_aligned_test_bed_with()
                .track_of(angle)
                .and()
                .ground_speed_of(Velocity::new::<knot>(
                    InertialReference::MINIMUM_GROUND_SPEED_FOR_TRACK_KNOTS,
                ));
            test_bed.run();

            assert_eq!(test_bed.track(adiru_number).normal_value().unwrap(), angle);
        }

        #[rstest]
        #[case(1)]
        #[case(2)]
        #[case(3)]
        fn true_track_is_supplied_when_ground_speed_greater_than_or_equal_to_50_knots(
            #[case] adiru_number: usize,
        ) {
            let angle = Angle::new::<degree>(160.);
            let mut test_bed = all_adirus_aligned_test_bed_with()
                .true_track_of(angle)
                .and()
                .ground_speed_of(Velocity::new::<knot>(
                    InertialReference::MINIMUM_GROUND_SPEED_FOR_TRACK_KNOTS,
                ));
            test_bed.run();

            assert_eq!(
                test_bed.true_track(adiru_number).normal_value().unwrap(),
                angle
            );
        }

        #[rstest]
        #[case(1)]
        #[case(2)]
        #[case(3)]
        fn track_is_heading_when_ground_speed_less_than_50_knots(#[case] adiru_number: usize) {
            let angle = Angle::new::<degree>(160.);
            let mut test_bed = all_adirus_aligned_test_bed_with()
                .heading_of(angle)
                .and()
                .ground_speed_of(Velocity::new::<knot>(
                    InertialReference::MINIMUM_GROUND_SPEED_FOR_TRACK_KNOTS - 0.01,
                ));
            test_bed.run();

            assert_eq!(test_bed.track(adiru_number).normal_value().unwrap(), angle);
        }

        #[rstest]
        #[case(1)]
        #[case(2)]
        #[case(3)]
        fn true_track_is_true_heading_when_ground_speed_less_than_50_knots(
            #[case] adiru_number: usize,
        ) {
            let angle = Angle::new::<degree>(160.);
            let mut test_bed = all_adirus_aligned_test_bed_with()
                .true_heading_of(angle)
                .and()
                .ground_speed_of(Velocity::new::<knot>(
                    InertialReference::MINIMUM_GROUND_SPEED_FOR_TRACK_KNOTS - 0.01,
                ));
            test_bed.run();

            assert_eq!(
                test_bed.true_track(adiru_number).normal_value().unwrap(),
                angle
            );
        }

        #[rstest]
        #[case(1)]
        #[case(2)]
        #[case(3)]
        fn magnetic_track_is_supplied_and_equal_to_true_track_when_in_polar_region(
            #[case] adiru_number: usize,
        ) {
            let true_track = Angle::new::<degree>(160.);
            let mag_track = Angle::new::<degree>(142.);
            let polar_latitude = Angle::new::<degree>(83.);

            let mut test_bed = all_adirus_aligned_test_bed_with()
                .true_track_of(true_track)
                .track_of(mag_track)
                .latitude_of(polar_latitude);
            test_bed.run();

            assert!(test_bed.true_track(adiru_number).is_normal_operation());
            assert!(test_bed.track(adiru_number).is_normal_operation());
            assert_about_eq!(
                test_bed.true_track(adiru_number).value().get::<degree>(),
                test_bed.track(adiru_number).value().get::<degree>()
            );
        }

        #[rstest]
        #[case(1)]
        #[case(2)]
        #[case(3)]
        fn magnetic_track_is_supplied_and_not_equal_to_true_track_when_left_polar_region(
            #[case] adiru_number: usize,
        ) {
            let true_track = Angle::new::<degree>(160.);
            let mag_track = Angle::new::<degree>(142.);
            let polar_latitude = Angle::new::<degree>(83.);
            let non_polar_latitude = Angle::new::<degree>(80.);

            let mut test_bed = all_adirus_aligned_test_bed_with()
                .true_heading_of(true_track)
                .heading_of(mag_track)
                .latitude_of(polar_latitude);
            test_bed.run();

            test_bed.set_latitude(non_polar_latitude);
            test_bed.run();

            assert!(test_bed.true_track(adiru_number).is_normal_operation());
            assert!(test_bed.track(adiru_number).is_normal_operation());
            assert_about_eq!(
                test_bed.true_track(adiru_number).value().get::<degree>(),
                true_track.get::<degree>()
            );
            assert_about_eq!(
                test_bed.track(adiru_number).value().get::<degree>(),
                mag_track.get::<degree>()
            );
        }

        #[rstest]
        #[case(1)]
        #[case(2)]
        #[case(3)]
        fn drift_angle_is_supplied_when_ground_speed_greater_than_or_equal_to_50_knots(
            #[case] adiru_number: usize,
        ) {
            let heading = Angle::new::<degree>(160.);
            let track = Angle::new::<degree>(180.);
            let mut test_bed = all_adirus_aligned_test_bed_with()
                .track_of(track)
                .heading_of(heading)
                .and()
                .ground_speed_of(Velocity::new::<knot>(
                    InertialReference::MINIMUM_GROUND_SPEED_FOR_TRACK_KNOTS,
                ));
            test_bed.run();

            assert_about_eq!(
                test_bed
                    .drift_angle(adiru_number)
                    .normal_value()
                    .unwrap()
                    .get::<degree>(),
                (track - heading).get::<degree>()
            );
        }

        #[rstest]
        #[case(1)]
        #[case(2)]
        #[case(3)]
        fn drift_angle_is_zero_when_ground_speed_less_than_50_knots(#[case] adiru_number: usize) {
            let heading = Angle::new::<degree>(160.);
            let track = Angle::new::<degree>(180.);
            let mut test_bed = all_adirus_aligned_test_bed_with()
                .track_of(track)
                .and()
                .heading_of(heading)
                .and()
                .ground_speed_of(Velocity::new::<knot>(
                    InertialReference::MINIMUM_GROUND_SPEED_FOR_TRACK_KNOTS - 0.01,
                ));
            test_bed.run();

            assert_eq!(
                test_bed.drift_angle(adiru_number).normal_value().unwrap(),
                Angle::new::<degree>(0.)
            );
        }

        #[rstest]
        #[case(1)]
        #[case(2)]
        #[case(3)]
        fn flight_path_angle_is_supplied_when_ground_speed_greater_than_or_equal_to_50_knots(
            #[case] adiru_number: usize,
        ) {
            let vs = Velocity::new::<foot_per_minute>(500.);
            let mut test_bed = all_adirus_aligned_test_bed_with()
                .vertical_speed_of(vs)
                .and()
                .ground_speed_of(Velocity::new::<knot>(
                    InertialReference::MINIMUM_GROUND_SPEED_FOR_TRACK_KNOTS,
                ));
            test_bed.run();

            assert_about_eq!(
                test_bed
                    .flight_path_angle(adiru_number)
                    .normal_value()
                    .unwrap()
                    .get::<degree>(),
                vs.atan2(Velocity::new::<knot>(
                    InertialReference::MINIMUM_GROUND_SPEED_FOR_TRACK_KNOTS,
                ))
                .get::<degree>()
            );
        }

        #[rstest]
        #[case(1)]
        #[case(2)]
        #[case(3)]
        fn flight_path_angle_is_zero_when_ground_speed_less_than_50_knots(
            #[case] adiru_number: usize,
        ) {
            let vs = Velocity::new::<foot_per_minute>(500.);
            let mut test_bed = all_adirus_aligned_test_bed_with()
                .vertical_speed_of(vs)
                .and()
                .ground_speed_of(Velocity::new::<knot>(
                    InertialReference::MINIMUM_GROUND_SPEED_FOR_TRACK_KNOTS - 0.01,
                ));
            test_bed.run();

            assert_eq!(
                test_bed.drift_angle(adiru_number).normal_value().unwrap(),
                Angle::new::<degree>(0.)
            );
        }

        #[rstest]
        #[case(1)]
        #[case(2)]
        #[case(3)]
        fn vertical_speed_is_supplied_by_ir(#[case] adiru_number: usize) {
            let vertical_speed = Velocity::new::<foot_per_minute>(300.);
            let mut test_bed = all_adirus_aligned_test_bed_with().vertical_speed_of(vertical_speed);
            test_bed.run();

            assert_eq!(
                test_bed
                    .inertial_vertical_speed(adiru_number)
                    .normal_value()
                    .unwrap(),
                vertical_speed
            );
        }

        #[rstest]
        #[case(1)]
        #[case(2)]
        #[case(3)]
        fn ground_speed_is_supplied_by_ir(#[case] adiru_number: usize) {
            let gs = Velocity::new::<knot>(200.);
            let mut test_bed = all_adirus_aligned_test_bed_with().ground_speed_of(gs);
            test_bed.run();

            assert_eq!(
                test_bed.ground_speed(adiru_number).normal_value().unwrap(),
                gs
            );
        }

        #[rstest]
        #[case(1)]
        #[case(2)]
        #[case(3)]
        fn wind_is_supplied_when_true_airspeed_greater_than_or_equal_to_100_knots(
            #[case] adiru_number: usize,
        ) {
            let wind_angle = Angle::new::<degree>(270.);
            let wind_speed = Velocity::new::<knot>(40.);

            let mut test_bed = all_adirus_aligned_test_bed_with().wind_of(wind_angle, wind_speed);
            test_bed.run();

            assert_about_eq!(
                test_bed
                    .wind_direction(adiru_number)
                    .normal_value()
                    .unwrap()
                    .get::<degree>(),
                wind_angle.get::<degree>()
            );
            assert_about_eq!(
                test_bed
                    .wind_direction_bnr(adiru_number)
                    .normal_value()
                    .unwrap()
                    .get::<degree>(),
                wind_angle.normalised_180().get::<degree>()
            );
            assert_about_eq!(
                test_bed
                    .wind_speed(adiru_number)
                    .normal_value()
                    .unwrap()
                    .get::<knot>(),
                wind_speed.get::<knot>()
            );
            assert_about_eq!(
                test_bed
                    .wind_speed_bnr(adiru_number)
                    .normal_value()
                    .unwrap()
                    .get::<knot>(),
                wind_speed.get::<knot>()
            );
        }

        #[rstest]
        #[case(1)]
        #[case(2)]
        #[case(3)]
        fn wind_is_zero_when_true_airspeed_less_than_100_knots(#[case] adiru_number: usize) {
            let mut test_bed = all_adirus_aligned_test_bed_with()
                .wind_of(Angle::new::<degree>(150.), Velocity::new::<knot>(40.))
                .and()
                .true_airspeed_of(Velocity::new::<knot>(
                    InertialReference::MINIMUM_TRUE_AIRSPEED_FOR_WIND_DETERMINATION_KNOTS - 0.01,
                ));
            test_bed.run();

            test_bed.assert_wind_direction_and_velocity_zero(adiru_number);
        }

        #[rstest]
        #[case(1)]
        #[case(2)]
        #[case(3)]
        fn wind_is_zero_when_true_airspeed_is_unavailable(#[case] adiru_number: usize) {
            let mut test_bed = all_adirus_aligned_test_bed_with()
                .wind_of(Angle::new::<degree>(150.), Velocity::new::<knot>(40.))
                .and()
                .adr_push_button_off(adiru_number);

            test_bed.run();

            test_bed.assert_wind_direction_and_velocity_zero(adiru_number);
        }

        #[rstest]
        #[case(1)]
        #[case(2)]
        #[case(3)]
        fn latitude_is_supplied_by_ir(#[case] adiru_number: usize) {
            let latitude = Angle::new::<degree>(10.);
            let mut test_bed = all_adirus_aligned_test_bed_with().latitude_of(latitude);
            test_bed.run();

            assert_eq!(
                test_bed.latitude(adiru_number).normal_value().unwrap(),
                latitude
            );
        }

        #[rstest]
        #[case(1)]
        #[case(2)]
        #[case(3)]
        fn longitude_is_supplied_by_ir(#[case] adiru_number: usize) {
            let longitude = Angle::new::<degree>(10.);
            let mut test_bed = all_adirus_aligned_test_bed_with().longitude_of(longitude);
            test_bed.run();

            assert_eq!(
                test_bed.longitude(adiru_number).normal_value().unwrap(),
                longitude
            );
        }
    }

    mod gps {
        use super::*;

        #[rstest]
        #[case(1)]
        #[case(2)]
        #[case(3)]
        fn uses_gps_as_primary_when_any_adiru_is_aligned(#[case] adiru_number: usize) {
            // The GPSSU is for now assumed to always work. Thus, when any ADIRU is aligned
            // GPS is used as the primary means of navigation.
            let mut test_bed = test_bed_with()
                .ir_mode_selector_set_to(adiru_number, InertialReferenceMode::Navigation)
                .wait_for_alignment_of(adiru_number);

            assert!(test_bed.uses_gps_as_primary());
        }

        #[test]
        fn does_not_use_gps_as_primary_when_no_adiru_is_aligned() {
            let mut test_bed = test_bed();
            test_bed.run();

            assert!(!test_bed.uses_gps_as_primary());
        }

        #[test]
        fn does_not_use_gps_as_primary_when_adirus_aligned_with_ir_push_buttons_off() {
            let mut test_bed = all_adirus_aligned_test_bed_with()
                .ir_push_button_off(1)
                .ir_push_button_off(2)
                .and()
                .ir_push_button_off(3);

            test_bed.run();

            assert!(!test_bed.uses_gps_as_primary());
        }

        #[rstest]
        #[case(1)]
        #[case(2)]
        #[case(3)]
        fn discrete_output_speed_warning_1(#[case] adiru_number: usize) {
            let mut test_bed = all_adirus_aligned_test_bed();
            test_bed.set_indicated_airspeed(Velocity::new::<knot>(95.));
            test_bed.run();

            assert!(
                !test_bed.query(|a| a.adirs.adirus[adiru_number - 1].low_speed_warning_1_104kts())
            );

            test_bed.set_indicated_airspeed(Velocity::new::<knot>(105.));
            test_bed.run();
            assert!(
                test_bed.query(|a| a.adirs.adirus[adiru_number - 1].low_speed_warning_1_104kts())
            );
        }

        #[rstest]
        #[case(1)]
        #[case(2)]
        #[case(3)]
        fn discrete_output_speed_warning_2(#[case] adiru_number: usize) {
            let mut test_bed = all_adirus_aligned_test_bed();
            test_bed.set_indicated_airspeed(Velocity::new::<knot>(45.));
            test_bed.run();

            assert!(
                !test_bed.query(|a| a.adirs.adirus[adiru_number - 1].low_speed_warning_2_54kts())
            );

            test_bed.set_indicated_airspeed(Velocity::new::<knot>(55.));
            test_bed.run();
            assert!(
                test_bed.query(|a| a.adirs.adirus[adiru_number - 1].low_speed_warning_2_54kts())
            );
        }

        #[rstest]
        #[case(1)]
        #[case(2)]
        #[case(3)]
        fn discrete_output_speed_warning_3(#[case] adiru_number: usize) {
            let mut test_bed = all_adirus_aligned_test_bed();
            test_bed.set_indicated_airspeed(Velocity::new::<knot>(150.));
            test_bed.run();

            assert!(
                !test_bed.query(|a| a.adirs.adirus[adiru_number - 1].low_speed_warning_3_159kts())
            );

            test_bed.set_indicated_airspeed(Velocity::new::<knot>(160.));
            test_bed.run();
            assert!(
                test_bed.query(|a| a.adirs.adirus[adiru_number - 1].low_speed_warning_3_159kts())
            );
        }

        #[rstest]
        #[case(1)]
        #[case(2)]
        #[case(3)]
        fn discrete_output_speed_warning_4(#[case] adiru_number: usize) {
            let mut test_bed = all_adirus_aligned_test_bed();
            test_bed.set_indicated_airspeed(Velocity::new::<knot>(255.));
            test_bed.run();

            assert!(
                !test_bed.query(|a| a.adirs.adirus[adiru_number - 1].low_speed_warning_4_260kts())
            );

            test_bed.set_indicated_airspeed(Velocity::new::<knot>(265.));
            test_bed.run();
            assert!(
                test_bed.query(|a| a.adirs.adirus[adiru_number - 1].low_speed_warning_4_260kts())
            );
        }

        #[rstest]
        #[case(1)]
        #[case(2)]
        #[case(3)]
        fn discrete_output_speed_warnings_with_off_adir(#[case] adiru_number: usize) {
            let mut test_bed = test_bed();
            test_bed.set_indicated_airspeed(Velocity::new::<knot>(5.));
            test_bed.run();

            assert!(
                test_bed.query(|a| a.adirs.adirus[adiru_number - 1].low_speed_warning_1_104kts())
            );

            assert!(
                test_bed.query(|a| a.adirs.adirus[adiru_number - 1].low_speed_warning_2_54kts())
            );

            assert!(
                test_bed.query(|a| a.adirs.adirus[adiru_number - 1].low_speed_warning_3_159kts())
            );

            assert!(
                test_bed.query(|a| a.adirs.adirus[adiru_number - 1].low_speed_warning_4_260kts())
            );
        }
    }
}<|MERGE_RESOLUTION|>--- conflicted
+++ resolved
@@ -888,7 +888,6 @@
             self.angle_of_attack.set_failure_warning();
         } else {
             // If it is on and initialized, output normal values.
-<<<<<<< HEAD
             self.baro_correction_1_hpa
                 .set_normal_operation_value(simulator_data.baro_correction_1);
             self.baro_correction_1_inhg
@@ -898,7 +897,6 @@
                 .set_normal_operation_value(simulator_data.baro_correction_1);
             self.baro_correction_2_inhg
                 .set_normal_operation_value(simulator_data.baro_correction_1);
-=======
 
             let pressure_alt = Length::new::<foot>(
                 ((context.pressure_altitude().get::<foot>() * 2.).round() / 2.)
@@ -912,7 +910,6 @@
                     .clamp(-131072., 131072.),
             );
 
->>>>>>> fc65c4b2
             self.corrected_average_static_pressure
                 .set_normal_operation_value(context.ambient_pressure());
             self.altitude.set_normal_operation_value(pressure_alt);
@@ -2062,7 +2059,6 @@
             ))
         }
 
-<<<<<<< HEAD
         fn baro_reference_1_hpa(&mut self, adiru_number: usize) -> Arinc429Word<f64> {
             self.read_arinc429_by_name(&output_data_id(
                 OutputDataType::Adr,
@@ -2095,9 +2091,7 @@
             ))
         }
 
-=======
         /// pressure altitude
->>>>>>> fc65c4b2
         fn altitude(&mut self, adiru_number: usize) -> Arinc429Word<Length> {
             self.read_arinc429_by_name(&output_data_id(
                 OutputDataType::Adr,

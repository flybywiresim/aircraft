<<<<<<< HEAD
use self::acs_controller::{Pack, TrimAirValveController};
=======
use self::acs_controller::{CabinFansSignal, Pack, TrimAirValveController, TrimAirValveSignal};
>>>>>>> c31b180e

use crate::{
    failures::{Failure, FailureType},
    pneumatic::{
        valve::{DefaultValve, PneumaticExhaust},
        ControllablePneumaticValve, PneumaticContainer, PneumaticPipe, PneumaticValveSignal,
    },
    shared::{
        arinc429::Arinc429Word, low_pass_filter::LowPassFilter, AverageExt, CabinSimulation,
        ConsumePower, ControllerSignal, ElectricalBusType, ElectricalBuses,
    },
    simulation::{
        InitContext, SimulationElement, SimulationElementVisitor, SimulatorWriter, UpdateContext,
        VariableIdentifier, Write,
    },
};

use std::{convert::TryInto, fmt::Display, time::Duration};

use uom::si::{
    f64::*,
    mass::kilogram,
    mass_density::kilogram_per_cubic_meter,
    mass_rate::kilogram_per_second,
    power::watt,
    pressure::{hectopascal, pascal, psi},
    ratio::percent,
    thermodynamic_temperature::{degree_celsius, kelvin},
    volume_rate::cubic_meter_per_second,
};

pub mod acs_controller;
pub mod cabin_air;
pub mod cabin_pressure_controller;
pub mod full_digital_agu_controller;
pub mod pressure_valve;
pub mod trim_air_drive_device;
pub mod ventilation_control_module;

pub trait DuctTemperature {
    fn duct_temperature(&self) -> Vec<ThermodynamicTemperature> {
        vec![ThermodynamicTemperature::new::<degree_celsius>(0.)]
    }
    fn duct_demand_temperature(&self) -> Vec<ThermodynamicTemperature> {
        vec![ThermodynamicTemperature::new::<degree_celsius>(0.)]
    }
}

pub trait PackFlow {
    fn pack_flow(&self) -> MassRate {
        MassRate::default()
    }
    fn pack_flow_demand(&self, _pack_id: Pack) -> MassRate {
        MassRate::default()
    }
}

pub trait PackFlowControllers {
    type PackFlowControllerSignal: ControllerSignal<PackFlowValveSignal>;
    fn pack_flow_controller(&self, pack_id: usize) -> &Self::PackFlowControllerSignal;
}

pub trait TrimAirControllers {
    fn trim_air_valve_controllers(&self, zone_id: usize) -> TrimAirValveController;
}

pub struct PackFlowValveSignal {
    target_open_amount: Ratio,
}

impl PneumaticValveSignal for PackFlowValveSignal {
    fn new(target_open_amount: Ratio) -> Self {
        Self { target_open_amount }
    }

    fn target_open_amount(&self) -> Ratio {
        self.target_open_amount
    }
}

pub enum CabinFansSignal {
    On(Option<MassRate>),
    Off,
}

impl CabinFansSignal {
    fn recirculation_flow_demand(&self) -> Option<MassRate> {
        match self {
            CabinFansSignal::On(flow_demand) => *flow_demand,
            CabinFansSignal::Off => None,
        }
    }
}

pub enum BulkHeaterSignal {
    On,
    Off,
}

pub trait OutletAir {
    fn outlet_air(&self) -> Air;
}

pub trait AdirsToAirCondInterface {
    fn ground_speed(&self, adiru_number: usize) -> Arinc429Word<Velocity>;
    fn true_airspeed(&self, adiru_number: usize) -> Arinc429Word<Velocity>;
    fn baro_correction(&self, adiru_number: usize) -> Arinc429Word<Pressure>;
    fn ambient_static_pressure(&self, adiru_number: usize) -> Arinc429Word<Pressure>;
}

pub trait AirConditioningOverheadShared {
    fn selected_cabin_temperature(&self, zone_id: usize) -> ThermodynamicTemperature;
    fn selected_cargo_temperature(&self, _zone_id: ZoneType) -> ThermodynamicTemperature {
        ThermodynamicTemperature::new::<degree_celsius>(15.)
    }
    fn pack_pushbuttons_state(&self) -> Vec<bool>;
    fn hot_air_pushbutton_is_on(&self, hot_air_id: usize) -> bool;
    fn cabin_fans_is_on(&self) -> bool;
    fn flow_selector_position(&self) -> OverheadFlowSelector;
    fn fwd_cargo_isolation_valve_is_on(&self) -> bool {
        false
    }
    fn bulk_isolation_valve_is_on(&self) -> bool {
        false
    }
    fn bulk_cargo_heater_is_on(&self) -> bool {
        false
    }
}

pub trait PressurizationOverheadShared {
    fn is_in_man_mode(&self) -> bool;
    fn ditching_is_on(&self) -> bool;
    fn ldg_elev_is_auto(&self) -> bool;
    fn ldg_elev_knob_value(&self) -> f64;
}

#[derive(Clone, Copy)]
/// Cabin Zones with double digit IDs are specific to the A380
/// 1X is main deck, 2X is upper deck
#[derive(Clone, Copy, Eq, PartialEq)]
pub enum ZoneType {
    Cockpit,
    Cabin(u8),
    Cargo(u8),
}

impl ZoneType {
    pub fn id(&self) -> usize {
        match self {
            ZoneType::Cockpit => 0,
            ZoneType::Cabin(number) => {
                if number < &10 {
                    *number as usize
                } else if number < &20 {
                    *number as usize - 10
                } else {
                    *number as usize - 13
                }
            }
            ZoneType::Cargo(number) => *number as usize + 15,
        }
    }
}

impl Display for ZoneType {
    fn fmt(&self, f: &mut std::fmt::Formatter<'_>) -> std::fmt::Result {
        match self {
            ZoneType::Cockpit => write!(f, "CKPT"),
            ZoneType::Cabin(number) => match number {
                1 => write!(f, "FWD"),
                2 => write!(f, "AFT"),
                11 => write!(f, "MAIN_DECK_1"),
                12 => write!(f, "MAIN_DECK_2"),
                13 => write!(f, "MAIN_DECK_3"),
                14 => write!(f, "MAIN_DECK_4"),
                15 => write!(f, "MAIN_DECK_5"),
                16 => write!(f, "MAIN_DECK_6"),
                17 => write!(f, "MAIN_DECK_7"),
                18 => write!(f, "MAIN_DECK_8"),
                21 => write!(f, "UPPER_DECK_1"),
                22 => write!(f, "UPPER_DECK_2"),
                23 => write!(f, "UPPER_DECK_3"),
                24 => write!(f, "UPPER_DECK_4"),
                25 => write!(f, "UPPER_DECK_5"),
                26 => write!(f, "UPPER_DECK_6"),
                27 => write!(f, "UPPER_DECK_7"),
                _ => panic!("Not implemented for this aircraft."),
            },
            ZoneType::Cargo(number) => match number {
                1 => write!(f, "CARGO_FWD"),
                2 => write!(f, "CARGO_BULK"),
                _ => panic!("Not implemented for this aircraft."),
            },
        }
    }
}

#[derive(Clone, Copy)]
pub enum OverheadFlowSelector {
    Lo = 80,
    Norm = 100,
    Hi = 120,
    Man = 0,
}

impl From<OverheadFlowSelector> for Ratio {
    fn from(value: OverheadFlowSelector) -> Self {
        if matches!(value, OverheadFlowSelector::Man) {
            Ratio::new::<percent>(100.)
        } else {
            Ratio::new::<percent>((value as u8) as f64)
        }
    }
}

pub struct OutflowValveSignal {
    target_open_amount: Ratio,
}

impl OutflowValveSignal {
    fn new(target_open_amount: Ratio) -> Self {
        Self { target_open_amount }
    }

    pub fn new_open() -> Self {
        Self::new(Ratio::new::<percent>(100.))
    }

    pub fn new_closed() -> Self {
        Self::new(Ratio::new::<percent>(0.))
    }

    fn target_open_amount(&self) -> Ratio {
        self.target_open_amount
    }
}

pub trait CabinPressure {
    fn exterior_pressure(&self) -> Pressure;
    fn cabin_pressure(&self) -> Pressure;
}

// Future work this can be different types of failure.
enum OperatingChannelFault {
    NoFault,
    Fault,
}

<<<<<<< HEAD
#[derive(Clone, Copy)]
enum Channel {
=======
#[derive(Eq, PartialEq, Clone, Copy)]
pub enum Channel {
>>>>>>> c31b180e
    ChannelOne,
    ChannelTwo,
}

impl From<Channel> for usize {
    fn from(value: Channel) -> Self {
        match value {
            Channel::ChannelOne => 1,
            Channel::ChannelTwo => 2,
        }
    }
}

<<<<<<< HEAD
struct OperatingChannel {
    // Channel ID is not read anywhere right now but it will be when failures are implemented
    channel_id: Channel,
    powered_by: ElectricalBusType,
    is_powered: bool,
=======
impl From<usize> for Channel {
    fn from(value: usize) -> Self {
        match value {
            1 => Channel::ChannelOne,
            2 => Channel::ChannelTwo,
            _ => panic!("Operating Channel out of bounds"),
        }
    }
}

struct OperatingChannel {
    channel_id: Channel,
    powered_by: Vec<ElectricalBusType>,
    is_powered: bool,
    failure: Failure,
>>>>>>> c31b180e
    fault: OperatingChannelFault,
}

impl OperatingChannel {
<<<<<<< HEAD
    fn new(id: usize, powered_by: ElectricalBusType) -> Self {
        let channel_id: Channel = {
            match id {
                1 => Channel::ChannelOne,
                2 => Channel::ChannelTwo,
                _ => panic!("Operating Channel out of bounds"),
            }
        };
        Self {
            channel_id,
            powered_by,
            is_powered: false,
=======
    fn new(id: usize, failure_type: FailureType, powered_by: &[ElectricalBusType]) -> Self {
        Self {
            channel_id: id.into(),
            powered_by: powered_by.to_vec(),
            is_powered: false,
            failure: Failure::new(failure_type),
>>>>>>> c31b180e
            fault: OperatingChannelFault::NoFault,
        }
    }

<<<<<<< HEAD
=======
    fn update_fault(&mut self) {
        self.fault = if !self.is_powered || self.failure.is_active() {
            OperatingChannelFault::Fault
        } else {
            OperatingChannelFault::NoFault
        };
    }

>>>>>>> c31b180e
    fn has_fault(&self) -> bool {
        matches!(self.fault, OperatingChannelFault::Fault)
    }

    fn id(&self) -> Channel {
        self.channel_id
    }
}

impl SimulationElement for OperatingChannel {
<<<<<<< HEAD
    fn receive_power(&mut self, buses: &impl ElectricalBuses) {
        self.is_powered = buses.is_powered(self.powered_by);
        // For now the channel faults only when it's unpowered. In the future we can add other types of failure
        if !self.is_powered {
            self.fault = OperatingChannelFault::Fault;
        } else {
            self.fault = OperatingChannelFault::NoFault;
        }
=======
    fn accept<T: SimulationElementVisitor>(&mut self, visitor: &mut T) {
        self.failure.accept(visitor);
        visitor.visit(self);
    }

    fn receive_power(&mut self, buses: &impl ElectricalBuses) {
        self.is_powered = self.powered_by.iter().all(|&p| buses.is_powered(p));
>>>>>>> c31b180e
    }
}

pub trait PressurizationConstants {
    const CABIN_ZONE_VOLUME_CUBIC_METER: f64;
    const COCKPIT_VOLUME_CUBIC_METER: f64;
    const FWD_CARGO_ZONE_VOLUME_CUBIC_METER: f64;
    const BULK_CARGO_ZONE_VOLUME_CUBIC_METER: f64;
    const PRESSURIZED_FUSELAGE_VOLUME_CUBIC_METER: f64;
    const CABIN_LEAKAGE_AREA: f64;
    const OUTFLOW_VALVE_SIZE: f64;
    const SAFETY_VALVE_SIZE: f64;
    const DOOR_OPENING_AREA: f64;

    const MAX_CLIMB_RATE: f64;
    const MAX_CLIMB_RATE_IN_DESCENT: f64;
    const MAX_DESCENT_RATE: f64;
    const MAX_ABORT_DESCENT_RATE: f64;
    const MAX_TAKEOFF_DELTA_P: f64;
    const MAX_CLIMB_DELTA_P: f64;
    const MAX_CLIMB_CABIN_ALTITUDE: f64;
    const MAX_SAFETY_DELTA_P: f64;
    const MIN_SAFETY_DELTA_P: f64;
    const TAKEOFF_RATE: f64;
    const DEPRESS_RATE: f64;
    const EXCESSIVE_ALT_WARNING: f64;
    const EXCESSIVE_RESIDUAL_PRESSURE_WARNING: f64;
    const LOW_DIFFERENTIAL_PRESSURE_WARNING: f64;
}

/// A320neo fan part number: VD3900-03
pub struct CabinFan {
    design_flow_rate: VolumeRate,
    is_on: bool,
    outlet_air: Air,

    is_powered: bool,
    powered_by: ElectricalBusType,
    failure: Failure,
}

impl CabinFan {
    const PRESSURE_RISE_HPA: f64 = 22.; // hPa
    const FAN_EFFICIENCY: f64 = 0.75; // Ratio - so output matches AMM numbers

<<<<<<< HEAD
    pub fn new(design_flow_rate: VolumeRate, powered_by: ElectricalBusType) -> Self {
=======
    pub fn new(id: u8, powered_by: ElectricalBusType) -> Self {
>>>>>>> c31b180e
        Self {
            design_flow_rate,
            is_on: false,
            outlet_air: Air::new(),

            is_powered: false,
            powered_by,
            failure: Failure::new(FailureType::CabinFan(id as usize)),
        }
    }

    pub fn update(
        &mut self,
        cabin_simulation: &impl CabinSimulation,
        controller: &impl ControllerSignal<CabinFansSignal>,
    ) {
        // We take a temperature average. In reality more air would come from the cabin than the cockpit
        // This is an aproximation but it shouldn't incur much error
        self.outlet_air
            .set_temperature(cabin_simulation.cabin_temperature().iter().average());

<<<<<<< HEAD
        if !self.is_powered || !matches!(controller.signal(), Some(CabinFansSignal::On(_))) {
=======
        if !self.is_powered
            || self.failure.is_active()
            || !matches!(controller.signal(), Some(CabinFansSignal::On))
        {
>>>>>>> c31b180e
            self.is_on = false;
            self.outlet_air
                .set_pressure(cabin_simulation.cabin_pressure());
            self.outlet_air.set_flow_rate(MassRate::default());
        } else {
            self.is_on = true;
            self.outlet_air.set_pressure(
                cabin_simulation.cabin_pressure()
                    + Pressure::new::<hectopascal>(Self::PRESSURE_RISE_HPA),
            );

            self.outlet_air.set_flow_rate(
                self.mass_flow_calculation(
                    controller.signal().unwrap().recirculation_flow_demand(),
                ),
            );
        }
    }

    fn mass_flow_calculation(&self, recirculation_flow_demand: Option<MassRate>) -> MassRate {
        let mass_flow: f64 = (self.outlet_air.pressure().get::<pascal>()
            * self.design_flow_rate.get::<cubic_meter_per_second>())
            / (Air::R * self.outlet_air.temperature().get::<kelvin>());
        // If we have flow demand calculated, we assign this directly to the fan flow
        // This is a simplification, we could model the fans, send the signal and read the output
        recirculation_flow_demand
            .unwrap_or(MassRate::new::<kilogram_per_second>(mass_flow) * Self::FAN_EFFICIENCY)
    }

    pub fn has_fault(&self) -> bool {
        self.failure.is_active()
    }
}

impl OutletAir for CabinFan {
    fn outlet_air(&self) -> Air {
        self.outlet_air
    }
}

impl SimulationElement for CabinFan {
    fn accept<T: crate::simulation::SimulationElementVisitor>(&mut self, visitor: &mut T) {
        self.failure.accept(visitor);
        visitor.visit(self);
    }

    fn receive_power(&mut self, buses: &impl ElectricalBuses) {
        self.is_powered = buses.is_powered(self.powered_by);
    }

    fn consume_power<T: ConsumePower>(&mut self, _: &UpdateContext, consumption: &mut T) {
        // Current consumption according to datasheet: 6.8A
        if self.is_on {
            consumption.consume_from_bus(self.powered_by, Power::new::<watt>(782.))
        }
    }
}

#[derive(Clone, Copy)]
pub struct MixerUnit<const ZONES: usize> {
    outlet_air: Air,
    individual_outlets: [MixerUnitOutlet<ZONES>; ZONES],
}

impl<const ZONES: usize> MixerUnit<ZONES> {
    pub fn new(cabin_zone_ids: &[ZoneType; ZONES]) -> Self {
        Self {
            outlet_air: Air::new(),
            individual_outlets: cabin_zone_ids
                .iter()
                .map(MixerUnitOutlet::new)
                .collect::<Vec<MixerUnitOutlet<ZONES>>>()
                .try_into()
                .unwrap_or_else(|v: Vec<MixerUnitOutlet<ZONES>>| {
                    panic!("Expected a Vec of length {} but it was {}", ZONES, v.len())
                }),
        }
    }

    pub fn update(&mut self, inlets: Vec<&dyn OutletAir>) {
        if inlets.is_empty() {
            panic!("Something went wrong when getting outlet air from Packs and Cabin");
        } else {
            // Calculations assume dry air
            let total_air_mass_flow: MassRate =
                inlets.iter().map(|a| a.outlet_air().flow_rate()).sum();
            let total_mass_times_temp: f64 = inlets
                .iter()
                .map(|a| {
                    a.outlet_air().flow_rate().get::<kilogram_per_second>()
                        * a.outlet_air().temperature().get::<kelvin>()
                })
                .sum();
            let exit_temperature: ThermodynamicTemperature =
                if total_air_mass_flow == MassRate::new::<kilogram_per_second>(0.) {
                    ThermodynamicTemperature::new::<degree_celsius>(24.)
                } else {
                    ThermodynamicTemperature::new::<kelvin>(
                        total_mass_times_temp / total_air_mass_flow.get::<kilogram_per_second>(),
                    )
                };

            self.outlet_air.set_flow_rate(total_air_mass_flow);
            self.outlet_air.set_temperature(exit_temperature);

            let outlet: Air = self.outlet_air;
            self.individual_outlets
                .iter_mut()
                .for_each(|o| o.update(outlet));
        }
    }

    fn mixer_unit_individual_outlet(&self, zone_id: usize) -> MixerUnitOutlet<ZONES> {
        self.individual_outlets[zone_id]
    }

    fn outlet_temperature(&self) -> ThermodynamicTemperature {
        self.outlet_air.temperature()
    }
}

impl<const ZONES: usize> OutletAir for MixerUnit<ZONES> {
    fn outlet_air(&self) -> Air {
        self.outlet_air
    }
}

#[derive(Clone, Copy)]
struct MixerUnitOutlet<const ZONES: usize> {
    zone_id: usize,
    outlet_air: Air,
}

impl<const ZONES: usize> MixerUnitOutlet<ZONES> {
    fn new(zone_type: &ZoneType) -> Self {
        Self {
            zone_id: zone_type.id(),
            outlet_air: Air::new(),
        }
    }

    fn update(&mut self, mixer_unit_outlet: Air) {
        self.outlet_air = mixer_unit_outlet;
        // The cockpit receives less recirculated air than the cabin
        let flow_rate = if self.zone_id == 0 {
            (mixer_unit_outlet.flow_rate() / ZONES as f64) / 1.8
        } else {
            (mixer_unit_outlet.flow_rate() - (mixer_unit_outlet.flow_rate() / ZONES as f64) / 1.8)
                / (ZONES - 1) as f64
        };
        self.outlet_air.set_flow_rate(flow_rate)
    }
}

impl<const ZONES: usize> OutletAir for MixerUnitOutlet<ZONES> {
    fn outlet_air(&self) -> Air {
        self.outlet_air
    }
}

/// Temporary struct until packs are fully simulated
pub struct AirConditioningPack {
<<<<<<< HEAD
    pack_outlet_temperature_id: VariableIdentifier,

=======
    pack_id: Pack,
    outlet_temperature: LowPassFilter<f64>, // Degree Celsius
>>>>>>> c31b180e
    outlet_air: Air,
}

impl AirConditioningPack {
<<<<<<< HEAD
    pub fn new(context: &mut InitContext, id: u8) -> Self {
        Self {
            pack_outlet_temperature_id: context
                .get_identifier(format!("COND_PACK_{}_OUTLET_TEMPERATURE", id)),

=======
    const PACK_REACTION_TIME: Duration = Duration::from_secs(10);
    pub fn new(pack_id: Pack) -> Self {
        Self {
            pack_id,
            outlet_temperature: LowPassFilter::new_with_init_value(Self::PACK_REACTION_TIME, 15.),
>>>>>>> c31b180e
            outlet_air: Air::new(),
        }
    }

    /// Takes the minimum duct demand temperature as the pack outlet temperature. This is accurate to real world behaviour but
    /// this is a placeholder until the packs are modelled
    pub fn update(
        &mut self,
        context: &UpdateContext,
        pack_flow: MassRate,
        duct_demand: &[ThermodynamicTemperature],
        acsc_failure: bool,
    ) {
        self.outlet_air.set_flow_rate(pack_flow);

        let unfiltered_outlet_temperature = if acsc_failure {
            if matches!(self.pack_id, Pack(1)) {
                20.
            } else {
                10.
            }
        } else {
            duct_demand
                .iter()
                .fold(f64::INFINITY, |acc, &t| acc.min(t.get::<degree_celsius>()))
        };
        self.outlet_temperature
            .update(context.delta(), unfiltered_outlet_temperature);
        self.outlet_air
            .set_temperature(ThermodynamicTemperature::new::<degree_celsius>(
                self.outlet_temperature.output(),
            ));
    }
}

impl OutletAir for AirConditioningPack {
    fn outlet_air(&self) -> Air {
        self.outlet_air
    }
}

<<<<<<< HEAD
impl SimulationElement for AirConditioningPack {
    fn write(&self, writer: &mut SimulatorWriter) {
        writer.write(
            &self.pack_outlet_temperature_id,
            self.outlet_air().temperature().get::<degree_celsius>(),
        );
    }
}

=======
>>>>>>> c31b180e
pub struct TrimAirSystem<const ZONES: usize, const ENGINES: usize> {
    duct_temperature_id: [VariableIdentifier; ZONES],

    trim_air_pressure_regulating_valves: Vec<TrimAirPressureRegulatingValve>,
    trim_air_valves: [TrimAirValve; ZONES],
    // These are not a real components of the system, but a tool to simulate the mixing of air
    pack_mixer_container: PneumaticPipe,
    trim_air_mixers: [MixerUnit<1>; ZONES],

    duct_high_pressure: Failure,
    outlet_air: Air,
}

impl<const ZONES: usize, const ENGINES: usize> TrimAirSystem<ZONES, ENGINES> {
    pub fn new(
        context: &mut InitContext,
        cabin_zone_ids: &[ZoneType; ZONES],
<<<<<<< HEAD
        pack_mixer_container_volume: Volume,
        trim_air_valve_container_volume: Volume,
    ) -> Self {
        let duct_temperature_id = cabin_zone_ids
            .iter()
            .map(|id| context.get_identifier(format!("COND_{}_DUCT_TEMP", id)))
            .collect::<Vec<VariableIdentifier>>()
            .try_into()
            .unwrap_or_else(|v: Vec<VariableIdentifier>| {
                panic!("Expected a Vec of length {} but it was {}", ZONES, v.len())
            });

        let trim_air_valves = cabin_zone_ids
            .iter()
            .map(|id| TrimAirValve::new(context, trim_air_valve_container_volume, id))
            .collect::<Vec<TrimAirValve>>()
            .try_into()
            .unwrap_or_else(|v: Vec<TrimAirValve>| {
                panic!("Expected a Vec of length {} but it was {}", ZONES, v.len())
            });
=======
        taprv_ids: &[usize],
    ) -> Self {
        let duct_temperature_id =
            cabin_zone_ids.map(|id| context.get_identifier(format!("COND_{}_DUCT_TEMP", id)));
        let trim_air_pressure_regulating_valves = taprv_ids
            .iter()
            .map(|id| TrimAirPressureRegulatingValve::new(*id))
            .collect::<Vec<TrimAirPressureRegulatingValve>>();
>>>>>>> c31b180e

        Self {
            duct_temperature_id,

            trim_air_pressure_regulating_valves,
            trim_air_valves: cabin_zone_ids.map(|id| TrimAirValve::new(context, &id)),
            pack_mixer_container: PneumaticPipe::new(
                pack_mixer_container_volume,
                Pressure::new::<psi>(14.7),
                ThermodynamicTemperature::new::<degree_celsius>(15.),
            ),
            trim_air_mixers: [MixerUnit::new(&[ZoneType::Cabin(1)]); ZONES],

            duct_high_pressure: Failure::new(FailureType::TrimAirHighPressure),
            outlet_air: Air::new(),
        }
    }

    pub fn update(
        &mut self,
        context: &UpdateContext,
        mixer_air: &MixerUnit<ZONES>,
<<<<<<< HEAD
        tav_controller: &impl TrimAirControllers,
=======
        taprv_controller: &[&impl ControllerSignal<TrimAirValveSignal>],
        tav_controller: &[&impl TrimAirControllers],
>>>>>>> c31b180e
    ) {
        self.trim_air_pressure_regulating_valves
            .iter_mut()
            .for_each(|taprv| {
                taprv.update(
                    context,
                    &mut self.pack_mixer_container,
                    *taprv_controller
                        .iter()
                        .min_by_key(|signal| {
                            signal
                                .signal()
                                .unwrap_or_default()
                                .target_open_amount()
                                .get::<percent>() as u64
                        })
                        .unwrap(),
                )
            });

        // Fixme: A380 will need to take both TAPRV
        for (id, tav) in self.trim_air_valves.iter_mut().enumerate() {
            tav.update(
                context,
                self.trim_air_pressure_regulating_valves
                    .iter()
                    .any(|taprv| taprv.is_open()),
                &mut self.trim_air_pressure_regulating_valves[0],
                tav_controller[id].trim_air_valve_controllers(id),
            );
            self.trim_air_mixers[id].update(vec![tav, &mixer_air.mixer_unit_individual_outlet(id)]);
        }
        self.outlet_air
            .set_temperature(self.duct_temperature().iter().average());
        let total_flow = self
            .trim_air_mixers
            .iter()
            .map(|tam| tam.outlet_air.flow_rate())
            .sum();
        self.outlet_air.set_flow_rate(total_flow);

        if self.duct_high_pressure.is_active() {
            self.outlet_air.set_pressure(Pressure::new::<psi>(22.));
        } else {
            self.outlet_air
                .set_pressure(self.trim_air_outlet_pressure());
        }
    }

    pub fn mix_packs_air_update(&mut self, pack_container: &mut [impl PneumaticContainer; 2]) {
        let combined_temperature: f64 = (pack_container[0].mass().get::<kilogram>()
            * pack_container[0].temperature().get::<kelvin>()
            + pack_container[1].mass().get::<kilogram>()
                * pack_container[1].temperature().get::<kelvin>())
            / (pack_container[0].mass().get::<kilogram>()
                + pack_container[1].mass().get::<kilogram>());
        let combined_pressure: f64 = (pack_container[0].mass().get::<kilogram>()
            * pack_container[0].pressure().get::<hectopascal>()
            + pack_container[1].mass().get::<kilogram>()
                * pack_container[1].pressure().get::<hectopascal>())
            / (pack_container[0].mass().get::<kilogram>()
                + pack_container[1].mass().get::<kilogram>());
        self.pack_mixer_container = PneumaticPipe::new(
            pack_container[0].volume() + pack_container[1].volume(),
            Pressure::new::<hectopascal>(combined_pressure),
            ThermodynamicTemperature::new::<kelvin>(combined_temperature),
        );
    }

    pub fn trim_air_outlet_pressure(&self) -> Pressure {
        self.trim_air_mixers
            .iter()
            .map(|tam| tam.outlet_air.pressure())
            .average()
    }

<<<<<<< HEAD
    pub fn trim_air_valves_open_amount(&self) -> [Ratio; ZONES] {
=======
    pub fn trim_air_valve_has_fault(&self, tav_id: usize) -> bool {
        self.trim_air_valves[tav_id].trim_air_valve_has_fault()
    }

    fn any_trim_air_valve_has_fault(&self) -> bool {
        self.trim_air_valves
            .iter()
            .any(|tav| tav.trim_air_valve_has_fault())
    }

    pub fn trim_air_high_pressure(&self) -> bool {
        self.outlet_air.pressure() > Pressure::new::<psi>(20.)
    }

    fn trim_air_pressure_regulating_valve_is_open(&self) -> bool {
        self.trim_air_pressure_regulating_valves
            .iter()
            .any(|taprv| taprv.is_open())
    }

    #[cfg(test)]
    fn trim_air_valves_open_amount(&self) -> [Ratio; ZONES] {
>>>>>>> c31b180e
        self.trim_air_valves
            .iter()
            .map(|tav| tav.trim_air_valve_open_amount())
            .collect::<Vec<Ratio>>()
            .try_into()
            .unwrap_or_else(|v: Vec<Ratio>| {
                panic!("Expected a Vec of length {} but it was {}", ZONES, v.len())
            })
    }

    pub fn trim_air_system_valve_outlet_air(&self, id: usize) -> Air {
        self.trim_air_valves[id].outlet_air()
    }
}

impl<const ZONES: usize, const ENGINES: usize> DuctTemperature for TrimAirSystem<ZONES, ENGINES> {
    fn duct_temperature(&self) -> Vec<ThermodynamicTemperature> {
        self.trim_air_mixers
            .iter()
            .map(|tam| tam.outlet_temperature())
            .collect::<Vec<ThermodynamicTemperature>>()
    }
}

impl<const ZONES: usize, const ENGINES: usize> OutletAir for TrimAirSystem<ZONES, ENGINES> {
    fn outlet_air(&self) -> Air {
        self.outlet_air
    }
}

impl<const ZONES: usize, const ENGINES: usize> SimulationElement for TrimAirSystem<ZONES, ENGINES> {
    fn accept<V: SimulationElementVisitor>(&mut self, visitor: &mut V) {
        accept_iterable!(self.trim_air_pressure_regulating_valves, visitor);
        accept_iterable!(self.trim_air_valves, visitor);
        self.duct_high_pressure.accept(visitor);

        visitor.visit(self);
    }

    fn write(&self, writer: &mut SimulatorWriter) {
        for (id, var) in self.duct_temperature_id.iter().enumerate() {
            writer.write(var, self.duct_temperature()[id])
        }
    }
}

/// Struct to simulate the travel time of the TAVs and the TAPRV
struct TrimAirValveTravelTime {
    valve_open_command: Ratio,
    travel_time: Duration,
}

impl TrimAirValveTravelTime {
    fn new(travel_time: Duration) -> Self {
        Self {
            valve_open_command: Ratio::default(),
            travel_time,
        }
    }

    fn update(
        &mut self,
        context: &UpdateContext,
        valve_open_amount: Ratio,
        signal: &impl ControllerSignal<TrimAirValveSignal>,
    ) {
        self.valve_open_command = valve_open_amount;
        if let Some(signal) = signal.signal() {
            if self.valve_open_command < signal.target_open_amount() {
                self.valve_open_command +=
                    Ratio::new::<percent>(self.get_valve_change_for_delta(context))
                        .min(signal.target_open_amount() - self.valve_open_command);
            } else if self.valve_open_command > signal.target_open_amount() {
                self.valve_open_command -=
                    Ratio::new::<percent>(self.get_valve_change_for_delta(context))
                        .min(self.valve_open_command - signal.target_open_amount());
            }
        }
    }

    fn get_valve_change_for_delta(&self, context: &UpdateContext) -> f64 {
        100. * (context.delta_as_secs_f64() / self.travel_time.as_secs_f64())
    }
}

impl ControllerSignal<TrimAirValveSignal> for TrimAirValveTravelTime {
    fn signal(&self) -> Option<TrimAirValveSignal> {
        if self.valve_open_command > Ratio::default() {
            Some(TrimAirValveSignal::new(self.valve_open_command))
        } else {
            Some(TrimAirValveSignal::new_closed())
        }
    }
}

struct TrimAirPressureRegulatingValve {
    trim_air_pressure_regulating_valve: DefaultValve,
    taprv_travel_time: TrimAirValveTravelTime,
    downstream: PneumaticPipe,
    exhaust: PneumaticExhaust,
    failure: Failure,
}

impl TrimAirPressureRegulatingValve {
    fn new(id: usize) -> Self {
        Self {
            trim_air_pressure_regulating_valve: DefaultValve::new_closed(),
            taprv_travel_time: TrimAirValveTravelTime::new(Duration::from_secs(3)),
            downstream: PneumaticPipe::new(
                Volume::new::<cubic_meter>(4.),
                Pressure::new::<psi>(14.7),
                ThermodynamicTemperature::new::<degree_celsius>(15.),
            ),
            exhaust: PneumaticExhaust::new(0.1, 0.1, Pressure::default()),
            failure: Failure::new(FailureType::HotAir(id)),
        }
    }

    fn update(
        &mut self,
        context: &UpdateContext,
        from: &mut impl PneumaticContainer,
        signal: &impl ControllerSignal<TrimAirValveSignal>,
    ) {
        // When a failure is active or there is no signal coming from the controller the TAPRV is unresponsive
        self.taprv_travel_time.update(
            context,
            self.trim_air_pressure_regulating_valve.open_amount(),
            signal,
        );

        if !self.failure.is_active() {
            self.trim_air_pressure_regulating_valve
                .update_open_amount(&self.taprv_travel_time);
        }

        self.trim_air_pressure_regulating_valve.update_move_fluid(
            context,
            from,
            &mut self.downstream,
        );
        self.exhaust
            .update_move_fluid(context, &mut self.downstream);
    }

    fn is_open(&self) -> bool {
        self.trim_air_pressure_regulating_valve.open_amount() > Ratio::new::<percent>(0.01)
    }
}

impl PneumaticContainer for TrimAirPressureRegulatingValve {
    fn pressure(&self) -> Pressure {
        self.downstream.pressure()
    }

    fn volume(&self) -> Volume {
        self.downstream.volume()
    }

    fn temperature(&self) -> ThermodynamicTemperature {
        self.downstream.temperature()
    }

    fn mass(&self) -> Mass {
        self.downstream.mass()
    }

    fn change_fluid_amount(
        &mut self,
        fluid_amount: Mass,
        fluid_temperature: ThermodynamicTemperature,
        fluid_pressure: Pressure,
    ) {
        self.downstream
            .change_fluid_amount(fluid_amount, fluid_temperature, fluid_pressure);
    }

    fn update_temperature(&mut self, temperature_change: TemperatureInterval) {
        self.downstream.update_temperature(temperature_change);
    }
}

impl SimulationElement for TrimAirPressureRegulatingValve {
    fn accept<T: SimulationElementVisitor>(&mut self, visitor: &mut T) {
        self.failure.accept(visitor);
        visitor.visit(self);
    }
}

struct TrimAirValve {
    trim_air_valve_id: VariableIdentifier,

    trim_air_valve: DefaultValve,
    trim_air_valve_travel_time: TrimAirValveTravelTime,
    trim_air_container: PneumaticPipe,
    exhaust: PneumaticExhaust,
    outlet_air: Air,
    failure: Failure,
    overheat: Failure,
}

impl TrimAirValve {
    const PRESSURE_DIFFERENCE_WITH_CABIN_PSI: f64 = 4.0611; // PSI;

    fn new(
        context: &mut InitContext,
        trim_air_valve_container_volume: Volume,
        zone_id: &ZoneType,
    ) -> Self {
        Self {
            trim_air_valve_id: context
                .get_identifier(format!("COND_{}_TRIM_AIR_VALVE_POSITION", zone_id)),

            trim_air_valve: DefaultValve::new_closed(),
            trim_air_valve_travel_time: TrimAirValveTravelTime::new(Duration::from_secs(5)),
            trim_air_container: PneumaticPipe::new(
                trim_air_valve_container_volume,
                Pressure::new::<psi>(14.7 + Self::PRESSURE_DIFFERENCE_WITH_CABIN_PSI),
                ThermodynamicTemperature::new::<degree_celsius>(24.),
            ),
            exhaust: PneumaticExhaust::new(5., 1., Pressure::new::<psi>(0.)),
            outlet_air: Air::new(),
            failure: Failure::new(FailureType::TrimAirFault(*zone_id)),
            overheat: Failure::new(FailureType::TrimAirOverheat(*zone_id)),
        }
    }

    fn update(
        &mut self,
        context: &UpdateContext,
        trim_air_pressure_regulating_valve_open: bool,
        from: &mut impl PneumaticContainer,
        tav_controller: TrimAirValveController,
    ) {
        self.trim_air_valve_travel_time.update(
            context,
            self.trim_air_valve_open_amount(),
            &tav_controller,
        );

        if !self.failure.is_active() {
            self.trim_air_valve
                .update_open_amount(&self.trim_air_valve_travel_time);
        }
        self.trim_air_valve
            .update_move_fluid(context, from, &mut self.trim_air_container);
        self.exhaust
            .update_move_fluid(context, &mut self.trim_air_container);

        if self.overheat.is_active() && trim_air_pressure_regulating_valve_open {
            // When forcing overheat we inject high pressure high temperature air
            self.outlet_air
                .set_temperature(ThermodynamicTemperature::new::<degree_celsius>(200.));
            self.outlet_air
                .set_flow_rate(MassRate::new::<kilogram_per_second>(0.8));
        } else {
            self.outlet_air.set_temperature(from.temperature());
            self.outlet_air
                .set_flow_rate(self.trim_air_valve_air_flow());
        }

        self.outlet_air
            .set_pressure(self.trim_air_container.pressure());
    }

    fn trim_air_valve_open_amount(&self) -> Ratio {
        self.trim_air_valve.open_amount()
    }

    fn trim_air_valve_air_flow(&self) -> MassRate {
        self.trim_air_valve.fluid_flow()
    }

    fn trim_air_valve_has_fault(&self) -> bool {
        self.failure.is_active()
    }
}

impl OutletAir for TrimAirValve {
    fn outlet_air(&self) -> Air {
        self.outlet_air
    }
}

impl SimulationElement for TrimAirValve {
    fn write(&self, writer: &mut SimulatorWriter) {
        writer.write(&self.trim_air_valve_id, self.trim_air_valve_open_amount());
    }

    fn accept<T: crate::simulation::SimulationElementVisitor>(&mut self, visitor: &mut T) {
        self.failure.accept(visitor);
        self.overheat.accept(visitor);
        visitor.visit(self);
    }
}

pub struct AirHeater {
    is_on: bool,
    outlet_air: Air,

    is_powered: bool,
    powered_by: ElectricalBusType,
}

impl AirHeater {
    const OUTPUT_POWER: f64 = 400.; // Watt
    const NOMINAL_FLOW_RATE: f64 = 161.; // Cubic meter / hour

    pub fn new(powered_by: ElectricalBusType) -> Self {
        Self {
            is_on: false,
            outlet_air: Air::new(),

            is_powered: false,
            powered_by,
        }
    }

    pub fn update(
        &mut self,
        cabin_simulation: &impl CabinSimulation,
        inlet: &impl OutletAir,
        controller: &impl ControllerSignal<BulkHeaterSignal>,
    ) {
        self.outlet_air
            .set_pressure(cabin_simulation.cabin_pressure());

        // We set the flow rate equal to the other zones for simplicity. Minimal error incurred.
        self.outlet_air
            .set_flow_rate(inlet.outlet_air().flow_rate());
        // TODO: This should come only from the lower deck. The error will be minimal by taking the whole average.
        self.outlet_air
            .set_temperature(cabin_simulation.cabin_temperature().iter().average());
        if !self.is_powered || !matches!(controller.signal(), Some(BulkHeaterSignal::On)) {
            self.is_on = false;
        } else {
            self.is_on = true;
            let heater_flow_rate = self.mass_flow_calculation();

            self.outlet_air
                .set_temperature(self.heater_work_temperature_calculation(heater_flow_rate));
        }
    }

    fn mass_flow_calculation(&self) -> MassRate {
        let mass_flow: f64 = (self.outlet_air.pressure().get::<pascal>() * Self::NOMINAL_FLOW_RATE
            / 3600.)
            / (Air::R * self.outlet_air.temperature().get::<kelvin>());
        MassRate::new::<kilogram_per_second>(mass_flow)
    }

    fn heater_work_temperature_calculation(
        &self,
        heater_flow_rate: MassRate,
    ) -> ThermodynamicTemperature {
        let outlet_temperature = ((Self::OUTPUT_POWER / 1000.)
            / (heater_flow_rate.get::<kilogram_per_second>() * Air::SPECIFIC_HEAT_CAPACITY_VOLUME))
            + self.outlet_air.temperature().get::<degree_celsius>();
        ThermodynamicTemperature::new::<degree_celsius>(outlet_temperature)
    }

    pub fn is_on(&self) -> bool {
        self.is_on
    }
}

impl OutletAir for AirHeater {
    fn outlet_air(&self) -> Air {
        self.outlet_air
    }
}

impl SimulationElement for AirHeater {
    fn receive_power(&mut self, buses: &impl ElectricalBuses) {
        self.is_powered = buses.is_powered(self.powered_by);
    }
}

#[derive(Clone, Copy)]
pub struct Air {
    temperature: ThermodynamicTemperature,
    pressure: Pressure,
    flow_rate: MassRate,
}

impl Air {
    const SPECIFIC_HEAT_CAPACITY_VOLUME: f64 = 0.718; // kJ/kg*K
    const SPECIFIC_HEAT_CAPACITY_PRESSURE: f64 = 1.005; // kJ/kg*K
    const R: f64 = 287.058; // Specific gas constant for air - m2/s2/K
    const MU: f64 = 1.6328e-5; // Viscosity kg/(m*s)
    const K: f64 = 0.022991; // Thermal conductivity - W/(m*C)
    const PRANDT_NUMBER: f64 = 0.677725;
    const GAMMA: f64 = 1.4; // Rate of specific heats for air

    pub fn new() -> Self {
        Self {
            temperature: ThermodynamicTemperature::new::<degree_celsius>(24.),
            pressure: Pressure::new::<hectopascal>(1013.25),
            flow_rate: MassRate::default(),
        }
    }

    pub fn set_temperature(&mut self, temperature: ThermodynamicTemperature) {
        self.temperature = temperature;
    }

    pub fn set_pressure(&mut self, pressure: Pressure) {
        self.pressure = pressure;
    }

    pub fn set_flow_rate(&mut self, flow_rate: MassRate) {
        self.flow_rate = flow_rate;
    }

    pub fn temperature(&self) -> ThermodynamicTemperature {
        self.temperature
    }

    pub fn pressure(&self) -> Pressure {
        self.pressure
    }

    pub fn flow_rate(&self) -> MassRate {
        self.flow_rate
    }

    pub fn density(&self) -> MassDensity {
        MassDensity::new::<kilogram_per_cubic_meter>(
            self.pressure.get::<pascal>() / (Self::R * self.temperature.get::<kelvin>()),
        )
    }
}

impl OutletAir for Air {
    fn outlet_air(&self) -> Air {
        *self
    }
}

impl Default for Air {
    fn default() -> Self {
        Self::new()
    }
}<|MERGE_RESOLUTION|>--- conflicted
+++ resolved
@@ -1,8 +1,4 @@
-<<<<<<< HEAD
-use self::acs_controller::{Pack, TrimAirValveController};
-=======
-use self::acs_controller::{CabinFansSignal, Pack, TrimAirValveController, TrimAirValveSignal};
->>>>>>> c31b180e
+use self::acs_controller::{Pack, TrimAirValveController, TrimAirValveSignal};
 
 use crate::{
     failures::{Failure, FailureType},
@@ -31,6 +27,7 @@
     pressure::{hectopascal, pascal, psi},
     ratio::percent,
     thermodynamic_temperature::{degree_celsius, kelvin},
+    volume::cubic_meter,
     volume_rate::cubic_meter_per_second,
 };
 
@@ -44,10 +41,10 @@
 
 pub trait DuctTemperature {
     fn duct_temperature(&self) -> Vec<ThermodynamicTemperature> {
-        vec![ThermodynamicTemperature::new::<degree_celsius>(0.)]
+        vec![ThermodynamicTemperature::default()]
     }
     fn duct_demand_temperature(&self) -> Vec<ThermodynamicTemperature> {
-        vec![ThermodynamicTemperature::new::<degree_celsius>(0.)]
+        vec![ThermodynamicTemperature::default()]
     }
 }
 
@@ -140,7 +137,6 @@
     fn ldg_elev_knob_value(&self) -> f64;
 }
 
-#[derive(Clone, Copy)]
 /// Cabin Zones with double digit IDs are specific to the A380
 /// 1X is main deck, 2X is upper deck
 #[derive(Clone, Copy, Eq, PartialEq)]
@@ -252,13 +248,8 @@
     Fault,
 }
 
-<<<<<<< HEAD
-#[derive(Clone, Copy)]
-enum Channel {
-=======
 #[derive(Eq, PartialEq, Clone, Copy)]
 pub enum Channel {
->>>>>>> c31b180e
     ChannelOne,
     ChannelTwo,
 }
@@ -272,13 +263,6 @@
     }
 }
 
-<<<<<<< HEAD
-struct OperatingChannel {
-    // Channel ID is not read anywhere right now but it will be when failures are implemented
-    channel_id: Channel,
-    powered_by: ElectricalBusType,
-    is_powered: bool,
-=======
 impl From<usize> for Channel {
     fn from(value: usize) -> Self {
         match value {
@@ -293,48 +277,35 @@
     channel_id: Channel,
     powered_by: Vec<ElectricalBusType>,
     is_powered: bool,
-    failure: Failure,
->>>>>>> c31b180e
+    failure: Option<Failure>,
     fault: OperatingChannelFault,
 }
 
 impl OperatingChannel {
-<<<<<<< HEAD
-    fn new(id: usize, powered_by: ElectricalBusType) -> Self {
-        let channel_id: Channel = {
-            match id {
-                1 => Channel::ChannelOne,
-                2 => Channel::ChannelTwo,
-                _ => panic!("Operating Channel out of bounds"),
-            }
-        };
-        Self {
-            channel_id,
-            powered_by,
-            is_powered: false,
-=======
-    fn new(id: usize, failure_type: FailureType, powered_by: &[ElectricalBusType]) -> Self {
+    fn new(id: usize, failure_type: Option<FailureType>, powered_by: &[ElectricalBusType]) -> Self {
         Self {
             channel_id: id.into(),
             powered_by: powered_by.to_vec(),
             is_powered: false,
-            failure: Failure::new(failure_type),
->>>>>>> c31b180e
+            failure: failure_type.map(Failure::new),
             fault: OperatingChannelFault::NoFault,
         }
     }
 
-<<<<<<< HEAD
-=======
     fn update_fault(&mut self) {
-        self.fault = if !self.is_powered || self.failure.is_active() {
+        let failure_is_active = if self.failure.is_some() {
+            self.failure.as_ref().unwrap().is_active()
+        } else {
+            false
+        };
+
+        self.fault = if !self.is_powered || failure_is_active {
             OperatingChannelFault::Fault
         } else {
             OperatingChannelFault::NoFault
         };
     }
 
->>>>>>> c31b180e
     fn has_fault(&self) -> bool {
         matches!(self.fault, OperatingChannelFault::Fault)
     }
@@ -345,24 +316,15 @@
 }
 
 impl SimulationElement for OperatingChannel {
-<<<<<<< HEAD
-    fn receive_power(&mut self, buses: &impl ElectricalBuses) {
-        self.is_powered = buses.is_powered(self.powered_by);
-        // For now the channel faults only when it's unpowered. In the future we can add other types of failure
-        if !self.is_powered {
-            self.fault = OperatingChannelFault::Fault;
-        } else {
-            self.fault = OperatingChannelFault::NoFault;
-        }
-=======
     fn accept<T: SimulationElementVisitor>(&mut self, visitor: &mut T) {
-        self.failure.accept(visitor);
+        if self.failure.is_some() {
+            self.failure.as_mut().unwrap().accept(visitor);
+        }
         visitor.visit(self);
     }
 
     fn receive_power(&mut self, buses: &impl ElectricalBuses) {
         self.is_powered = self.powered_by.iter().all(|&p| buses.is_powered(p));
->>>>>>> c31b180e
     }
 }
 
@@ -408,11 +370,7 @@
     const PRESSURE_RISE_HPA: f64 = 22.; // hPa
     const FAN_EFFICIENCY: f64 = 0.75; // Ratio - so output matches AMM numbers
 
-<<<<<<< HEAD
-    pub fn new(design_flow_rate: VolumeRate, powered_by: ElectricalBusType) -> Self {
-=======
-    pub fn new(id: u8, powered_by: ElectricalBusType) -> Self {
->>>>>>> c31b180e
+    pub fn new(id: u8, design_flow_rate: VolumeRate, powered_by: ElectricalBusType) -> Self {
         Self {
             design_flow_rate,
             is_on: false,
@@ -434,14 +392,10 @@
         self.outlet_air
             .set_temperature(cabin_simulation.cabin_temperature().iter().average());
 
-<<<<<<< HEAD
-        if !self.is_powered || !matches!(controller.signal(), Some(CabinFansSignal::On(_))) {
-=======
         if !self.is_powered
             || self.failure.is_active()
-            || !matches!(controller.signal(), Some(CabinFansSignal::On))
+            || !matches!(controller.signal(), Some(CabinFansSignal::On(_)))
         {
->>>>>>> c31b180e
             self.is_on = false;
             self.outlet_air
                 .set_pressure(cabin_simulation.cabin_pressure());
@@ -604,30 +558,24 @@
 
 /// Temporary struct until packs are fully simulated
 pub struct AirConditioningPack {
-<<<<<<< HEAD
     pack_outlet_temperature_id: VariableIdentifier,
 
-=======
     pack_id: Pack,
     outlet_temperature: LowPassFilter<f64>, // Degree Celsius
->>>>>>> c31b180e
     outlet_air: Air,
 }
 
 impl AirConditioningPack {
-<<<<<<< HEAD
-    pub fn new(context: &mut InitContext, id: u8) -> Self {
+    const PACK_REACTION_TIME: Duration = Duration::from_secs(10);
+    pub fn new(context: &mut InitContext, pack_id: Pack) -> Self {
         Self {
-            pack_outlet_temperature_id: context
-                .get_identifier(format!("COND_PACK_{}_OUTLET_TEMPERATURE", id)),
-
-=======
-    const PACK_REACTION_TIME: Duration = Duration::from_secs(10);
-    pub fn new(pack_id: Pack) -> Self {
-        Self {
+            pack_outlet_temperature_id: context.get_identifier(format!(
+                "COND_PACK_{}_OUTLET_TEMPERATURE",
+                usize::from(pack_id)
+            )),
+
             pack_id,
             outlet_temperature: LowPassFilter::new_with_init_value(Self::PACK_REACTION_TIME, 15.),
->>>>>>> c31b180e
             outlet_air: Air::new(),
         }
     }
@@ -669,18 +617,15 @@
     }
 }
 
-<<<<<<< HEAD
 impl SimulationElement for AirConditioningPack {
     fn write(&self, writer: &mut SimulatorWriter) {
         writer.write(
             &self.pack_outlet_temperature_id,
-            self.outlet_air().temperature().get::<degree_celsius>(),
+            self.outlet_temperature.output(),
         );
     }
 }
 
-=======
->>>>>>> c31b180e
 pub struct TrimAirSystem<const ZONES: usize, const ENGINES: usize> {
     duct_temperature_id: [VariableIdentifier; ZONES],
 
@@ -698,29 +643,9 @@
     pub fn new(
         context: &mut InitContext,
         cabin_zone_ids: &[ZoneType; ZONES],
-<<<<<<< HEAD
+        taprv_ids: &[usize],
         pack_mixer_container_volume: Volume,
         trim_air_valve_container_volume: Volume,
-    ) -> Self {
-        let duct_temperature_id = cabin_zone_ids
-            .iter()
-            .map(|id| context.get_identifier(format!("COND_{}_DUCT_TEMP", id)))
-            .collect::<Vec<VariableIdentifier>>()
-            .try_into()
-            .unwrap_or_else(|v: Vec<VariableIdentifier>| {
-                panic!("Expected a Vec of length {} but it was {}", ZONES, v.len())
-            });
-
-        let trim_air_valves = cabin_zone_ids
-            .iter()
-            .map(|id| TrimAirValve::new(context, trim_air_valve_container_volume, id))
-            .collect::<Vec<TrimAirValve>>()
-            .try_into()
-            .unwrap_or_else(|v: Vec<TrimAirValve>| {
-                panic!("Expected a Vec of length {} but it was {}", ZONES, v.len())
-            });
-=======
-        taprv_ids: &[usize],
     ) -> Self {
         let duct_temperature_id =
             cabin_zone_ids.map(|id| context.get_identifier(format!("COND_{}_DUCT_TEMP", id)));
@@ -728,13 +653,13 @@
             .iter()
             .map(|id| TrimAirPressureRegulatingValve::new(*id))
             .collect::<Vec<TrimAirPressureRegulatingValve>>();
->>>>>>> c31b180e
 
         Self {
             duct_temperature_id,
 
             trim_air_pressure_regulating_valves,
-            trim_air_valves: cabin_zone_ids.map(|id| TrimAirValve::new(context, &id)),
+            trim_air_valves: cabin_zone_ids
+                .map(|id| TrimAirValve::new(context, trim_air_valve_container_volume, &id)),
             pack_mixer_container: PneumaticPipe::new(
                 pack_mixer_container_volume,
                 Pressure::new::<psi>(14.7),
@@ -751,12 +676,8 @@
         &mut self,
         context: &UpdateContext,
         mixer_air: &MixerUnit<ZONES>,
-<<<<<<< HEAD
-        tav_controller: &impl TrimAirControllers,
-=======
         taprv_controller: &[&impl ControllerSignal<TrimAirValveSignal>],
         tav_controller: &[&impl TrimAirControllers],
->>>>>>> c31b180e
     ) {
         self.trim_air_pressure_regulating_valves
             .iter_mut()
@@ -833,9 +754,6 @@
             .average()
     }
 
-<<<<<<< HEAD
-    pub fn trim_air_valves_open_amount(&self) -> [Ratio; ZONES] {
-=======
     pub fn trim_air_valve_has_fault(&self, tav_id: usize) -> bool {
         self.trim_air_valves[tav_id].trim_air_valve_has_fault()
     }
@@ -850,15 +768,11 @@
         self.outlet_air.pressure() > Pressure::new::<psi>(20.)
     }
 
-    fn trim_air_pressure_regulating_valve_is_open(&self) -> bool {
-        self.trim_air_pressure_regulating_valves
-            .iter()
-            .any(|taprv| taprv.is_open())
-    }
-
-    #[cfg(test)]
-    fn trim_air_valves_open_amount(&self) -> [Ratio; ZONES] {
->>>>>>> c31b180e
+    fn trim_air_pressure_regulating_valve_is_open(&self, id: usize) -> bool {
+        self.trim_air_pressure_regulating_valves[id - 1].is_open()
+    }
+
+    pub fn trim_air_valves_open_amount(&self) -> [Ratio; ZONES] {
         self.trim_air_valves
             .iter()
             .map(|tav| tav.trim_air_valve_open_amount())
@@ -877,9 +791,8 @@
 impl<const ZONES: usize, const ENGINES: usize> DuctTemperature for TrimAirSystem<ZONES, ENGINES> {
     fn duct_temperature(&self) -> Vec<ThermodynamicTemperature> {
         self.trim_air_mixers
-            .iter()
             .map(|tam| tam.outlet_temperature())
-            .collect::<Vec<ThermodynamicTemperature>>()
+            .to_vec()
     }
 }
 

--- conflicted
+++ resolved
@@ -84,7 +84,6 @@
     }
 }
 
-<<<<<<< HEAD
 pub struct OutflowValveSignal {
     target_open_amount: Ratio,
 }
@@ -137,10 +136,7 @@
     const LOW_DIFFERENTIAL_PRESSURE_WARNING: f64;
 }
 
-pub struct AirConditioningSystem<const ZONES: usize, const FANS: usize> {
-=======
 pub struct AirConditioningSystem<const ZONES: usize, const FANS: usize, const ENGINES: usize> {
->>>>>>> 88943099
     acs_overhead: AirConditioningSystemOverhead<ZONES>,
     acsc: AirConditioningSystemController<ZONES, ENGINES>,
     cabin_fans: [CabinFan; FANS],
@@ -178,25 +174,14 @@
     pub fn update(
         &mut self,
         context: &UpdateContext,
-<<<<<<< HEAD
         adirs: &impl AdirsSignalInterface,
         cabin_simulation: &impl CabinSimulation,
-        engines: [&impl EngineCorrectedN1; 2],
-        engine_fire_push_buttons: &impl EngineFirePushButtons,
-        pneumatic: &(impl EngineStartState + PackFlowValveState + PneumaticBleed),
-        pneumatic_overhead: &impl EngineBleedPushbutton,
-        pressurization: &impl CabinAltitude,
-        pressurization_overhead: &impl PressurizationOverheadShared,
-=======
-        adirs: &impl GroundSpeed,
-        cabin_temperature: &impl CabinTemperature,
         engines: [&impl EngineCorrectedN1; ENGINES],
         engine_fire_push_buttons: &impl EngineFirePushButtons,
         pneumatic: &(impl EngineStartState + PackFlowValveState + PneumaticBleed),
         pneumatic_overhead: &impl EngineBleedPushbutton<ENGINES>,
-        pressurization: &impl CabinAir,
-        pressurization_overhead: &PressurizationOverheadPanel,
->>>>>>> 88943099
+        pressurization: &impl CabinAltitude,
+        pressurization_overhead: &impl PressurizationOverheadShared,
         lgciu: [&impl LgciuWeightOnWheels; 2],
     ) {
         self.acsc.update(
@@ -269,8 +254,9 @@
     }
 }
 
-<<<<<<< HEAD
-impl<const ZONES: usize, const FANS: usize> OutletAir for AirConditioningSystem<ZONES, FANS> {
+impl<const ZONES: usize, const FANS: usize, const ENGINES: usize> OutletAir
+    for AirConditioningSystem<ZONES, FANS, ENGINES>
+{
     fn outlet_air(&self) -> Air {
         let mut outlet_air = Air::new();
         outlet_air.set_flow_rate(self.pack_flow());
@@ -281,12 +267,8 @@
     }
 }
 
-impl<const ZONES: usize, const FANS: usize> SimulationElement
-    for AirConditioningSystem<ZONES, FANS>
-=======
 impl<const ZONES: usize, const FANS: usize, const ENGINES: usize> SimulationElement
     for AirConditioningSystem<ZONES, FANS, ENGINES>
->>>>>>> 88943099
 {
     fn accept<V: SimulationElementVisitor>(&mut self, visitor: &mut V) {
         self.acs_overhead.accept(visitor);

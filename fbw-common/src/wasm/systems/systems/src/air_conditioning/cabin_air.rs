--- conflicted
+++ resolved
@@ -315,12 +315,6 @@
 
 pub struct CabinZone<C> {
     zone_identifier: VariableIdentifier,
-<<<<<<< HEAD
-    fwd_door_id: VariableIdentifier,
-    rear_door_id: VariableIdentifier,
-    passenger_stations_id: Option<Vec<VariableIdentifier>>,
-=======
->>>>>>> 65cc2db0
 
     zone_id: usize,
     zone_air: ZoneAir,
@@ -330,38 +324,16 @@
     constants: PhantomData<C>,
 }
 
-<<<<<<< HEAD
-    pub fn new(
-        context: &mut InitContext,
-        zone_id: ZoneType,
-        zone_volume: Volume,
-        passengers: u8,
-        passenger_stations: Option<[&str; ROWS]>,
-    ) -> Self {
-        let passenger_stations_id = if let Some(rows) = passenger_stations {
-            let mut row_id_vec = Vec::new();
-            for r in rows.iter() {
-                row_id_vec.push(context.get_identifier(format!("PAX_{}", r)));
-            }
-            Some(row_id_vec)
-=======
 impl<C: PressurizationConstants> CabinZone<C> {
     pub fn new(context: &mut InitContext, zone_id: &ZoneType) -> Self {
         let (passengers, zone_volume) = if matches!(zone_id, &ZoneType::Cockpit) {
             (2, Volume::new::<cubic_meter>(C::COCKPIT_VOLUME_CUBIC_METER))
->>>>>>> 65cc2db0
         } else {
             (0, Volume::new::<cubic_meter>(C::CABIN_VOLUME_CUBIC_METER))
         };
 
         Self {
             zone_identifier: context.get_identifier(format!("COND_{}_TEMP", zone_id)),
-<<<<<<< HEAD
-            fwd_door_id: context.get_identifier(Self::FWD_DOOR.to_owned()),
-            rear_door_id: context.get_identifier(Self::REAR_DOOR.to_owned()),
-            passenger_stations_id,
-=======
->>>>>>> 65cc2db0
 
             zone_id: zone_id.id(),
             zone_air: ZoneAir::new(),
@@ -411,31 +383,7 @@
     }
 }
 
-<<<<<<< HEAD
-impl<const ROWS: usize> SimulationElement for CabinZone<ROWS> {
-    fn read(&mut self, reader: &mut SimulatorReader) {
-        let rear_door_read: Ratio = reader.read(&self.rear_door_id);
-        self.rear_door_is_open = rear_door_read > Ratio::new::<percent>(0.);
-        let fwd_door_read: Ratio = reader.read(&self.fwd_door_id);
-        self.fwd_door_is_open = fwd_door_read > Ratio::new::<percent>(0.);
-
-        let zone_passengers: u8 = if let Some(rows) = &self.passenger_stations_id {
-            let mut zone_sum_passengers: u8 = 0;
-            for r in rows.iter() {
-                let pax: u64 = reader.read(r);
-                let passengers: u8 = u64::count_ones(pax) as u8;
-                zone_sum_passengers += passengers;
-            }
-            zone_sum_passengers
-        } else {
-            2
-        };
-        self.update_number_of_passengers(zone_passengers);
-    }
-
-=======
 impl<C: PressurizationConstants> SimulationElement for CabinZone<C> {
->>>>>>> 65cc2db0
     fn write(&self, writer: &mut SimulatorWriter) {
         writer.write(&self.zone_identifier, self.zone_air_temperature());
     }
@@ -780,14 +728,7 @@
                 number_of_passengers: 0,
                 cabin_air_simulation: CabinAirSimulation::new(
                     context,
-<<<<<<< HEAD
-                    ZoneType::Cabin(1),
-                    Volume::new::<cubic_meter>(400. / 2.),
-                    0,
-                    Some(["A", "B"]),
-=======
                     &[ZoneType::Cockpit, ZoneType::Cabin(1)],
->>>>>>> 65cc2db0
                 ),
             }
         }
@@ -861,18 +802,6 @@
         }
 
         fn passengers(mut self, pax_quantity: u8) -> Self {
-            let mut pax_flag_a: u64 = 0;
-            let mut pax_flag_b: u64 = 0;
-            let station_quantity_a = pax_quantity / 2 + pax_quantity % 2;
-            let station_quantity_b = pax_quantity / 2;
-            for b in 0..station_quantity_a {
-                pax_flag_a ^= 1 << b;
-            }
-            for b in 0..station_quantity_b {
-                pax_flag_b ^= 1 << b;
-            }
-            self.write_by_name("PAX_A", pax_flag_a);
-            self.write_by_name("PAX_B", pax_flag_b);
             self.command(|a| a.set_passengers(pax_quantity));
             self
         }

--- conflicted
+++ resolved
@@ -13,14 +13,9 @@
 };
 
 use super::{
-<<<<<<< HEAD
-    AdirsToAirCondInterface, AirConditioningOverheadShared, CabinFansSignal, DuctTemperature,
-    OverheadFlowSelector, PackFlow, PackFlowControllers, PackFlowValveSignal,
-=======
-    AdirsToAirCondInterface, AirConditioningOverheadShared, Channel, DuctTemperature,
-    OperatingChannel, OverheadFlowSelector, PackFlow, PackFlowControllers, PackFlowValveSignal,
->>>>>>> c31b180e
-    PressurizationOverheadShared, TrimAirControllers, TrimAirSystem, ZoneType,
+    AdirsToAirCondInterface, AirConditioningOverheadShared, CabinFansSignal, Channel,
+    DuctTemperature, OperatingChannel, OverheadFlowSelector, PackFlow, PackFlowControllers,
+    PackFlowValveSignal, PressurizationOverheadShared, TrimAirControllers, TrimAirSystem, ZoneType,
 };
 
 use std::{fmt::Display, time::Duration};
@@ -35,18 +30,10 @@
     velocity::knot,
 };
 
-<<<<<<< HEAD
-#[derive(PartialEq, Eq, Clone, Copy)]
-pub enum ACSCActiveComputer {
-    Primary,
-    Secondary,
-    None,
-=======
 #[derive(Eq, PartialEq, Clone, Copy)]
 pub enum AcscId {
     Acsc1(Channel),
     Acsc2(Channel),
->>>>>>> c31b180e
 }
 
 impl From<AcscId> for usize {
@@ -80,13 +67,8 @@
     stand_by_channel: OperatingChannel,
 
     aircraft_state: AirConditioningStateManager,
-<<<<<<< HEAD
     zone_controller: Vec<ZoneController>,
-    pack_flow_controller: [PackFlowController<ENGINES>; 2],
-=======
-    zone_controller: Vec<ZoneController<ZONES>>,
     pack_flow_controller: PackFlowController<ENGINES>,
->>>>>>> c31b180e
     trim_air_system_controller: TrimAirSystemController<ZONES, ENGINES>,
     cabin_fans_controller: CabinFanController<ZONES>,
 
@@ -100,12 +82,6 @@
         cabin_zone_ids: &[ZoneType; ZONES],
         powered_by: [[ElectricalBusType; 2]; 2],
     ) -> Self {
-<<<<<<< HEAD
-        let zone_controller = cabin_zone_ids
-            .iter()
-            .map(|zone| ZoneController::new(*zone))
-            .collect::<Vec<ZoneController>>();
-=======
         let failure_types = match id {
             AcscId::Acsc1(_) => [
                 FailureType::Acsc(AcscId::Acsc1(Channel::ChannelOne)),
@@ -117,12 +93,11 @@
             ],
         };
 
->>>>>>> c31b180e
         Self {
             id,
 
-            active_channel: OperatingChannel::new(1, failure_types[0], &powered_by[0]),
-            stand_by_channel: OperatingChannel::new(2, failure_types[1], &powered_by[1]),
+            active_channel: OperatingChannel::new(1, Some(failure_types[0]), &powered_by[0]),
+            stand_by_channel: OperatingChannel::new(2, Some(failure_types[1]), &powered_by[1]),
 
             aircraft_state: AirConditioningStateManager::new(),
             zone_controller: Self::zone_controller_initiation(id, cabin_zone_ids),
@@ -137,15 +112,15 @@
     fn zone_controller_initiation(
         id: AcscId,
         cabin_zone_ids: &[ZoneType; ZONES],
-    ) -> Vec<ZoneController<ZONES>> {
+    ) -> Vec<ZoneController> {
         // ACSC 1 regulates the cockpit temperature and ACSC 2 the cabin zones
         if matches!(id, AcscId::Acsc1(_)) {
-            vec![ZoneController::new(&cabin_zone_ids[0])]
+            vec![ZoneController::new(cabin_zone_ids[0])]
         } else {
             cabin_zone_ids[1..]
                 .iter()
-                .map(ZoneController::new)
-                .collect::<Vec<ZoneController<ZONES>>>()
+                .map(|zone| ZoneController::new(*zone))
+                .collect::<Vec<ZoneController>>()
         }
     }
 
@@ -259,16 +234,8 @@
             .find_map(|&adiru_number| adirs.ground_speed(adiru_number).normal_value())
     }
 
-<<<<<<< HEAD
-    pub fn pack_fault_determination(&self, pneumatic: &impl PackFlowValveState) -> [bool; 2] {
-        [
-            self.pack_flow_controller[Pack(1).to_index()].fcv_status_determination(pneumatic),
-            self.pack_flow_controller[Pack(2).to_index()].fcv_status_determination(pneumatic),
-        ]
-=======
     pub fn pack_fault_determination(&self) -> bool {
         self.pack_flow_controller.fcv_fault_determination() || self.both_channels_failure()
->>>>>>> c31b180e
     }
 
     pub fn cabin_fans_controller(&self) -> CabinFanController<ZONES> {
@@ -278,25 +245,47 @@
     pub fn individual_pack_flow(&self) -> MassRate {
         self.pack_flow_controller.pack_flow()
     }
-}
-
-<<<<<<< HEAD
+
+    pub fn trim_air_pressure_regulating_valve_controller(
+        &self,
+    ) -> TrimAirPressureRegulatingValveController {
+        self.trim_air_system_controller.taprv_controller()
+    }
+
+    pub fn trim_air_pressure_regulating_valve_is_open(&self) -> bool {
+        self.trim_air_system_controller.tarpv_is_open()
+    }
+
+    pub fn duct_overheat(&self, zone_id: usize) -> bool {
+        self.trim_air_system_controller.duct_overheat(zone_id)
+    }
+
+    pub fn hot_air_pb_fault_light_determination(&self) -> bool {
+        self.trim_air_system_controller.duct_overheat_monitor()
+    }
+
+    pub fn galley_fan_fault(&self) -> bool {
+        self.zone_controller
+            .iter()
+            .any(|zone| zone.galley_fan_fault())
+    }
+
+    pub fn taprv_position_disagrees(&self) -> bool {
+        self.trim_air_system_controller
+            .taprv_disagree_status_monitor()
+    }
+}
+
 impl<const ZONES: usize, const ENGINES: usize> DuctTemperature
     for AirConditioningSystemController<ZONES, ENGINES>
 {
     fn duct_demand_temperature(&self) -> Vec<ThermodynamicTemperature> {
-        let mut duct_demand_temperature = Vec::new();
-        for controller in self.zone_controller.iter() {
-            duct_demand_temperature.extend(&controller.duct_demand_temperature())
-        }
-        duct_demand_temperature
-=======
-    pub fn duct_demand_temperature(&self) -> [ThermodynamicTemperature; ZONES] {
         let demand_temperature: Vec<ThermodynamicTemperature> = self
             .zone_controller
             .iter()
-            .map(|zone| zone.duct_demand_temperature())
+            .map(|zone| zone.duct_demand_temperature()[0])
             .collect();
+
         // Because each ACSC calculates the demand of its respective zone(s), we fill the vector for the trim air system
         let mut filler_vector = [ThermodynamicTemperature::new::<degree_celsius>(24.); ZONES];
         if matches!(self.id, AcscId::Acsc1(_)) {
@@ -304,37 +293,7 @@
         } else {
             filler_vector[1..].copy_from_slice(&demand_temperature);
         };
-        filler_vector
-    }
-
-    pub fn trim_air_pressure_regulating_valve_controller(
-        &self,
-    ) -> TrimAirPressureRegulatingValveController {
-        self.trim_air_system_controller.taprv_controller()
-    }
-
-    pub fn trim_air_pressure_regulating_valve_is_open(&self) -> bool {
-        self.trim_air_system_controller.tarpv_is_open()
-    }
-
-    pub fn duct_overheat(&self, zone_id: usize) -> bool {
-        self.trim_air_system_controller.duct_overheat(zone_id)
-    }
-
-    pub fn hot_air_pb_fault_light_determination(&self) -> bool {
-        self.trim_air_system_controller.duct_overheat_monitor()
-    }
-
-    pub fn galley_fan_fault(&self) -> bool {
-        self.zone_controller
-            .iter()
-            .any(|zone| zone.galley_fan_fault())
-    }
-
-    pub fn taprv_position_disagrees(&self) -> bool {
-        self.trim_air_system_controller
-            .taprv_disagree_status_monitor()
->>>>>>> c31b180e
+        filler_vector.to_vec()
     }
 }
 
@@ -353,15 +312,6 @@
 
     fn pack_flow_controller(&self, _pack_id: usize) -> &Self::PackFlowControllerSignal {
         &self.pack_flow_controller
-    }
-}
-
-impl<const ZONES: usize, const ENGINES: usize> TrimAirControllers
-    for AirConditioningSystemController<ZONES, ENGINES>
-{
-    fn trim_air_valve_controllers(&self, zone_id: usize) -> TrimAirValveController {
-        self.trim_air_system_controller
-            .trim_air_valve_controllers(zone_id)
     }
 }
 
@@ -714,22 +664,6 @@
         } else {
             acs_overhead.selected_cabin_temperature(self.zone_id.id())
         };
-<<<<<<< HEAD
-        self.duct_demand_temperature = if matches!(operation_mode, ACSCActiveComputer::None) {
-            // If unpowered or failed, the pack controller would take over and deliver a fixed 20deg
-            // for the cockpit and 10 for the cabin
-            // Simulated here until packs are modelled
-            ThermodynamicTemperature::new::<degree_celsius>(
-                if matches!(self.zone_id, ZoneType::Cockpit) {
-                    20.
-                } else {
-                    10.
-                },
-            )
-        } else {
-            self.calculate_duct_temp_demand(context, pressurization, zone_measured_temperature)
-        };
-=======
         self.duct_demand_temperature =
             if self.galley_fan_failure.is_active() && matches!(acsc_id, AcscId::Acsc2(_)) {
                 // Cabin zone temperature sensors are ventilated by air extracted by this fan, cabin temperature regulation is lost
@@ -739,10 +673,9 @@
                 self.calculate_duct_temp_demand(
                     context,
                     pressurization,
-                    zone_measured_temperature[self.zone_id],
+                    zone_measured_temperature[self.zone_id.id()],
                 )
             };
->>>>>>> c31b180e
     }
 
     fn calculate_duct_temp_demand(
@@ -838,20 +771,20 @@
             },
         )
     }
+
+    fn galley_fan_fault(&self) -> bool {
+        self.galley_fan_failure.is_active()
+    }
 }
 
 impl DuctTemperature for ZoneController {
     fn duct_demand_temperature(&self) -> Vec<ThermodynamicTemperature> {
         vec![self.duct_demand_temperature]
     }
-
-    fn galley_fan_fault(&self) -> bool {
-        self.galley_fan_failure.is_active()
-    }
-}
-
-impl<const ZONES: usize> SimulationElement for ZoneController<ZONES> {
-    fn accept<T: crate::simulation::SimulationElementVisitor>(&mut self, visitor: &mut T) {
+}
+
+impl SimulationElement for ZoneController {
+    fn accept<T: SimulationElementVisitor>(&mut self, visitor: &mut T) {
         self.galley_fan_failure.accept(visitor);
         visitor.visit(self);
     }
@@ -1194,7 +1127,7 @@
 
         self.taprv_controller.update(self.is_enabled);
 
-        self.is_open = trim_air_system.trim_air_pressure_regulating_valve_is_open();
+        self.is_open = trim_air_system.trim_air_pressure_regulating_valve_is_open(1);
 
         for (id, tav_controller) in self.trim_air_valve_controllers.iter_mut().enumerate() {
             tav_controller.update(
@@ -1227,25 +1160,12 @@
     fn trim_air_pressure_regulating_valve_status_determination(
         &self,
         acs_overhead: &impl AirConditioningOverheadShared,
-<<<<<<< HEAD
-        operation_mode: ACSCActiveComputer,
-    ) -> bool {
-        // TODO: Add overheat protection
-        // TODO: If more than one TAV fails, the system should be off
-        acs_overhead.hot_air_pushbutton_is_on(1) && operation_mode == ACSCActiveComputer::Primary
-    }
-
-    fn trim_air_pressure_regulating_valve_is_open_determination(
-        &self,
-        pack_flow_controller: &[PackFlowController<ENGINES>; 2],
-=======
         any_tav_has_fault: bool,
         is_enabled: bool,
         pack_flow_controller: &PackFlowController<ENGINES>,
->>>>>>> c31b180e
         pneumatic: &impl PackFlowValveState,
     ) -> bool {
-        acs_overhead.hot_air_pushbutton_is_on()
+        acs_overhead.hot_air_pushbutton_is_on(1)
             && is_enabled
             && !pack_flow_controller.pack_start_condition_determination(pneumatic)
             && ((pneumatic.pack_flow_valve_is_open(1)) || (pneumatic.pack_flow_valve_is_open(2)))
@@ -1288,13 +1208,13 @@
                     <= ThermodynamicTemperature::new::<degree_celsius>(
                         Self::DUCT_OVERHEAT_RESET_LIMIT,
                     )
-                    && acs_overhead.hot_air_pushbutton_is_on()))
+                    && acs_overhead.hot_air_pushbutton_is_on(1)))
         {
             true
         } else if self.duct_overheat[zone_id]
             && duct_temperature[zone_id]
                 <= ThermodynamicTemperature::new::<degree_celsius>(Self::DUCT_OVERHEAT_RESET_LIMIT)
-            && !acs_overhead.hot_air_pushbutton_is_on()
+            && !acs_overhead.hot_air_pushbutton_is_on(1)
         {
             self.overheat_timer[zone_id] = Duration::default();
             false
@@ -1384,20 +1304,18 @@
 }
 
 #[derive(Clone, Copy)]
-<<<<<<< HEAD
-=======
 pub struct TrimAirPressureRegulatingValveController {
     should_open_taprv: bool,
 }
 
 impl TrimAirPressureRegulatingValveController {
-    fn new() -> Self {
+    pub fn new() -> Self {
         Self {
             should_open_taprv: false,
         }
     }
 
-    fn update(&mut self, should_open_taprv: bool) {
+    pub fn update(&mut self, should_open_taprv: bool) {
         self.should_open_taprv = should_open_taprv
     }
 }
@@ -1412,8 +1330,13 @@
     }
 }
 
+impl Default for TrimAirPressureRegulatingValveController {
+    fn default() -> Self {
+        Self::new()
+    }
+}
+
 #[derive(Clone, Copy)]
->>>>>>> c31b180e
 pub struct TrimAirValveController {
     tav_open_allowed: bool,
     pid: PidController,
@@ -1518,17 +1441,13 @@
         },
     };
     use uom::si::{
-<<<<<<< HEAD
-        length::foot, pressure::psi, thermodynamic_temperature::degree_celsius, velocity::knot,
-        volume::cubic_meter, volume_rate::liter_per_second,
-=======
         length::foot,
         mass::kilogram,
         pressure::{pascal, psi},
         thermodynamic_temperature::degree_celsius,
         velocity::knot,
         volume::cubic_meter,
->>>>>>> c31b180e
+        volume_rate::liter_per_second,
     };
 
     struct TestAcsOverhead {
@@ -2155,14 +2074,14 @@
     }
 
     struct TestAirConditioningSystem {
-        duct_temperature: Vec<ThermodynamicTemperature>,
+        duct_temperature: [ThermodynamicTemperature; 2],
         outlet_air: Air,
     }
 
     impl TestAirConditioningSystem {
         fn new() -> Self {
             Self {
-                duct_temperature: vec![ThermodynamicTemperature::new::<degree_celsius>(24.); 2],
+                duct_temperature: [ThermodynamicTemperature::new::<degree_celsius>(24.); 2],
                 outlet_air: Air::new(),
             }
         }
@@ -2173,21 +2092,23 @@
             pack_flow: MassRate,
             trim_air_pressure: Pressure,
         ) {
-            self.duct_temperature = duct_temperature;
+            self.duct_temperature = duct_temperature
+                .try_into()
+                .expect("slice with incorrect length");
             self.outlet_air.set_flow_rate(pack_flow);
             self.outlet_air.set_pressure(trim_air_pressure);
             self.outlet_air
                 .set_temperature(self.duct_temperature.iter().average());
         }
 
-        fn duct_temperature(&self) -> Vec<ThermodynamicTemperature> {
-            self.duct_temperature.to_vec()
+        fn duct_temperature(&self) -> &[ThermodynamicTemperature] {
+            &self.duct_temperature
         }
     }
 
     impl DuctTemperature for TestAirConditioningSystem {
         fn duct_temperature(&self) -> Vec<ThermodynamicTemperature> {
-            self.duct_temperature()
+            self.duct_temperature().to_vec()
         }
     }
 
@@ -2368,30 +2289,26 @@
                 acs_overhead: TestAcsOverhead::new(context),
                 adirs: TestAdirs::new(),
                 air_conditioning_system: TestAirConditioningSystem::new(),
-<<<<<<< HEAD
-                cabin_fans: [CabinFan::new(
-                    VolumeRate::new::<liter_per_second>(Self::CAB_FAN_DESIGN_FLOW_RATE_L_S),
-                    ElectricalBusType::AlternatingCurrent(1),
-                ); 2],
-=======
                 cabin_fans: [
-                    CabinFan::new(1, ElectricalBusType::AlternatingCurrent(1)),
-                    CabinFan::new(2, ElectricalBusType::AlternatingCurrent(2)),
+                    CabinFan::new(
+                        1,
+                        VolumeRate::new::<liter_per_second>(Self::CAB_FAN_DESIGN_FLOW_RATE_L_S),
+                        ElectricalBusType::AlternatingCurrent(1),
+                    ),
+                    CabinFan::new(
+                        2,
+                        VolumeRate::new::<liter_per_second>(Self::CAB_FAN_DESIGN_FLOW_RATE_L_S),
+                        ElectricalBusType::AlternatingCurrent(2),
+                    ),
                 ],
->>>>>>> c31b180e
                 engine_1: TestEngine::new(Ratio::default()),
                 engine_2: TestEngine::new(Ratio::default()),
                 engine_fire_push_buttons: TestEngineFirePushButtons::new(),
                 mixer_unit: MixerUnit::new(&cabin_zones),
                 number_of_passengers: 0,
                 packs: [
-<<<<<<< HEAD
-                    AirConditioningPack::new(context, 1),
-                    AirConditioningPack::new(context, 2),
-=======
-                    AirConditioningPack::new(Pack(1)),
-                    AirConditioningPack::new(Pack(2)),
->>>>>>> c31b180e
+                    AirConditioningPack::new(context, Pack(1)),
+                    AirConditioningPack::new(context, Pack(2)),
                 ],
                 pneumatic: TestPneumatic::new(context),
                 pressurization: TestPressurization::new(),
@@ -2399,16 +2316,13 @@
                 lgciu1: TestLgciu::new(false),
                 lgciu2: TestLgciu::new(false),
                 cabin_air_simulation: TestCabinAirSimulation::new(context),
-<<<<<<< HEAD
                 trim_air_system: TrimAirSystem::new(
                     context,
                     &cabin_zones,
+                    &[1],
                     Volume::new::<cubic_meter>(4.),
                     Volume::new::<cubic_meter>(0.03),
                 ),
-=======
-                trim_air_system: TrimAirSystem::new(context, &cabin_zones, &[1]),
->>>>>>> c31b180e
                 powered_dc_source_1: TestElectricitySource::powered(
                     context,
                     PotentialOrigin::Battery(1),
@@ -2930,6 +2844,7 @@
 
         fn duct_temperature(&self) -> Vec<ThermodynamicTemperature> {
             self.query(|a| a.trim_air_system.duct_temperature())
+                .to_vec()
         }
 
         fn pack_flow(&self) -> MassRate {

--- conflicted
+++ resolved
@@ -779,15 +779,11 @@
 
         self.update_speed_and_position(context);
 
-<<<<<<< HEAD
-        self.update_motors_speed(context, left_pressure.pressure(), right_pressure.pressure());
-=======
         self.update_motors_speed(
             left_pressure.pressure_downstream_priority_valve(),
             right_pressure.pressure_downstream_priority_valve(),
             context,
         );
->>>>>>> 35968a30
 
         self.update_motors_flow(context);
     }

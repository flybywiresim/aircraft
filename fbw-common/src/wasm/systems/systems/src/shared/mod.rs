--- conflicted
+++ resolved
@@ -75,7 +75,6 @@
     fn generated_power(&self) -> Power;
 }
 
-<<<<<<< HEAD
 pub trait Synchro {
     fn get_angle(&self) -> Angle;
 }
@@ -229,7 +228,8 @@
 pub trait HandlePositionMemory {
     fn position(&self) -> u8;
     fn previous_position(&self) -> u8;
-=======
+}
+
 pub trait RamAirTurbineController {
     fn should_deploy(&self) -> bool;
 }
@@ -240,7 +240,6 @@
 
 pub trait FeedbackPositionPickoffUnit {
     fn angle(&self) -> Angle;
->>>>>>> 6ec139c4
 }
 
 pub trait LgciuWeightOnWheels {

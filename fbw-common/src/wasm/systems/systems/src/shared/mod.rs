--- conflicted
+++ resolved
@@ -1031,7 +1031,29 @@
     }
 }
 
-<<<<<<< HEAD
+#[derive(Clone, Copy, Eq, PartialEq)]
+pub enum FireDetectionZone {
+    Engine(usize),
+    Apu,
+    Mlg,
+}
+
+impl Display for FireDetectionZone {
+    fn fmt(&self, f: &mut std::fmt::Formatter<'_>) -> std::fmt::Result {
+        match self {
+            FireDetectionZone::Apu => write!(f, "APU"),
+            FireDetectionZone::Mlg => write!(f, "MLG"),
+            FireDetectionZone::Engine(number) => write!(f, "{}", number),
+        }
+    }
+}
+
+#[derive(Clone, Copy, Eq, PartialEq)]
+pub enum FireDetectionLoopID {
+    A,
+    B,
+}
+
 pub trait Clamp {
     /// Restrict a value to a certain interval unless it is NaN.
     ///
@@ -1066,31 +1088,6 @@
     }
 }
 
-=======
-#[derive(Clone, Copy, Eq, PartialEq)]
-pub enum FireDetectionZone {
-    Engine(usize),
-    Apu,
-    Mlg,
-}
-
-impl Display for FireDetectionZone {
-    fn fmt(&self, f: &mut std::fmt::Formatter<'_>) -> std::fmt::Result {
-        match self {
-            FireDetectionZone::Apu => write!(f, "APU"),
-            FireDetectionZone::Mlg => write!(f, "MLG"),
-            FireDetectionZone::Engine(number) => write!(f, "{}", number),
-        }
-    }
-}
-
-#[derive(Clone, Copy, Eq, PartialEq)]
-pub enum FireDetectionLoopID {
-    A,
-    B,
-}
-
->>>>>>> ca7bafb8
 #[cfg(test)]
 mod delayed_true_logic_gate_tests {
     use super::*;

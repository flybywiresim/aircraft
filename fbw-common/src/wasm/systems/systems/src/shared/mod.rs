use crate::{
    apu::ApuGenerator,
    electrical::{ElectricalElement, Potential},
    pneumatic::{EngineModeSelector, EngineState, PneumaticValveSignal},
    simulation::UpdateContext,
};

use arinc429::Arinc429Word;
use nalgebra::Vector3;
use ntest::MaxDifference;
use num_derive::FromPrimitive;
use std::{cell::Ref, fmt::Display, time::Duration};
use uom::si::{
    f64::*,
    length::meter,
    mass_rate::kilogram_per_second,
    pressure::{hectopascal, pascal},
    ratio::ratio,
    thermodynamic_temperature::{degree_celsius, kelvin},
    velocity::knot,
};

pub mod low_pass_filter;
pub mod pid;
pub mod update_iterator;

mod random;
pub use random::*;

pub mod arinc429;
pub mod arinc825;
pub mod can_bus;
pub mod power_supply_relay;

pub trait ReservoirAirPressure {
    fn green_reservoir_pressure(&self) -> Pressure;
    fn blue_reservoir_pressure(&self) -> Pressure;
    fn yellow_reservoir_pressure(&self) -> Pressure;
}

pub trait AuxiliaryPowerUnitElectrical: ControllerSignal<ContactorSignal> + ApuAvailable {
    type Generator: ApuGenerator;
    fn generator(&self, number: usize) -> &Self::Generator;
}

pub trait ApuAvailable {
    fn is_available(&self) -> bool;
}

pub trait EngineFirePushButtons {
    /// Indicates if the fire push button of the given engine is released.
    fn is_released(&self, engine_number: usize) -> bool;
}

pub trait EmergencyElectricalRatPushButton {
    fn is_pressed(&self) -> bool;
}
pub trait EmergencyElectricalState {
    fn is_in_emergency_elec(&self) -> bool;
}

pub trait ApuMaster {
    fn master_sw_is_on(&self) -> bool;
}

pub trait ApuStart {
    fn start_is_on(&self) -> bool;
}

pub trait EmergencyGeneratorControlUnit {
    fn max_allowed_power(&self) -> Power;
    fn motor_speed(&self) -> AngularVelocity;
}

pub trait ControlValveCommand {
    fn valve_position_command(&self) -> Ratio;
}

pub trait EmergencyGeneratorPower {
    fn generated_power(&self) -> Power;
}

pub trait RamAirTurbineController {
    fn should_deploy(&self) -> bool;
}

pub trait AngularSpeedSensor {
    fn speed(&self) -> AngularVelocity;
}

pub trait FeedbackPositionPickoffUnit {
    fn angle(&self) -> Angle;
}

pub trait CargoDoorLocked {
    fn fwd_cargo_door_locked(&self) -> bool;
    fn aft_cargo_door_locked(&self) -> bool;
}

pub trait LgciuWeightOnWheels {
    fn right_gear_compressed(&self, treat_ext_pwr_as_ground: bool) -> bool;
    fn right_gear_extended(&self, treat_ext_pwr_as_ground: bool) -> bool;

    fn left_gear_compressed(&self, treat_ext_pwr_as_ground: bool) -> bool;
    fn left_gear_extended(&self, treat_ext_pwr_as_ground: bool) -> bool;

    fn left_and_right_gear_compressed(&self, treat_ext_pwr_as_ground: bool) -> bool;
    fn left_and_right_gear_extended(&self, treat_ext_pwr_as_ground: bool) -> bool;

    fn nose_gear_compressed(&self, treat_ext_pwr_as_ground: bool) -> bool;
    fn nose_gear_extended(&self, treat_ext_pwr_as_ground: bool) -> bool;
}
pub trait LgciuGearExtension {
    fn all_down_and_locked(&self) -> bool;
    fn all_up_and_locked(&self) -> bool;
    fn main_down_and_locked(&self) -> bool;
    fn main_up_and_locked(&self) -> bool;
    fn nose_down_and_locked(&self) -> bool;
    fn nose_up_and_locked(&self) -> bool;
}

pub trait LgciuDoorPosition {
    fn all_fully_opened(&self) -> bool;
    fn all_closed_and_locked(&self) -> bool;
}

pub trait LgciuGearControl {
    fn should_open_doors(&self) -> bool;
    fn should_extend_gears(&self) -> bool;
    fn control_active(&self) -> bool;
}

pub trait LandingGearHandle {
    fn gear_handle_is_down(&self) -> bool;
    fn gear_handle_baulk_locked(&self) -> bool;
}

pub trait TrimmableHorizontalStabilizer {
    fn trim_angle(&self) -> Angle;
}

pub trait LgciuInterface:
    LgciuWeightOnWheels + LgciuGearExtension + LgciuDoorPosition + LgciuGearControl + LandingGearHandle
{
}

pub trait ReverserPosition {
    fn reverser_position(&self) -> Ratio;
}

#[derive(Copy, Clone, PartialEq, Eq, Debug)]
#[repr(usize)]
pub enum LgciuId {
    Lgciu1 = 0,
    Lgciu2 = 1,
}

#[derive(Clone, Copy, PartialEq, Eq)]
pub enum ProximityDetectorId {
    UplockGearNose1,
    UplockGearNose2,
    UplockGearLeft1,
    UplockGearLeft2,
    UplockGearRight1,
    UplockGearRight2,
    DownlockGearNose1,
    DownlockGearNose2,
    DownlockGearLeft1,
    DownlockGearLeft2,
    DownlockGearRight1,
    DownlockGearRight2,

    UplockDoorNose1,
    UplockDoorNose2,
    UplockDoorLeft1,
    UplockDoorLeft2,
    UplockDoorRight1,
    UplockDoorRight2,
    DownlockDoorNose1,
    DownlockDoorNose2,
    DownlockDoorLeft1,
    DownlockDoorLeft2,
    DownlockDoorRight1,
    DownlockDoorRight2,
}

#[derive(Clone, Copy, PartialEq, Eq, Debug)]
pub enum GearActuatorId {
    GearNose,
    GearDoorNose,
    GearLeft,
    GearDoorLeft,
    GearRight,
    GearDoorRight,
}

pub trait EngineCorrectedN1 {
    fn corrected_n1(&self) -> Ratio;
}

pub trait EngineCorrectedN2 {
    fn corrected_n2(&self) -> Ratio;
}

pub trait EngineUncorrectedN2 {
    fn uncorrected_n2(&self) -> Ratio;
}

pub trait CabinAltitude {
    fn altitude(&self) -> Length;
}

pub trait CabinSimulation {
    fn cabin_temperature(&self) -> Vec<ThermodynamicTemperature>;
    fn exterior_pressure(&self) -> Pressure {
        Pressure::new::<hectopascal>(1013.25)
    }
    fn cabin_pressure(&self) -> Pressure {
        Pressure::new::<hectopascal>(1013.25)
    }
}

pub trait PneumaticBleed {
    fn apu_bleed_is_on(&self) -> bool;
    fn engine_crossbleed_is_on(&self) -> bool;
}

pub trait EngineStartState {
    fn engine_state(&self, engine_number: usize) -> EngineState;
    fn engine_mode_selector(&self) -> EngineModeSelector;
}

pub trait EngineBleedPushbutton<const N: usize> {
    fn engine_bleed_pushbuttons_are_auto(&self) -> [bool; N];
}

pub trait PackFlowValveState {
    /// Pack flow valve id is 1, 2, 3 or 4
    fn pack_flow_valve_is_open(&self, pack_id: usize) -> bool;
    fn pack_flow_valve_air_flow(&self, pack_id: usize) -> MassRate;
    fn pack_flow_valve_inlet_pressure(&self, pack_id: usize) -> Option<Pressure>;
}

pub trait AdirsMeasurementOutputs {
    fn is_fully_aligned(&self, adiru_number: usize) -> bool;
    fn latitude(&self, adiru_number: usize) -> Arinc429Word<Angle>;
    fn longitude(&self, adiru_number: usize) -> Arinc429Word<Angle>;
    fn heading(&self, adiru_number: usize) -> Arinc429Word<Angle>;
    fn true_heading(&self, adiru_number: usize) -> Arinc429Word<Angle>;
    fn vertical_speed(&self, adiru_number: usize) -> Arinc429Word<Velocity>;
    fn altitude(&self, adiru_number: usize) -> Arinc429Word<Length>;
}

pub trait AdirsDiscreteOutputs {
    fn low_speed_warning_1_104kts(&self, adiru_number: usize) -> bool;
    fn low_speed_warning_2_54kts(&self, adiru_number: usize) -> bool;
    fn low_speed_warning_3_159kts(&self, adiru_number: usize) -> bool;
    fn low_speed_warning_4_260kts(&self, adiru_number: usize) -> bool;
}

pub enum GearWheel {
    NOSE = 0,
    LEFT = 1,
    RIGHT = 2,
}

pub trait SectionPressure {
    fn pressure(&self) -> Pressure;
    fn pressure_downstream_leak_valve(&self) -> Pressure;
    fn pressure_downstream_priority_valve(&self) -> Pressure;
    fn is_pressure_switch_pressurised(&self) -> bool;
}

#[derive(Clone, Copy, Debug, PartialEq, Eq)]
pub enum HydraulicColor {
    Green,
    Blue,
    Yellow,
}
impl Display for HydraulicColor {
    fn fmt(&self, f: &mut std::fmt::Formatter<'_>) -> std::fmt::Result {
        match self {
            Self::Green => write!(f, "GREEN"),
            Self::Blue => write!(f, "BLUE"),
            Self::Yellow => write!(f, "YELLOW"),
        }
    }
}

#[derive(Clone, Copy, PartialEq, Eq)]
pub enum AirbusEngineDrivenPumpId {
    Edp1a,
    Edp1b,
    Edp2a,
    Edp2b,
    Edp3a,
    Edp3b,
    Edp4a,
    Edp4b,
    Green,
    Yellow,
}
impl Display for AirbusEngineDrivenPumpId {
    fn fmt(&self, f: &mut std::fmt::Formatter<'_>) -> std::fmt::Result {
        match self {
            AirbusEngineDrivenPumpId::Edp1a => write!(f, "GREEN_1A"),
            AirbusEngineDrivenPumpId::Edp1b => write!(f, "GREEN_1B"),
            AirbusEngineDrivenPumpId::Edp2a => write!(f, "GREEN_2A"),
            AirbusEngineDrivenPumpId::Edp2b => write!(f, "GREEN_2B"),
            AirbusEngineDrivenPumpId::Edp3a => write!(f, "YELLOW_3A"),
            AirbusEngineDrivenPumpId::Edp3b => write!(f, "YELLOW_3B"),
            AirbusEngineDrivenPumpId::Edp4a => write!(f, "YELLOW_4A"),
            AirbusEngineDrivenPumpId::Edp4b => write!(f, "YELLOW_4B"),
            AirbusEngineDrivenPumpId::Green => write!(f, "GREEN"),
            AirbusEngineDrivenPumpId::Yellow => write!(f, "YELLOW"),
        }
    }
}

#[derive(Clone, Copy, PartialEq, Eq)]
pub enum AirbusElectricPumpId {
    GreenA,
    GreenB,
    YellowA,
    YellowB,
    Green,
    Blue,
    Yellow,
    GreenAux,
}
impl Display for AirbusElectricPumpId {
    fn fmt(&self, f: &mut std::fmt::Formatter<'_>) -> std::fmt::Result {
        match self {
            AirbusElectricPumpId::GreenA => write!(f, "GA"),
            AirbusElectricPumpId::YellowA => write!(f, "YA"),
            AirbusElectricPumpId::GreenB => write!(f, "GB"),
            AirbusElectricPumpId::YellowB => write!(f, "YB"),
            AirbusElectricPumpId::Green => write!(f, "GREEN"),
            AirbusElectricPumpId::Blue => write!(f, "BLUE"),
            AirbusElectricPumpId::Yellow => write!(f, "YELLOW"),
            AirbusElectricPumpId::GreenAux => write!(f, "GREEN_AUX"),
        }
    }
}

/// Access to all aircraft surfaces positions
pub trait SurfacesPositions {
    fn left_spoilers_positions(&self) -> &[f64];
    fn right_spoilers_positions(&self) -> &[f64];
    fn left_ailerons_positions(&self) -> &[f64];
    fn right_ailerons_positions(&self) -> &[f64];
    fn left_flaps_position(&self) -> f64;
    fn right_flaps_position(&self) -> f64;
}

/// The common types of electrical buses within Airbus aircraft.
/// These include types such as AC, DC, AC ESS, etc.
#[derive(Clone, Copy, Debug, Eq, Hash, PartialEq)]
pub enum ElectricalBusType {
    AlternatingCurrent(u8),
    AlternatingCurrentEssential,
    AlternatingCurrentEssentialShed,
    AlternatingCurrentStaticInverter,
    AlternatingCurrentGndFltService,
    AlternatingCurrentNamed(&'static str),
    DirectCurrent(u8),
    DirectCurrentEssential,
    DirectCurrentEssentialShed,
    DirectCurrentBattery,
    DirectCurrentHot(u8),
    DirectCurrentGndFltService,
    DirectCurrentNamed(&'static str),

    /// A sub bus is a subsection of a larger bus. An example of
    /// a sub bus is the A320's 202PP, which is a sub bus of DC BUS 2 (2PP).
    ///
    /// Sub buses represent a very small area of the electrical system. To keep things simple,
    /// they shouldn't be used for the vast majority of situations. Thus, prefer using a main
    /// bus over a sub bus. They do however come in handy when handling very specific situations,
    /// such as the APU STARTER MOTOR which is powered by a smaller section of the DC BAT BUS on the A320.
    /// Implementing this without a sub bus leads to additional work and reduces the commonality in
    /// handling the flow of electricity. In such cases, use the sub bus.
    ///
    /// As sub buses represent such a small area, their state is not exported towards
    /// the simulator.
    Sub(&'static str),
}
impl Display for ElectricalBusType {
    fn fmt(&self, f: &mut std::fmt::Formatter<'_>) -> std::fmt::Result {
        match self {
            ElectricalBusType::AlternatingCurrent(number) => write!(f, "AC_{}", number),
            ElectricalBusType::AlternatingCurrentEssential => write!(f, "AC_ESS"),
            ElectricalBusType::AlternatingCurrentEssentialShed => write!(f, "AC_ESS_SHED"),
            ElectricalBusType::AlternatingCurrentStaticInverter => write!(f, "AC_STAT_INV"),
            ElectricalBusType::AlternatingCurrentGndFltService => write!(f, "AC_GND_FLT_SVC"),
            ElectricalBusType::AlternatingCurrentNamed(name) => write!(f, "{}", name),
            ElectricalBusType::DirectCurrent(number) => write!(f, "DC_{}", number),
            ElectricalBusType::DirectCurrentEssential => write!(f, "DC_ESS"),
            ElectricalBusType::DirectCurrentEssentialShed => write!(f, "DC_ESS_SHED"),
            ElectricalBusType::DirectCurrentBattery => write!(f, "DC_BAT"),
            ElectricalBusType::DirectCurrentHot(number) => write!(f, "DC_HOT_{}", number),
            ElectricalBusType::DirectCurrentGndFltService => write!(f, "DC_GND_FLT_SVC"),
            ElectricalBusType::DirectCurrentNamed(name) => write!(f, "{}", name),
            ElectricalBusType::Sub(name) => write!(f, "SUB_{}", name),
        }
    }
}

/// Trait through which elements can query the potential and powered state
/// of electrical buses.
pub trait ElectricalBuses {
    /// Returns the potential which is fed to the given bus type.
    fn potential_of(&self, bus_type: ElectricalBusType) -> Ref<Potential>;

    /// Returns whether the given bus type is powered.
    fn is_powered(&self, bus_type: ElectricalBusType) -> bool;

    /// Returns whether any of the given bus types are powered.
    fn any_is_powered(&self, bus_types: &[ElectricalBusType]) -> bool;
}

#[derive(Clone, Copy, Debug, PartialEq, Eq, Hash)]
pub enum PotentialOrigin {
    EngineGenerator(usize),
    ApuGenerator(usize),
    External,
    EmergencyGenerator,
    Battery(usize),
    TransformerRectifier(usize),
    StaticInverter,
}
impl Display for PotentialOrigin {
    fn fmt(&self, f: &mut std::fmt::Formatter<'_>) -> std::fmt::Result {
        match self {
            PotentialOrigin::EngineGenerator(number) => write!(f, "EngineGenerator({})", number),
            PotentialOrigin::ApuGenerator(number) => write!(f, "ApuGenerator({})", number),
            PotentialOrigin::External => write!(f, "ExternalPower"),
            PotentialOrigin::EmergencyGenerator => write!(f, "EmergencyGenerator"),
            PotentialOrigin::Battery(number) => write!(f, "Battery({})", number),
            PotentialOrigin::TransformerRectifier(number) => {
                write!(f, "TransformerRectifier({})", number)
            }
            PotentialOrigin::StaticInverter => write!(f, "StaticInverter"),
        }
    }
}

/// Trait through which elements can query the power consumed throughout the aircraft.
pub trait PowerConsumptionReport {
    /// Returns whether or not the given element is powered.
    fn is_powered(&self, element: &impl ElectricalElement) -> bool;

    /// Returns the total power consumed from the given [PotentialOrigin].
    fn total_consumption_of(&self, potential_origin: PotentialOrigin) -> Power;
}

/// Trait through which elements can consume power from the aircraft's electrical system.
pub trait ConsumePower: PowerConsumptionReport {
    /// Returns the input potential of the given element.
    fn input_of(&self, element: &impl ElectricalElement) -> Ref<Potential>;

    /// Consumes the given amount of power from the potential provided to the element.
    fn consume_from_input(&mut self, element: &impl ElectricalElement, power: Power);

    /// Consumes the given amount of power from the provided electrical bus.
    fn consume_from_bus(&mut self, bus_type: ElectricalBusType, power: Power);
}

pub trait ControllerSignal<S> {
    fn signal(&self) -> Option<S>;
}
#[macro_export]
macro_rules! valve_signal_implementation {
    ($signal_type: ty) => {
        impl PneumaticValveSignal for $signal_type {
            fn new(target_open_amount: Ratio) -> Self {
                Self { target_open_amount }
            }

            fn target_open_amount(&self) -> Ratio {
                self.target_open_amount
            }
        }
    };
}

#[derive(Clone, Copy)]
pub struct ApuBleedAirValveSignal {
    target_open_amount: Ratio,
}

valve_signal_implementation!(ApuBleedAirValveSignal);

pub trait PneumaticValve {
    fn is_open(&self) -> bool;
}

pub enum ContactorSignal {
    Open,
    Close,
}

#[derive(FromPrimitive)]
pub(crate) enum FwcFlightPhase {
    ElecPwr = 1,
    FirstEngineStarted = 2,
    FirstEngineTakeOffPower = 3,
    AtOrAboveEightyKnots = 4,
    LiftOff = 5,
    AtOrAbove1500Feet = 6,
    AtOrBelow800Feet = 7,
    TouchDown = 8,
    AtOrBelowEightyKnots = 9,
    EnginesShutdown = 10,
}

/// The delay logic gate delays the true result of a given expression by the given amount of time.
/// False results are output immediately.
pub struct DelayedTrueLogicGate {
    delay: Duration,
    expression_result: bool,
    true_duration: Duration,
}
impl DelayedTrueLogicGate {
    pub fn new(delay: Duration) -> DelayedTrueLogicGate {
        DelayedTrueLogicGate {
            delay,
            expression_result: false,
            true_duration: Duration::from_millis(0),
        }
    }

    pub fn starting_as(mut self, state: bool) -> Self {
        self.set_output(state);
        self
    }

    fn set_output(&mut self, state: bool) {
        self.expression_result = state;
        if state {
            self.true_duration = self.delay;
        } else {
            self.true_duration = Duration::from_millis(0)
        }
    }

    pub fn update(&mut self, context: &UpdateContext, expression_result: bool) {
        if expression_result {
            self.true_duration += context.delta();
        } else {
            self.true_duration = Duration::from_millis(0);
        }

        self.expression_result = expression_result;
    }

    pub fn output(&self) -> bool {
        self.expression_result && self.delay <= self.true_duration
    }
}

/// The delay pulse logic gate delays the true result of a given expression by the given amount of time.
/// True will be set as output when time delay is over for one update only, then false.
/// False results are output immediately.
pub struct DelayedPulseTrueLogicGate {
    output: bool,
    last_gate_output: bool,
    true_delayed_gate: DelayedTrueLogicGate,
}
impl DelayedPulseTrueLogicGate {
    pub fn new(delay: Duration) -> DelayedPulseTrueLogicGate {
        DelayedPulseTrueLogicGate {
            output: false,
            last_gate_output: false,
            true_delayed_gate: DelayedTrueLogicGate::new(delay),
        }
    }

    pub fn starting_as(mut self, state: bool, output: bool) -> Self {
        self.output = output;
        self.last_gate_output = !output;
        self.true_delayed_gate.set_output(state);
        self
    }

    pub fn update(&mut self, context: &UpdateContext, expression_result: bool) {
        self.true_delayed_gate.update(context, expression_result);

        let gate_out = self.true_delayed_gate.output();

        self.output = gate_out && !self.last_gate_output;
        self.last_gate_output = gate_out;
    }

    pub fn output(&self) -> bool {
        self.output
    }
}

/// The delay logic gate delays the false result of a given expression by the given amount of time.
/// True results are output immediately. Starts with a false result state.
pub struct DelayedFalseLogicGate {
    delay: Duration,
    expression_result: bool,
    false_duration: Duration,
}
impl DelayedFalseLogicGate {
    pub fn new(delay: Duration) -> Self {
        Self {
            delay,
            expression_result: false,
            false_duration: delay,
        }
    }

    pub fn update(&mut self, context: &UpdateContext, expression_result: bool) {
        if !expression_result {
            self.false_duration += context.delta();
        } else {
            self.false_duration = Duration::from_millis(0);
        }

        self.expression_result = expression_result;
    }

    pub fn output(&self) -> bool {
        self.expression_result || self.delay > self.false_duration
    }
}

/// The latched logic gate latches the true result of a given expression.
/// As soon as the output is true it stays true until it is reset.
#[derive(Default)]
pub struct LatchedTrueLogicGate {
    expression_result: bool,
}
impl LatchedTrueLogicGate {
    pub fn update(&mut self, expression_result: bool) {
        self.expression_result = self.expression_result || expression_result;
    }

    pub fn reset(&mut self) {
        self.expression_result = false;
    }

    pub fn output(&self) -> bool {
        self.expression_result
    }
}

/// Given a current and target temperature, takes a coefficient and delta to
/// determine the new temperature after a certain duration has passed.
pub(crate) fn calculate_towards_target_temperature(
    current: ThermodynamicTemperature,
    target: ThermodynamicTemperature,
    coefficient: f64,
    delta: Duration,
) -> ThermodynamicTemperature {
    if current == target {
        current
    } else if current > target {
        ThermodynamicTemperature::new::<degree_celsius>(
            (current.get::<degree_celsius>() - (coefficient * delta.as_secs_f64()))
                .max(target.get::<degree_celsius>()),
        )
    } else {
        ThermodynamicTemperature::new::<degree_celsius>(
            (current.get::<degree_celsius>() + (coefficient * delta.as_secs_f64()))
                .min(target.get::<degree_celsius>()),
        )
    }
}

// Interpolate values_map_y at point value_at_point in breakpoints break_points_x
pub fn interpolation(xs: &[f64], ys: &[f64], intermediate_x: f64) -> f64 {
    debug_assert!(xs.len() == ys.len());
    debug_assert!(xs.len() >= 2);
    debug_assert!(ys.len() >= 2);

    if intermediate_x <= xs[0] {
        *ys.first().unwrap()
    } else if intermediate_x >= xs[xs.len() - 1] {
        *ys.last().unwrap()
    } else {
        let mut idx: usize = 1;

        while idx < xs.len() - 1 {
            if intermediate_x < xs[idx] {
                break;
            }
            idx += 1;
        }

        ys[idx - 1]
            + (intermediate_x - xs[idx - 1]) / (xs[idx] - xs[idx - 1]) * (ys[idx] - ys[idx - 1])
    }
}

/// Converts a given `bool` value into an `f64` representing that boolean value in the simulator.
pub fn from_bool(value: bool) -> f64 {
    if value {
        1.0
    } else {
        0.0
    }
}

pub fn to_bool(value: f64) -> bool {
    (value - 1.).abs() < f64::EPSILON
}

/// Returns the height over the ground of any point of the plane considering its current attitude
/// Offset parameter is the position of the point in plane reference with respect to datum reference point
/// X positive from left to right
/// Y positive from down to up
/// Z positive from aft to front
pub fn height_over_ground(
    context: &UpdateContext,
    offset_from_plane_reference: Vector3<f64>,
) -> Length {
    let offset_including_plane_rotation = context.attitude().pitch_rotation_transform()
        * (context.attitude().bank_rotation_transform().inverse() * offset_from_plane_reference);

    Length::new::<meter>(offset_including_plane_rotation[1]) + context.plane_height_over_ground()
}

// Gets the local acceleration at a point away from plane reference point, including rotational effects (tangential/centripetal)
// Warning: It EXLCLUDES PLANE LOCAL CG ACCELERATION. Add to plane acceleration to have total local acceleration at this point
//
// For reference rotational velocity and acceleration from MSFS are:
//      X axis pitch up negative
//      Y axis yaw left negative
//      Z axis roll right negative
//
// Acceleration returned is local to plane reference with
//      X negative left positive right
//      Y negative down positive up
//      Z negative aft positive forward
pub fn local_acceleration_at_plane_coordinate(
    context: &UpdateContext,
    offset_from_plane_reference: Vector3<f64>,
) -> Vector3<f64> {
    // If less than 10cm from center of rotation we don't consider rotational effect
    if offset_from_plane_reference.norm() < 0.01 {
        return Vector3::default();
    }

    let tangential_velocity_of_point =
        offset_from_plane_reference.cross(&-context.rotation_velocity_rad_s());
    let tangential_acceleration_of_point =
        offset_from_plane_reference.cross(&-context.rotation_acceleration_rad_s2());

    let radial_norm_vector = -offset_from_plane_reference.normalize();

    let centripetal_acceleration = radial_norm_vector
        * (tangential_velocity_of_point.norm().powi(2) / offset_from_plane_reference.norm());

    centripetal_acceleration + tangential_acceleration_of_point
}

pub struct InternationalStandardAtmosphere;
impl InternationalStandardAtmosphere {
    const TEMPERATURE_LAPSE_RATE: f64 = 0.0065;
    const GAS_CONSTANT_DRY_AIR: f64 = 287.04;
    const GRAVITY_ACCELERATION: f64 = 9.807;
    const GROUND_PRESSURE_PASCAL: f64 = 101325.;
    const GROUND_TEMPERATURE_KELVIN: f64 = 288.15;

    /// The sea level pressure on a standard day
    pub fn ground_pressure() -> Pressure {
        Pressure::new::<pascal>(Self::GROUND_PRESSURE_PASCAL)
    }

    pub fn pressure_at_altitude(altitude: Length) -> Pressure {
        Self::ground_pressure()
            * (1.
                - Self::TEMPERATURE_LAPSE_RATE * altitude.get::<meter>()
                    / Self::GROUND_TEMPERATURE_KELVIN)
                .powf(
                    Self::GRAVITY_ACCELERATION
                        / Self::GAS_CONSTANT_DRY_AIR
                        / Self::TEMPERATURE_LAPSE_RATE,
                )
    }

    pub fn altitude_from_pressure(pressure: Pressure) -> Length {
        Length::new::<meter>(
            Self::GROUND_TEMPERATURE_KELVIN
                / ((pressure.get::<pascal>() / Self::GROUND_PRESSURE_PASCAL).powf(
                    -Self::TEMPERATURE_LAPSE_RATE * Self::GAS_CONSTANT_DRY_AIR
                        / Self::GRAVITY_ACCELERATION,
                ))
                - Self::GROUND_TEMPERATURE_KELVIN,
        ) / (-Self::TEMPERATURE_LAPSE_RATE)
    }

    /// The sea level temperature on a standard day
    pub fn ground_temperature() -> ThermodynamicTemperature {
        ThermodynamicTemperature::new::<kelvin>(Self::GROUND_TEMPERATURE_KELVIN)
    }

    pub fn temperature_at_altitude(altitude: Length) -> ThermodynamicTemperature {
        ThermodynamicTemperature::new::<kelvin>(
            Self::GROUND_TEMPERATURE_KELVIN
                - Self::TEMPERATURE_LAPSE_RATE * altitude.get::<meter>(),
        )
    }
}

/// The ratio of flow velocity past a boundary to the local speed of sound.
#[derive(Clone, Copy, Default, Debug, PartialEq, PartialOrd)]
pub struct MachNumber(pub f64);

impl From<f64> for MachNumber {
    fn from(value: f64) -> Self {
        MachNumber(value)
    }
}

impl From<MachNumber> for f64 {
    fn from(value: MachNumber) -> Self {
        value.0
    }
}

impl MaxDifference for MachNumber {
    fn max_diff(self, other: Self) -> f64 {
        (f64::from(self) - f64::from(other)).abs()
    }
}

impl MachNumber {
    // All formulas from Jet Transport Performance Methods by Boeing (March 2009 revision)

    /// Get the ratio to standard sea level pressure for a given pressure
    fn delta(air_pressure: Pressure) -> Ratio {
        air_pressure / InternationalStandardAtmosphere::ground_pressure()
    }

    /// Get the ratio to standard sea level temperature for a given temperature
    fn theta(temperature: ThermodynamicTemperature) -> Ratio {
        temperature / InternationalStandardAtmosphere::ground_temperature()
    }

    /// Convert the mach number to a calibrated airspeed for a given atmospheric pressure.
    pub fn to_cas(self, air_pressure: Pressure) -> Velocity {
        Velocity::new::<knot>(
            1479.1
                * ((MachNumber::delta(air_pressure).get::<ratio>()
                    * ((0.2 * self.0.powi(2) + 1.).powf(3.5) - 1.)
                    + 1.)
                    .powf(1. / 3.5)
                    - 1.)
                    .sqrt(),
        )
    }

    /// Convert the mach number to an equivalent airspeed for a given atmospheric pressure.
    pub fn to_eas(self, air_pressure: Pressure) -> Velocity {
        Velocity::new::<knot>(
            661.4786 * self.0 * MachNumber::delta(air_pressure).get::<ratio>().sqrt(),
        )
    }

    /// Convert the mach number to a true airspeed for a given temperature.
    pub fn to_tas(self, temperature: ThermodynamicTemperature) -> Velocity {
        Velocity::new::<knot>(
            661.4786 * self.0 * MachNumber::theta(temperature).get::<ratio>().sqrt(),
        )
    }

    /// Convert a calibrated airspeed in a given atmosphere to a mach number
    pub fn from_cas(cas: Velocity, air_pressure: Pressure) -> Self {
        MachNumber(
            (5. * ((((1. + 0.2 * (cas.get::<knot>() / 661.4786).powi(2)).powf(3.5) - 1.)
                / MachNumber::delta(air_pressure).get::<ratio>()
                + 1.)
                .powf(1. / 3.5)
                - 1.))
                .sqrt(),
        )
    }

    /// Convert an equivalent airspeed in a given atmosphere to a mach number
    pub fn from_eas(eas: Velocity, air_pressure: Pressure) -> Self {
        MachNumber(
            eas.get::<knot>() / 661.4786
                * (1. / MachNumber::delta(air_pressure).get::<ratio>()).sqrt(),
        )
    }

    /// Convert a true airspeed in a given atmosphere to a mach number
    pub fn from_tas(tas: Velocity, temperature: ThermodynamicTemperature) -> Self {
        MachNumber(
            tas.get::<knot>() / (661.4786 * MachNumber::theta(temperature).get::<ratio>().sqrt()),
        )
    }
}

pub trait AverageExt: Iterator {
    fn average<M>(self) -> M
    where
        M: Average<Self::Item>,
        Self: Sized,
    {
        M::average(self)
    }
}

impl<I: Iterator> AverageExt for I {}

pub trait Average<A = Self> {
    fn average<I>(iter: I) -> Self
    where
        I: Iterator<Item = A>;
}

impl Average for Pressure {
    fn average<I>(iter: I) -> Self
    where
        I: Iterator<Item = Pressure>,
    {
        let mut sum = 0.0;
        let mut count: usize = 0;

        for v in iter {
            sum += v.get::<hectopascal>();
            count += 1;
        }

        Pressure::new::<hectopascal>(if count > 0 { sum / (count as f64) } else { 0. })
    }
}

impl Average for MassRate {
    fn average<I>(iter: I) -> Self
    where
        I: Iterator<Item = MassRate>,
    {
        let mut sum = 0.0;
        let mut count: usize = 0;

        for v in iter {
            sum += v.get::<kilogram_per_second>();
            count += 1;
        }

        MassRate::new::<kilogram_per_second>(if count > 0 { sum / (count as f64) } else { 0. })
    }
}

impl Average for ThermodynamicTemperature {
    fn average<I>(iter: I) -> Self
    where
        I: Iterator<Item = ThermodynamicTemperature>,
    {
        let mut sum = 0.0;
        let mut count: usize = 0;

        for v in iter {
            sum += v.get::<kelvin>();
            count += 1;
        }

        ThermodynamicTemperature::new::<kelvin>(if count > 0 { sum / (count as f64) } else { 0. })
    }
}

impl Average for Ratio {
    fn average<I>(iter: I) -> Self
    where
        I: Iterator<Item = Ratio>,
    {
        let mut sum = 0.0;
        let mut count: usize = 0;

        for v in iter {
            sum += v.get::<ratio>();
            count += 1;
        }

        Ratio::new::<ratio>(if count > 0 { sum / (count as f64) } else { 0. })
    }
}

impl<'a> Average<&'a Pressure> for Pressure {
    fn average<I>(iter: I) -> Self
    where
        I: Iterator<Item = &'a Pressure>,
    {
        iter.copied().average()
    }
}

impl<'a> Average<&'a MassRate> for MassRate {
    fn average<I>(iter: I) -> Self
    where
        I: Iterator<Item = &'a MassRate>,
    {
        iter.copied().average()
    }
}

impl<'a> Average<&'a ThermodynamicTemperature> for ThermodynamicTemperature {
    fn average<I>(iter: I) -> Self
    where
        I: Iterator<Item = &'a ThermodynamicTemperature>,
    {
        iter.copied().average()
    }
}

impl<'a> Average<&'a Ratio> for Ratio {
    fn average<I>(iter: I) -> Self
    where
        I: Iterator<Item = &'a Ratio>,
    {
        iter.copied().average()
    }
}

pub trait Resolution {
    fn resolution(self, resolution: f64) -> f64;
}

impl Resolution for f64 {
    fn resolution(self, resolution: f64) -> f64 {
        (self / resolution).round() * resolution
    }
}

#[cfg(test)]
mod delayed_true_logic_gate_tests {
    use super::*;
    use crate::electrical::Electricity;
    use crate::simulation::test::{SimulationTestBed, TestBed};
    use crate::simulation::{Aircraft, SimulationElement};

    struct TestAircraft {
        gate: DelayedTrueLogicGate,
        expression_result: bool,
    }
    impl TestAircraft {
        fn new(gate: DelayedTrueLogicGate) -> Self {
            Self {
                gate,
                expression_result: false,
            }
        }

        fn set_expression(&mut self, value: bool) {
            self.expression_result = value;
        }

        fn gate_output(&self) -> bool {
            self.gate.output()
        }
    }
    impl Aircraft for TestAircraft {
        fn update_before_power_distribution(
            &mut self,
            context: &UpdateContext,
            _: &mut Electricity,
        ) {
            self.gate.update(context, self.expression_result);
        }
    }
    impl SimulationElement for TestAircraft {}

    #[test]
    fn when_the_expression_is_false_returns_false() {
        let mut test_bed = SimulationTestBed::new(|_| {
            TestAircraft::new(DelayedTrueLogicGate::new(Duration::from_millis(100)))
        });

        test_bed.run_with_delta(Duration::from_millis(0));
        test_bed.run();

        assert!(!test_bed.query(|a| a.gate_output()));
    }

    #[test]
    fn when_the_expression_is_true_and_delay_hasnt_passed_returns_false() {
        let mut test_bed = SimulationTestBed::new(|_| {
            TestAircraft::new(DelayedTrueLogicGate::new(Duration::from_millis(10_000)))
        });

        test_bed.command(|a| a.set_expression(true));

        test_bed.run_with_delta(Duration::from_millis(0));
        test_bed.run();

        assert!(!test_bed.query(|a| a.gate_output()));
    }

    #[test]
    fn when_the_expression_is_true_and_delay_has_passed_returns_true() {
        let mut test_bed = SimulationTestBed::new(|_| {
            TestAircraft::new(DelayedTrueLogicGate::new(Duration::from_millis(100)))
        });

        test_bed.command(|a| a.set_expression(true));

        test_bed.run_with_delta(Duration::from_millis(0));
        test_bed.run();

        assert!(test_bed.query(|a| a.gate_output()));
    }

    #[test]
    fn when_the_expression_is_true_and_becomes_false_before_delay_has_passed_returns_false_once_delay_passed(
    ) {
        let mut test_bed = SimulationTestBed::new(|_| {
            TestAircraft::new(DelayedTrueLogicGate::new(Duration::from_millis(1_000)))
        });

        test_bed.command(|a| a.set_expression(true));
        test_bed.run_with_delta(Duration::from_millis(0));
        test_bed.run_with_delta(Duration::from_millis(800));

        test_bed.command(|a| a.set_expression(false));
        test_bed.run_with_delta(Duration::from_millis(100));
        test_bed.run_with_delta(Duration::from_millis(200));

        assert!(!test_bed.query(|a| a.gate_output()));
    }

    #[test]
    fn when_the_expression_is_true_and_delay_hasnt_passed_starting_as_true_returns_true() {
        let mut test_bed = SimulationTestBed::new(|_| {
            TestAircraft::new(
                DelayedTrueLogicGate::new(Duration::from_millis(1_000)).starting_as(true),
            )
        });

        test_bed.command(|a| a.set_expression(true));

        test_bed.run_with_delta(Duration::from_millis(0));
        test_bed.run();

        assert!(test_bed.query(|a| a.gate_output()));
    }

    #[test]
    fn when_the_expression_is_true_and_delay_has_passed_starting_as_true_returns_true() {
        let mut test_bed = SimulationTestBed::new(|_| {
            TestAircraft::new(
                DelayedTrueLogicGate::new(Duration::from_millis(1_000)).starting_as(true),
            )
        });

        test_bed.command(|a| a.set_expression(true));

        test_bed.run_with_delta(Duration::from_millis(1_500));
        test_bed.run();

        assert!(test_bed.query(|a| a.gate_output()));
    }

    #[test]
    fn when_the_expression_is_true_and_becomes_false_before_delay_has_passed_returns_false_even_when_starting_as_true(
    ) {
        let mut test_bed = SimulationTestBed::new(|_| {
            TestAircraft::new(
                DelayedTrueLogicGate::new(Duration::from_millis(1_000)).starting_as(true),
            )
        });

        test_bed.command(|a| a.set_expression(true));
        test_bed.run_with_delta(Duration::from_millis(0));
        test_bed.command(|a| a.set_expression(false));
        test_bed.run();

        assert!(!test_bed.query(|a| a.gate_output()));
    }
}

#[cfg(test)]
mod delayed_false_logic_gate_tests {
    use super::*;
    use crate::electrical::Electricity;
    use crate::simulation::test::{SimulationTestBed, TestBed};
    use crate::simulation::{Aircraft, SimulationElement};

    struct TestAircraft {
        gate: DelayedFalseLogicGate,
        expression_result: bool,
    }
    impl TestAircraft {
        fn new(gate: DelayedFalseLogicGate) -> Self {
            Self {
                gate,
                expression_result: false,
            }
        }

        fn set_expression(&mut self, value: bool) {
            self.expression_result = value;
        }

        fn gate_output(&self) -> bool {
            self.gate.output()
        }
    }
    impl Aircraft for TestAircraft {
        fn update_before_power_distribution(
            &mut self,
            context: &UpdateContext,
            _: &mut Electricity,
        ) {
            self.gate.update(context, self.expression_result);
        }
    }
    impl SimulationElement for TestAircraft {}

    #[test]
    fn when_the_expression_is_false_initially_returns_false() {
        let mut test_bed = SimulationTestBed::new(|_| {
            TestAircraft::new(DelayedFalseLogicGate::new(Duration::from_millis(100)))
        });

        test_bed.run();

        assert!(!test_bed.query(|a| a.gate_output()));
    }

    #[test]
    fn when_the_expression_is_true_returns_true() {
        let mut test_bed = SimulationTestBed::new(|_| {
            TestAircraft::new(DelayedFalseLogicGate::new(Duration::from_millis(100)))
        });

        test_bed.command(|a| a.set_expression(true));
        test_bed.run();

        assert!(test_bed.query(|a| a.gate_output()));
    }

    #[test]
    fn when_the_expression_is_false_and_delay_hasnt_passed_returns_true() {
        let mut test_bed = SimulationTestBed::new(|_| {
            TestAircraft::new(DelayedFalseLogicGate::new(Duration::from_millis(10_000)))
        });

        test_bed.command(|a| a.set_expression(true));
        test_bed.run_with_delta(Duration::from_millis(0));

        test_bed.command(|a| a.set_expression(false));
        test_bed.run();

        assert!(test_bed.query(|a| a.gate_output()));
    }

    #[test]
    fn when_the_expression_is_false_and_delay_has_passed_returns_false() {
        let mut test_bed = SimulationTestBed::new(|_| {
            TestAircraft::new(DelayedFalseLogicGate::new(Duration::from_millis(100)))
        });

        test_bed.command(|a| a.set_expression(true));
        test_bed.run_with_delta(Duration::from_millis(0));

        test_bed.command(|a| a.set_expression(false));
        test_bed.run();

        assert!(!test_bed.query(|a| a.gate_output()));
    }

    #[test]
    fn when_the_expression_is_false_and_becomes_true_before_delay_has_passed_returns_true_once_delay_passed(
    ) {
        let mut test_bed = SimulationTestBed::new(|_| {
            TestAircraft::new(DelayedFalseLogicGate::new(Duration::from_millis(1_000)))
        });

        test_bed.command(|a| a.set_expression(false));
        test_bed.run_with_delta(Duration::from_millis(0));
        test_bed.run_with_delta(Duration::from_millis(800));

        test_bed.command(|a| a.set_expression(true));
        test_bed.run_with_delta(Duration::from_millis(100));
        test_bed.run_with_delta(Duration::from_millis(200));

        assert!(test_bed.query(|a| a.gate_output()));
    }
}

#[cfg(test)]
mod delayed_pulse_true_logic_gate_tests {
    use super::*;
    use crate::electrical::Electricity;
    use crate::simulation::test::{SimulationTestBed, TestBed};
    use crate::simulation::{Aircraft, SimulationElement};

    struct TestAircraft {
        gate: DelayedPulseTrueLogicGate,
        expression_result: bool,
    }
    impl TestAircraft {
        fn new(gate: DelayedPulseTrueLogicGate) -> Self {
            Self {
                gate,
                expression_result: false,
            }
        }

        fn set_expression(&mut self, value: bool) {
            self.expression_result = value;
        }

        fn gate_output(&self) -> bool {
            self.gate.output()
        }
    }
    impl Aircraft for TestAircraft {
        fn update_before_power_distribution(
            &mut self,
            context: &UpdateContext,
            _: &mut Electricity,
        ) {
            self.gate.update(context, self.expression_result);
        }
    }
    impl SimulationElement for TestAircraft {}

    #[test]
    fn when_the_expression_is_false_initially_returns_false() {
        let mut test_bed = SimulationTestBed::new(|_| {
            TestAircraft::new(DelayedPulseTrueLogicGate::new(Duration::from_millis(100)))
        });

        test_bed.run();

        assert!(!test_bed.query(|a| a.gate_output()));
    }

    #[test]
    fn when_the_expression_is_true_returns_false_if_less_than_delay() {
        let mut test_bed = SimulationTestBed::new(|_| {
            TestAircraft::new(DelayedPulseTrueLogicGate::new(Duration::from_millis(100)))
        });

        test_bed.command(|a| a.set_expression(true));
        test_bed.run_with_delta(Duration::from_millis(0));

        assert!(!test_bed.query(|a| a.gate_output()));
    }

    #[test]
    fn when_the_expression_is_false_and_delay_hasnt_passed_returns_false() {
        let mut test_bed = SimulationTestBed::new(|_| {
            TestAircraft::new(DelayedPulseTrueLogicGate::new(Duration::from_millis(10000)))
        });

        test_bed.command(|a| a.set_expression(false));
        test_bed.run();

        assert!(!test_bed.query(|a| a.gate_output()));
    }

    #[test]
    fn when_the_expression_is_true_and_becomes_false_before_delay_has_passed_returns_false_once_delay_passed(
    ) {
        let mut test_bed = SimulationTestBed::new(|_| {
            TestAircraft::new(DelayedPulseTrueLogicGate::new(Duration::from_millis(1000)))
        });

        test_bed.command(|a| a.set_expression(true));
        test_bed.run_with_delta(Duration::from_millis(800));

        test_bed.command(|a| a.set_expression(false));
        test_bed.run_with_delta(Duration::from_millis(300));

        assert!(!test_bed.query(|a| a.gate_output()));
    }

    #[test]
    fn when_the_expression_is_true_and_stays_true_until_delay_has_passed_returns_true_on_one_update_only(
    ) {
        let mut test_bed = SimulationTestBed::new(|_| {
            TestAircraft::new(DelayedPulseTrueLogicGate::new(Duration::from_millis(1000)))
        });

        test_bed.command(|a| a.set_expression(true));
        test_bed.run_with_delta(Duration::from_millis(1200));

        assert!(test_bed.query(|a| a.gate_output()));

        test_bed.run_with_delta(Duration::from_millis(100));

        assert!(!test_bed.query(|a| a.gate_output()));

        test_bed.run_with_delta(Duration::from_millis(1200));

        assert!(!test_bed.query(|a| a.gate_output()));
    }

    #[test]
    fn when_the_expression_is_true_and_starting_as_true_false_returns_false() {
        let mut test_bed = SimulationTestBed::new(|_| {
            TestAircraft::new(
                DelayedPulseTrueLogicGate::new(Duration::from_millis(1_000))
                    .starting_as(true, false),
            )
        });

        test_bed.command(|a| a.set_expression(true));

        test_bed.run_with_delta(Duration::from_millis(0));
        assert!(!test_bed.query(|a| a.gate_output()));

        test_bed.run_with_delta(Duration::from_millis(500));
        assert!(!test_bed.query(|a| a.gate_output()));

        test_bed.run_with_delta(Duration::from_millis(1_200));
        assert!(!test_bed.query(|a| a.gate_output()));
    }

    #[test]
    fn when_the_expression_is_true_and_starting_as_true_true_returns_true_on_one_update_only() {
        let mut test_bed = SimulationTestBed::new(|_| {
            TestAircraft::new(
                DelayedPulseTrueLogicGate::new(Duration::from_millis(1_000))
                    .starting_as(true, true),
            )
        });

        test_bed.command(|a| a.set_expression(true));

        test_bed.run_with_delta(Duration::from_millis(0));
        assert!(test_bed.query(|a| a.gate_output()));

        test_bed.run_with_delta(Duration::from_millis(500));
        assert!(!test_bed.query(|a| a.gate_output()));

        test_bed.run_with_delta(Duration::from_millis(1_200));
        assert!(!test_bed.query(|a| a.gate_output()));
    }
}

#[cfg(test)]
mod interpolation_tests {
    use super::*;

    const XS1: [f64; 10] = [
        -100.0, -10.0, 10.0, 240.0, 320.0, 435.3, 678.9, 890.3, 10005.0, 203493.7,
    ];

    const YS1: [f64; 10] = [
        -200.0, 10.0, 40.0, -553.0, 238.4, 30423.3, 23000.2, 32000.4, 43200.2, 34.2,
    ];

    #[test]
    fn interpolation_before_first_element_test() {
        // We expect to get first element of YS1
        assert!((interpolation(&XS1, &YS1, -500.0) - YS1[0]).abs() < f64::EPSILON);
    }

    #[test]
    fn interpolation_after_last_element_test() {
        // We expect to get last element of YS1
        assert!(
            (interpolation(&XS1, &YS1, 100000000.0) - *YS1.last().unwrap()).abs() < f64::EPSILON
        );
    }

    #[test]
    fn interpolation_first_element_test() {
        // Giving first element of X tab we expect first of Y tab
        assert!(
            (interpolation(&XS1, &YS1, *XS1.first().unwrap()) - *YS1.first().unwrap()).abs()
                < f64::EPSILON
        );
    }

    #[test]
    fn interpolation_last_element_test() {
        // Giving last element of X tab we expect last of Y tab
        assert!(
            (interpolation(&XS1, &YS1, *XS1.last().unwrap()) - *YS1.last().unwrap()).abs()
                < f64::EPSILON
        );
    }

    #[test]
    fn interpolation_middle_element_test() {
        let res = interpolation(&XS1, &YS1, 358.0);
        assert!((res - 10186.589).abs() < 0.001);
    }

    #[test]
    fn interpolation_last_segment_element_test() {
        let res = interpolation(&XS1, &YS1, 22200.0);
        assert!((res - 40479.579).abs() < 0.001);
    }

    #[test]
    fn interpolation_first_segment_element_test() {
        let res = interpolation(&XS1, &YS1, -50.0);
        assert!((res - (-83.3333)).abs() < 0.001);
    }
}

#[cfg(test)]
mod calculate_towards_target_temperature_tests {
    use super::*;
    use ntest::assert_about_eq;

    #[test]
    fn when_current_equals_target_returns_current() {
        let temperature = ThermodynamicTemperature::new::<degree_celsius>(10.);
        let result = calculate_towards_target_temperature(
            temperature,
            temperature,
            1.,
            Duration::from_secs(1),
        );

        assert_eq!(result, temperature);
    }

    #[test]
    fn when_current_less_than_target_moves_towards_target() {
        let result = calculate_towards_target_temperature(
            ThermodynamicTemperature::new::<degree_celsius>(10.),
            ThermodynamicTemperature::new::<degree_celsius>(15.),
            1.,
            Duration::from_secs(1),
        );

        assert_about_eq!(result.get::<degree_celsius>(), 11.);
    }

    #[test]
    fn when_current_slightly_less_than_target_does_not_overshoot_target() {
        let result = calculate_towards_target_temperature(
            ThermodynamicTemperature::new::<degree_celsius>(14.9),
            ThermodynamicTemperature::new::<degree_celsius>(15.),
            1.,
            Duration::from_secs(1),
        );

        assert_about_eq!(result.get::<degree_celsius>(), 15.);
    }

    #[test]
    fn when_current_more_than_target_moves_towards_target() {
        let result = calculate_towards_target_temperature(
            ThermodynamicTemperature::new::<degree_celsius>(15.),
            ThermodynamicTemperature::new::<degree_celsius>(10.),
            1.,
            Duration::from_secs(1),
        );

        assert_about_eq!(result.get::<degree_celsius>(), 14.);
    }

    #[test]
    fn when_current_slightly_more_than_target_does_not_undershoot_target() {
        let result = calculate_towards_target_temperature(
            ThermodynamicTemperature::new::<degree_celsius>(10.1),
            ThermodynamicTemperature::new::<degree_celsius>(10.),
            1.,
            Duration::from_secs(1),
        );

        assert_about_eq!(result.get::<degree_celsius>(), 10.);
    }
}

#[cfg(test)]
mod electrical_bus_type_tests {
    use super::ElectricalBusType;

    #[test]
    fn get_name_returns_name() {
        assert_eq!(ElectricalBusType::AlternatingCurrent(2).to_string(), "AC_2");
        assert_eq!(
            ElectricalBusType::AlternatingCurrentEssential.to_string(),
            "AC_ESS"
        );
        assert_eq!(
            ElectricalBusType::AlternatingCurrentEssentialShed.to_string(),
            "AC_ESS_SHED"
        );
        assert_eq!(
            ElectricalBusType::AlternatingCurrentStaticInverter.to_string(),
            "AC_STAT_INV"
        );
        assert_eq!(ElectricalBusType::DirectCurrent(2).to_string(), "DC_2");
        assert_eq!(
            ElectricalBusType::DirectCurrentEssential.to_string(),
            "DC_ESS"
        );
        assert_eq!(
            ElectricalBusType::DirectCurrentEssentialShed.to_string(),
            "DC_ESS_SHED"
        );
        assert_eq!(
            ElectricalBusType::DirectCurrentBattery.to_string(),
            "DC_BAT"
        );
        assert_eq!(
            ElectricalBusType::DirectCurrentHot(2).to_string(),
            "DC_HOT_2"
        );
    }
}

#[cfg(test)]
mod average_tests {
    use super::*;

    #[test]
    fn average_returns_average() {
        let iterator = [
            Pressure::new::<hectopascal>(100.),
            Pressure::new::<hectopascal>(200.),
            Pressure::new::<hectopascal>(300.),
        ];

        let average: Pressure = iterator.iter().average();
        assert_eq!(average, Pressure::new::<hectopascal>(200.));
    }
}

#[cfg(test)]
mod height_over_ground {
    use super::*;

    use crate::simulation::{
        test::{ElementCtorFn, SimulationTestBed, WriteByName},
        SimulationElement,
    };
    use uom::si::angle::degree;

    use ntest::assert_about_eq;

    #[derive(Default)]
    struct DummyObject {}
    impl DummyObject {}
    impl SimulationElement for DummyObject {}

    #[test]
    fn at_zero_altitude_zero_reference_default_attitude() {
        let mut test_bed = SimulationTestBed::from(ElementCtorFn(|_| DummyObject::default()))
            .with_update_after_power_distribution(|_, context| {
                assert!(height_over_ground(context, Vector3::new(0., 0., 0.)).get::<meter>() == 0.);
                assert!(
                    height_over_ground(context, Vector3::new(0., 10., 0.)).get::<meter>() == 10.
                );
                assert!(
                    height_over_ground(context, Vector3::new(0., -10., 0.)).get::<meter>() == -10.
                );

                assert!(
                    height_over_ground(context, Vector3::new(-10., 0., 0.)).get::<meter>() == 0.
                );
                assert!(
                    height_over_ground(context, Vector3::new(10., -10., 0.)).get::<meter>() == -10.
                );

                assert!(
                    height_over_ground(context, Vector3::new(-10., 0., 10.)).get::<meter>() == 0.
                );
                assert!(
                    height_over_ground(context, Vector3::new(10., -10., -10.)).get::<meter>()
                        == -10.
                );
            });

        test_bed.run_with_delta(Duration::from_secs(0));
    }

    #[test]
    fn at_10_altitude_with_default_attitude() {
        let mut test_bed = SimulationTestBed::from(ElementCtorFn(|_| DummyObject::default()))
            .with_update_after_power_distribution(|_, context| {
                assert_about_eq!(
                    height_over_ground(context, Vector3::new(0., 0., 0.)).get::<meter>(),
                    10.
                );
                assert_about_eq!(
                    height_over_ground(context, Vector3::new(0., 10., 0.)).get::<meter>(),
                    20.
                );
                assert_about_eq!(
                    height_over_ground(context, Vector3::new(0., -10., 0.)).get::<meter>(),
                    0.
                );
            });

        test_bed.write_by_name("PLANE ALT ABOVE GROUND", Length::new::<meter>(10.));

        test_bed.run_with_delta(Duration::from_secs(0));
    }

    #[test]
    fn at_10_altitude_with_45_right_bank_attitude() {
        let mut test_bed = SimulationTestBed::from(ElementCtorFn(|_| DummyObject::default()))
            .with_update_after_power_distribution(|_, context| {
                assert_about_eq!(
                    height_over_ground(context, Vector3::new(0., 0., 0.)).get::<meter>(),
                    10.
                );
                assert!(height_over_ground(context, Vector3::new(5., 0., 0.)).get::<meter>() < 8.);
                assert!(
                    height_over_ground(context, Vector3::new(-5., 0., 0.)).get::<meter>() > 12.
                );
                assert_about_eq!(
                    height_over_ground(context, Vector3::new(0., 0., -10.)).get::<meter>(),
                    10.
                );
                assert_about_eq!(
                    height_over_ground(context, Vector3::new(0., 0., 10.)).get::<meter>(),
                    10.
                );
                assert!(height_over_ground(context, Vector3::new(0., 5., 0.)).get::<meter>() < 15.);
            });

        // MSFS bank right is negative angle
        test_bed.write_by_name("PLANE BANK DEGREES", Angle::new::<degree>(-45.));
        test_bed.write_by_name("PLANE ALT ABOVE GROUND", Length::new::<meter>(10.));

        test_bed.run_with_delta(Duration::from_secs(0));
    }

    #[test]
    fn at_10_altitude_with_45_left_bank_attitude() {
        let mut test_bed = SimulationTestBed::from(ElementCtorFn(|_| DummyObject::default()))
            .with_update_after_power_distribution(|_, context| {
                assert_about_eq!(
                    height_over_ground(context, Vector3::new(0., 0., 0.)).get::<meter>(),
                    10.
                );
                assert!(height_over_ground(context, Vector3::new(5., 0., 0.)).get::<meter>() > 12.);
                assert!(height_over_ground(context, Vector3::new(-5., 0., 0.)).get::<meter>() < 8.);
                assert_about_eq!(
                    height_over_ground(context, Vector3::new(0., 0., -10.)).get::<meter>(),
                    10.
                );
                assert_about_eq!(
                    height_over_ground(context, Vector3::new(0., 0., 10.)).get::<meter>(),
                    10.
                );
                assert!(height_over_ground(context, Vector3::new(0., 5., 0.)).get::<meter>() < 15.);
            });

        // MSFS bank right is negative angle
        test_bed.write_by_name("PLANE BANK DEGREES", Angle::new::<degree>(45.));
        test_bed.write_by_name("PLANE ALT ABOVE GROUND", Length::new::<meter>(10.));

        test_bed.run_with_delta(Duration::from_secs(0));
    }

    #[test]
    fn at_10_altitude_with_45_up_pitch_attitude() {
        let mut test_bed = SimulationTestBed::from(ElementCtorFn(|_| DummyObject::default()))
            .with_update_after_power_distribution(|_, context| {
                assert_about_eq!(
                    height_over_ground(context, Vector3::new(0., 0., 0.)).get::<meter>(),
                    10.
                );
                assert_about_eq!(
                    height_over_ground(context, Vector3::new(5., 0., 0.)).get::<meter>(),
                    10.
                );
                assert_about_eq!(
                    height_over_ground(context, Vector3::new(-5., 0., 0.)).get::<meter>(),
                    10.
                );
                assert!(
                    height_over_ground(context, Vector3::new(0., 0., -10.)).get::<meter>() < 8.
                );
                assert!(
                    height_over_ground(context, Vector3::new(0., 0., 10.)).get::<meter>() > 12.
                );
                assert!(height_over_ground(context, Vector3::new(0., 5., 0.)).get::<meter>() < 15.);
            });

        // MSFS bank right is negative angle
        test_bed.write_by_name("PLANE PITCH DEGREES", Angle::new::<degree>(-45.));
        test_bed.write_by_name("PLANE ALT ABOVE GROUND", Length::new::<meter>(10.));

        test_bed.run_with_delta(Duration::from_secs(0));
    }

    #[test]
    fn at_10_altitude_with_45_down_pitch_attitude() {
        let mut test_bed = SimulationTestBed::from(ElementCtorFn(|_| DummyObject::default()))
            .with_update_after_power_distribution(|_, context| {
                assert_about_eq!(
                    height_over_ground(context, Vector3::new(0., 0., 0.)).get::<meter>(),
                    10.
                );
                assert_about_eq!(
                    height_over_ground(context, Vector3::new(5., 0., 0.)).get::<meter>(),
                    10.
                );
                assert_about_eq!(
                    height_over_ground(context, Vector3::new(-5., 0., 0.)).get::<meter>(),
                    10.
                );
                assert!(
                    height_over_ground(context, Vector3::new(0., 0., -10.)).get::<meter>() > 12.
                );
                assert!(height_over_ground(context, Vector3::new(0., 0., 10.)).get::<meter>() < 8.);
                assert!(height_over_ground(context, Vector3::new(0., 5., 0.)).get::<meter>() < 15.);
            });

        // MSFS bank right is negative angle
        test_bed.write_by_name("PLANE PITCH DEGREES", Angle::new::<degree>(45.));
        test_bed.write_by_name("PLANE ALT ABOVE GROUND", Length::new::<meter>(10.));

        test_bed.run_with_delta(Duration::from_secs(0));
    }
}

#[cfg(test)]
mod local_acceleration_at_plane_coordinate {
    use uom::si::angular_velocity::{degree_per_second, radian_per_second};

    use super::*;

    use crate::simulation::{
        test::{ElementCtorFn, SimulationTestBed, WriteByName},
        SimulationElement,
    };

    #[derive(Default)]
    struct RotatingObject {
        local_accel: Vector3<f64>,
        rotating_point_position: Vector3<f64>,
    }
    impl RotatingObject {
        fn default() -> Self {
            Self {
                local_accel: Vector3::default(),
                rotating_point_position: Vector3::default(),
            }
        }

        fn update(&mut self, context: &UpdateContext) {
            self.local_accel =
                local_acceleration_at_plane_coordinate(context, self.rotating_point_position);
        }

        fn set_point_position(&mut self, rotating_point_position: Vector3<f64>) {
            self.rotating_point_position = rotating_point_position;
        }
    }
    impl SimulationElement for RotatingObject {}

    #[test]
    fn pilot_cabin_acceleration_pitch_rotations() {
        let mut test_bed = SimulationTestBed::from(ElementCtorFn(|_| RotatingObject::default()))
            .with_update_after_power_distribution(|e, context| {
                e.update(context);
            });

        // Assuming pilot cabin is 1m forward for simplicity
        let cabin_position = Vector3::new(0., 0., 1.);
        test_bed.command_element(|e| e.set_point_position(cabin_position));

        test_bed.run_with_delta(Duration::from_secs(0));
        assert!(test_bed.query_element(|e| e.local_accel == Vector3::default()));

        // Pitch up accel
        test_bed.write_by_name("ROTATION VELOCITY BODY X", 0.);
        test_bed.write_by_name("ROTATION ACCELERATION BODY X", -1.);

        test_bed.run_with_delta(Duration::from_secs(0));
        assert!(test_bed.query_element(|e| e.local_accel == Vector3::new(0., 1., 0.)));

        // Pitch up accel with velocity adds centripetal force
        test_bed.write_by_name(
            "ROTATION VELOCITY BODY X",
            AngularVelocity::new::<radian_per_second>(-1.).get::<degree_per_second>(),
        );
        test_bed.write_by_name("ROTATION ACCELERATION BODY X", -1.);

        test_bed.run_with_delta(Duration::from_secs(0));
        assert!(test_bed.query_element(|e| e.local_accel == Vector3::new(0., 1., -1.)));
    }

    #[test]
    fn pilot_cabin_acceleration_yaw_rotations() {
        let mut test_bed = SimulationTestBed::from(ElementCtorFn(|_| RotatingObject::default()))
            .with_update_after_power_distribution(|e, context| {
                e.update(context);
            });

        // Assuming pilot cabin is 1m forward for simplicity
        let cabin_position = Vector3::new(0., 0., 1.);
        test_bed.command_element(|e| e.set_point_position(cabin_position));

        test_bed.run_with_delta(Duration::from_secs(0));
        assert!(test_bed.query_element(|e| e.local_accel == Vector3::default()));

        // Yaw right accel
        test_bed.write_by_name("ROTATION VELOCITY BODY Y", 0.);
        test_bed.write_by_name("ROTATION ACCELERATION BODY Y", 1.);

        test_bed.run_with_delta(Duration::from_secs(0));
        assert!(test_bed.query_element(|e| e.local_accel == Vector3::new(1., 0., 0.)));

        // Yaw right accel with velocity adds centripetal force
        test_bed.write_by_name(
            "ROTATION VELOCITY BODY Y",
            AngularVelocity::new::<radian_per_second>(1.).get::<degree_per_second>(),
        );
        test_bed.write_by_name("ROTATION ACCELERATION BODY Y", 1.);

        test_bed.run_with_delta(Duration::from_secs(0));
        assert!(test_bed.query_element(|e| e.local_accel == Vector3::new(1., 0., -1.)));

        // Yaw left accel
        test_bed.write_by_name("ROTATION VELOCITY BODY Y", 0.);
        test_bed.write_by_name("ROTATION ACCELERATION BODY Y", -1.);

        test_bed.run_with_delta(Duration::from_secs(0));
        assert!(test_bed.query_element(|e| e.local_accel == Vector3::new(-1., 0., 0.)));

        // Yaw left accel with velocity adds centripetal force
        test_bed.write_by_name(
            "ROTATION VELOCITY BODY Y",
            AngularVelocity::new::<radian_per_second>(-1.).get::<degree_per_second>(),
        );
        test_bed.write_by_name("ROTATION ACCELERATION BODY Y", -1.);

        test_bed.run_with_delta(Duration::from_secs(0));
        assert!(test_bed.query_element(|e| e.local_accel == Vector3::new(-1., 0., -1.)));
    }

    #[test]
    fn pilot_cabin_acceleration_roll_rotations() {
        let mut test_bed = SimulationTestBed::from(ElementCtorFn(|_| RotatingObject::default()))
            .with_update_after_power_distribution(|e, context| {
                e.update(context);
            });

        // Assuming pilot cabin is 1m forward for simplicity
        let cabin_position = Vector3::new(0., 0., 1.);
        test_bed.command_element(|e| e.set_point_position(cabin_position));

        test_bed.run_with_delta(Duration::from_secs(0));
        assert!(test_bed.query_element(|e| e.local_accel == Vector3::default()));

        // roll right accel -> Aligned on roll axis we expect no effect
        test_bed.write_by_name("ROTATION VELOCITY BODY Z", 0.);
        test_bed.write_by_name("ROTATION ACCELERATION BODY Z", -1.);

        test_bed.run_with_delta(Duration::from_secs(0));
        assert!(test_bed.query_element(|e| e.local_accel == Vector3::default()));

        // roll right accel with velocity -> Aligned on roll axis we expect no effect
        test_bed.write_by_name(
            "ROTATION VELOCITY BODY Z",
            AngularVelocity::new::<radian_per_second>(-1.).get::<degree_per_second>(),
        );
        test_bed.write_by_name("ROTATION ACCELERATION BODY Z", -1.);

        test_bed.run_with_delta(Duration::from_secs(0));
        assert!(test_bed.query_element(|e| e.local_accel == Vector3::default()));
    }

    #[test]
    fn right_wing_acceleration_roll_rotations() {
        let mut test_bed = SimulationTestBed::from(ElementCtorFn(|_| RotatingObject::default()))
            .with_update_after_power_distribution(|e, context| {
                e.update(context);
            });

        // Assuming right wing is 1m right for simplicity
        let right_wing_position = Vector3::new(1., 0., 0.);
        test_bed.command_element(|e| e.set_point_position(right_wing_position));

        test_bed.run_with_delta(Duration::from_secs(0));
        assert!(test_bed.query_element(|e| e.local_accel == Vector3::default()));

        // roll right accel -> expect down accel
        test_bed.write_by_name("ROTATION VELOCITY BODY Z", 0.);
        test_bed.write_by_name("ROTATION ACCELERATION BODY Z", -1.);

        test_bed.run_with_delta(Duration::from_secs(0));
        assert!(test_bed.query_element(|e| e.local_accel == Vector3::new(0., -1., 0.)));

        // roll right accel with velocity -> Down Force plus centripetal left
        test_bed.write_by_name(
            "ROTATION VELOCITY BODY Z",
            AngularVelocity::new::<radian_per_second>(-1.).get::<degree_per_second>(),
        );
        test_bed.write_by_name("ROTATION ACCELERATION BODY Z", -1.);

        test_bed.run_with_delta(Duration::from_secs(0));
        assert!(test_bed.query_element(|e| e.local_accel == Vector3::new(-1., -1., 0.)));
    }
}

#[cfg(test)]
<<<<<<< HEAD
mod resolution_tests {
    use super::*;

    #[test]
    fn positive_values_are_returned_to_correct_resolution() {
        let value: f64 = 22.;
        let value_after_resolution = value.resolution(5.);

        assert_eq!(value_after_resolution, 20.);
    }

    #[test]
    fn negative_values_are_returned_to_correct_resolution() {
        let value: f64 = -22.;
        let value_after_resolution = value.resolution(5.);

        assert_eq!(value_after_resolution, -20.);
    }

    #[test]
    fn bigger_resolution_than_twice_value_returns_zero() {
        let value: f64 = 22.;
        let value_after_resolution = value.resolution(50.);

        assert_eq!(value_after_resolution, 0.);
=======
mod mach_number_tests {
    use ntest::assert_about_eq;
    use uom::si::{
        length::foot,
        quantities::{Length, Velocity},
        velocity::knot,
    };

    use crate::shared::{InternationalStandardAtmosphere, MachNumber};

    // All of the test values are obtained from
    // - https://aerotoolbox.com/airspeed-conversions/
    // - https://aerotoolbox.com/atmcalc/

    #[test]
    fn cas_to_mach_conversions() {
        let mach0 = MachNumber(0.);
        let mach05 = MachNumber(0.5);
        let sea_level_pressure = InternationalStandardAtmosphere::ground_pressure();
        let fl350_pressure =
            InternationalStandardAtmosphere::pressure_at_altitude(Length::new::<foot>(35_000.));

        assert_about_eq!(mach0.to_cas(sea_level_pressure).get::<knot>(), 0.);
        assert_about_eq!(
            mach05.to_cas(sea_level_pressure).get::<knot>(),
            330.735,
            0.1
        );

        assert_about_eq!(mach0.to_cas(fl350_pressure).get::<knot>(), 0.);
        assert_about_eq!(mach05.to_cas(fl350_pressure).get::<knot>(), 164.225, 0.1);
    }

    #[test]
    fn eas_to_mach_conversions() {
        let mach0 = MachNumber(0.);
        let mach05 = MachNumber(0.5);
        let sea_level_pressure = InternationalStandardAtmosphere::ground_pressure();
        let fl350_pressure =
            InternationalStandardAtmosphere::pressure_at_altitude(Length::new::<foot>(35_000.));

        assert_about_eq!(mach0.to_eas(sea_level_pressure).get::<knot>(), 0.);
        assert_about_eq!(
            mach05.to_eas(sea_level_pressure).get::<knot>(),
            330.739,
            0.1
        );

        assert_about_eq!(mach0.to_eas(fl350_pressure).get::<knot>(), 0.);
        assert_about_eq!(mach05.to_eas(fl350_pressure).get::<knot>(), 160.436, 0.1);
    }

    #[test]
    fn tas_to_mach_conversions() {
        let mach0 = MachNumber(0.);
        let mach05 = MachNumber(0.5);
        let sea_level_temperature = InternationalStandardAtmosphere::ground_temperature();
        let fl350_temperature =
            InternationalStandardAtmosphere::temperature_at_altitude(Length::new::<foot>(35_000.));

        assert_about_eq!(mach0.to_tas(sea_level_temperature).get::<knot>(), 0.);
        assert_about_eq!(
            mach05.to_tas(sea_level_temperature).get::<knot>(),
            330.739,
            0.1
        );

        assert_about_eq!(mach0.to_tas(fl350_temperature).get::<knot>(), 0.);
        assert_about_eq!(mach05.to_tas(fl350_temperature).get::<knot>(), 288.209, 0.1);
    }

    #[test]
    fn mach_to_cas_conversions() {
        let mach0_cas = Velocity::new::<knot>(0.);
        let mach05_cas_sea_level = Velocity::new::<knot>(330.735);
        let mach05_cas_fl350 = Velocity::new::<knot>(164.225);
        let sea_level_pressure = InternationalStandardAtmosphere::ground_pressure();
        let fl350_pressure =
            InternationalStandardAtmosphere::pressure_at_altitude(Length::new::<foot>(35_000.));

        assert_about_eq!(
            MachNumber::from_cas(mach0_cas, sea_level_pressure),
            MachNumber(0.)
        );
        assert_about_eq!(
            MachNumber::from_cas(mach05_cas_sea_level, sea_level_pressure),
            MachNumber(0.5),
            0.001
        );

        assert_about_eq!(
            MachNumber::from_cas(mach0_cas, fl350_pressure),
            MachNumber(0.)
        );
        assert_about_eq!(
            MachNumber::from_cas(mach05_cas_fl350, fl350_pressure),
            MachNumber(0.5),
            0.001
        );
    }

    #[test]
    fn mach_to_eas_conversions() {
        let mach0_eas = Velocity::new::<knot>(0.);
        let mach05_eas_sea_level = Velocity::new::<knot>(330.739);
        let mach05_eas_fl350 = Velocity::new::<knot>(160.436);
        let sea_level_pressure = InternationalStandardAtmosphere::ground_pressure();
        let fl350_pressure =
            InternationalStandardAtmosphere::pressure_at_altitude(Length::new::<foot>(35_000.));

        assert_about_eq!(
            MachNumber::from_eas(mach0_eas, sea_level_pressure),
            MachNumber(0.)
        );
        assert_about_eq!(
            MachNumber::from_eas(mach05_eas_sea_level, sea_level_pressure),
            MachNumber(0.5),
            0.001
        );

        assert_about_eq!(
            MachNumber::from_eas(mach0_eas, fl350_pressure),
            MachNumber(0.)
        );
        assert_about_eq!(
            MachNumber::from_eas(mach05_eas_fl350, fl350_pressure),
            MachNumber(0.5),
            0.001
        );
    }

    #[test]
    fn mach_to_tas_conversions() {
        let mach0_tas = Velocity::new::<knot>(0.);
        let mach05_tas_sea_level = Velocity::new::<knot>(330.739);
        let mach05_tas_fl350 = Velocity::new::<knot>(288.209);
        let sea_level_temperature = InternationalStandardAtmosphere::ground_temperature();
        let fl350_temperature =
            InternationalStandardAtmosphere::temperature_at_altitude(Length::new::<foot>(35_000.));

        assert_about_eq!(
            MachNumber::from_tas(mach0_tas, sea_level_temperature),
            MachNumber(0.)
        );
        assert_about_eq!(
            MachNumber::from_tas(mach05_tas_sea_level, sea_level_temperature),
            MachNumber(0.5),
            0.001
        );

        assert_about_eq!(
            MachNumber::from_tas(mach0_tas, fl350_temperature),
            MachNumber(0.)
        );
        assert_about_eq!(
            MachNumber::from_tas(mach05_tas_fl350, fl350_temperature),
            MachNumber(0.5),
            0.001
        );
>>>>>>> 02132c70
    }
}<|MERGE_RESOLUTION|>--- conflicted
+++ resolved
@@ -1998,33 +1998,6 @@
 }
 
 #[cfg(test)]
-<<<<<<< HEAD
-mod resolution_tests {
-    use super::*;
-
-    #[test]
-    fn positive_values_are_returned_to_correct_resolution() {
-        let value: f64 = 22.;
-        let value_after_resolution = value.resolution(5.);
-
-        assert_eq!(value_after_resolution, 20.);
-    }
-
-    #[test]
-    fn negative_values_are_returned_to_correct_resolution() {
-        let value: f64 = -22.;
-        let value_after_resolution = value.resolution(5.);
-
-        assert_eq!(value_after_resolution, -20.);
-    }
-
-    #[test]
-    fn bigger_resolution_than_twice_value_returns_zero() {
-        let value: f64 = 22.;
-        let value_after_resolution = value.resolution(50.);
-
-        assert_eq!(value_after_resolution, 0.);
-=======
 mod mach_number_tests {
     use ntest::assert_about_eq;
     use uom::si::{
@@ -2184,6 +2157,34 @@
             MachNumber(0.5),
             0.001
         );
->>>>>>> 02132c70
+    }
+}
+
+#[cfg(test)]
+mod resolution_tests {
+    use super::*;
+
+    #[test]
+    fn positive_values_are_returned_to_correct_resolution() {
+        let value: f64 = 22.;
+        let value_after_resolution = value.resolution(5.);
+
+        assert_eq!(value_after_resolution, 20.);
+    }
+
+    #[test]
+    fn negative_values_are_returned_to_correct_resolution() {
+        let value: f64 = -22.;
+        let value_after_resolution = value.resolution(5.);
+
+        assert_eq!(value_after_resolution, -20.);
+    }
+
+    #[test]
+    fn bigger_resolution_than_twice_value_returns_zero() {
+        let value: f64 = 22.;
+        let value_after_resolution = value.resolution(50.);
+
+        assert_eq!(value_after_resolution, 0.);
     }
 }
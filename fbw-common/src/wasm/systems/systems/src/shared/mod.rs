--- conflicted
+++ resolved
@@ -24,13 +24,10 @@
 mod random;
 pub use random::*;
 pub mod arinc429;
-<<<<<<< HEAD
 use arinc429::Arinc429Word;
-=======
 pub mod arinc825;
 pub mod can_bus;
 pub mod power_supply_relay;
->>>>>>> 7ce96afd
 
 pub trait ReservoirAirPressure {
     fn green_reservoir_pressure(&self) -> Pressure;

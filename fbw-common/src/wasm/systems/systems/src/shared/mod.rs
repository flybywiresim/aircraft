--- conflicted
+++ resolved
@@ -23,10 +23,7 @@
 
 pub mod low_pass_filter;
 pub mod pid;
-<<<<<<< HEAD
-=======
 // The module `test` isn't marked #[cfg(test)] to allow usage in other crates.
->>>>>>> b9ee722d
 pub mod test;
 pub mod update_iterator;
 

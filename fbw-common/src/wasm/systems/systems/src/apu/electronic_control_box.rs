use super::{
    air_intake_flap::AirIntakeFlapSignal, AirIntakeFlap, ApuStartMotor,
    AuxiliaryPowerUnitFireOverheadPanel, AuxiliaryPowerUnitOverheadPanel, FuelPressureSwitch,
    Turbine, TurbineSignal, TurbineState,
};
use crate::simulation::{InitContext, VariableIdentifier};
use crate::{
    failures::{Failure, FailureType},
    pneumatic::PneumaticValveSignal,
    shared::{
        arinc429::SignStatus, ApuBleedAirValveSignal, ApuMaster, ApuStart, ConsumePower,
        ContactorSignal, ControllerSignal, ElectricalBusType, ElectricalBuses, PneumaticValve,
    },
    simulation::{SimulationElement, SimulatorWriter, UpdateContext, Write},
};
use std::time::Duration;
use uom::si::pressure::bar;
use uom::si::{
    f64::*, power::watt, pressure::psi, ratio::percent, thermodynamic_temperature::degree_celsius,
};

pub(super) struct ElectronicControlBox {
    apu_n_raw_id: VariableIdentifier,
    apu_n_id: VariableIdentifier,
    apu_egt_id: VariableIdentifier,
    apu_egt_caution_id: VariableIdentifier,
    apu_egt_warning_id: VariableIdentifier,
    apu_low_fuel_pressure_fault_id: VariableIdentifier,
    apu_flap_fully_open_id: VariableIdentifier,
    ecam_inop_sys_apu_id: VariableIdentifier,
    apu_is_auto_shutdown_id: VariableIdentifier,
    apu_is_emergency_shutdown_id: VariableIdentifier,
    apu_bleed_air_pressure_id: VariableIdentifier,

    powered_by: ElectricalBusType,
    is_powered: bool,
    turbine_state: TurbineState,
    master_is_on: bool,
    start_is_on: bool,
    start_motor_is_powered: bool,
    n: Ratio,
    bleed_is_on: bool,
    bleed_air_valve_last_open_time_ago: Duration,
    bleed_air_pressure: Pressure,
    fault: Option<ApuFault>,
    air_intake_flap_open_amount: Ratio,
    egt: ThermodynamicTemperature,
    egt_warning_temperature: ThermodynamicTemperature,
    n_above_95_duration: Duration,
    fire_button_is_released: bool,
<<<<<<< HEAD
    start_motor_failure: Failure,
=======
    /** Absolute air pressure sensor in the air intake assembly. */
    inlet_pressure: Pressure,
>>>>>>> b309771e
}
impl ElectronicControlBox {
    const RUNNING_WARNING_EGT: f64 = 682.;
    const START_MOTOR_POWERED_UNTIL_N: f64 = 55.;
    pub const BLEED_AIR_COOLDOWN_DURATION_MILLIS: u64 = 120000;

    pub fn new(context: &mut InitContext, powered_by: ElectricalBusType) -> Self {
        ElectronicControlBox {
            apu_n_raw_id: context.get_identifier("APU_N_RAW".to_owned()),
            apu_n_id: context.get_identifier("APU_N".to_owned()),
            apu_egt_id: context.get_identifier("APU_EGT".to_owned()),
            apu_egt_caution_id: context.get_identifier("APU_EGT_CAUTION".to_owned()),
            apu_egt_warning_id: context.get_identifier("APU_EGT_WARNING".to_owned()),
            apu_low_fuel_pressure_fault_id: context
                .get_identifier("APU_LOW_FUEL_PRESSURE_FAULT".to_owned()),
            apu_flap_fully_open_id: context.get_identifier("APU_FLAP_FULLY_OPEN".to_owned()),
            ecam_inop_sys_apu_id: context.get_identifier("ECAM_INOP_SYS_APU".to_owned()),
            apu_is_auto_shutdown_id: context.get_identifier("APU_IS_AUTO_SHUTDOWN".to_owned()),
            apu_is_emergency_shutdown_id: context
                .get_identifier("APU_IS_EMERGENCY_SHUTDOWN".to_owned()),
            apu_bleed_air_pressure_id: context.get_identifier("APU_BLEED_AIR_PRESSURE".to_owned()),

            powered_by,
            is_powered: false,
            turbine_state: TurbineState::Shutdown,
            master_is_on: false,
            start_is_on: false,
            start_motor_is_powered: false,
            start_motor_failure: Failure::new(FailureType::ApuStartMotor),
            n: Ratio::new::<percent>(0.),
            bleed_is_on: false,
            bleed_air_valve_last_open_time_ago: Duration::from_secs(1000),
            bleed_air_pressure: Pressure::new::<psi>(0.),
            fault: None,
            air_intake_flap_open_amount: Ratio::new::<percent>(0.),
            egt: ThermodynamicTemperature::new::<degree_celsius>(0.),
            egt_warning_temperature: ThermodynamicTemperature::new::<degree_celsius>(
                ElectronicControlBox::RUNNING_WARNING_EGT,
            ),
            n_above_95_duration: Duration::from_secs(0),
            fire_button_is_released: false,
            inlet_pressure: Pressure::new::<bar>(0.94),
        }
    }

    pub fn is_on(&self) -> bool {
        self.is_powered
            && (self.master_is_on
                || (self.air_intake_flap_open_amount.get::<percent>() - 0.).abs() > f64::EPSILON
                || self.turbine_state != TurbineState::Shutdown)
    }

    fn is_powered_by_apu_itself(&self) -> bool {
        self.n().get::<percent>() > 70.
    }

    pub fn update_overhead_panel_state(
        &mut self,
        overhead: &AuxiliaryPowerUnitOverheadPanel,
        fire_overhead: &AuxiliaryPowerUnitFireOverheadPanel,
        apu_bleed_is_on: bool,
    ) {
        self.master_is_on = overhead.master_sw_is_on();
        self.start_is_on = overhead.start_is_on();
        self.bleed_is_on = apu_bleed_is_on;
        self.fire_button_is_released = fire_overhead.fire_button_is_released();
        if fire_overhead.fire_button_is_released() {
            self.fault = Some(ApuFault::ApuFire);
        }
    }

    pub fn update_air_intake_flap_state(&mut self, air_intake_flap: &AirIntakeFlap) {
        self.air_intake_flap_open_amount = air_intake_flap.open_amount();
    }

    pub fn update_air_intake_state(&mut self, context: &UpdateContext) {
        // FIXME simulate sensor failure (with fallback value logic)
        self.inlet_pressure = context.ambient_pressure();
    }

    pub fn update_start_motor_state(&mut self, start_motor: &impl ApuStartMotor) {
        self.start_motor_is_powered = start_motor.is_powered();

        if matches!(
            <ElectronicControlBox as ControllerSignal<ContactorSignal>>::signal(self),
            Some(ContactorSignal::Close)
        ) && !self.start_motor_is_powered
        {
            self.fault = Some(ApuFault::DcPowerLoss);
        }

        if self.start_motor_failure.is_active()
            && self.master_is_on
            && self.start_is_on
            && self.n.get::<percent>() < Self::START_MOTOR_POWERED_UNTIL_N
        {
            self.fault = Some(ApuFault::ApuStartMotor);
        }
    }

    pub fn update(&mut self, context: &UpdateContext, turbine: &dyn Turbine) {
        self.update_air_intake_state(context);

        self.n = turbine.n();
        self.egt = turbine.egt();
        self.turbine_state = turbine.state();
        self.bleed_air_pressure = turbine.bleed_air_pressure();
        self.egt_warning_temperature =
            ElectronicControlBox::calculate_egt_warning_temperature(self, &self.turbine_state);

        if self.n.get::<percent>() > 95. {
            self.n_above_95_duration += context.delta();
        } else {
            self.n_above_95_duration = Duration::from_secs(0);
        }

        if !self.is_on() {
            self.fault = None;
        }
    }

    pub fn update_bleed_air_valve_state(
        &mut self,
        context: &UpdateContext,
        bleed_air_valve: &impl PneumaticValve,
    ) {
        if bleed_air_valve.is_open() {
            self.bleed_air_valve_last_open_time_ago = Duration::from_secs(0);
        } else {
            self.bleed_air_valve_last_open_time_ago += context.delta();
        }
    }

    pub fn update_fuel_pressure_switch_state(&mut self, fuel_pressure_switch: &FuelPressureSwitch) {
        if self.fault.is_none()
            && 3. <= self.n.get::<percent>()
            && !fuel_pressure_switch.has_pressure()
        {
            self.fault = Some(ApuFault::FuelLowPressure);
        }
    }

    fn calculate_egt_warning_temperature(
        &self,
        turbine_state: &TurbineState,
    ) -> ThermodynamicTemperature {
        let running_warning_temperature = ThermodynamicTemperature::new::<degree_celsius>(
            ElectronicControlBox::RUNNING_WARNING_EGT,
        );
        match turbine_state {
            TurbineState::Shutdown => running_warning_temperature,
            TurbineState::Starting => {
                const STARTING_WARNING_EGT_BELOW_25000_FEET: f64 = 900.;
                const STARTING_WARNING_EGT_AT_OR_ABOVE_25000_FEET: f64 = 982.;
                let fl250_isa_pressure = Pressure::new::<psi>(5.45);

                if self.inlet_pressure > fl250_isa_pressure {
                    ThermodynamicTemperature::new::<degree_celsius>(
                        STARTING_WARNING_EGT_BELOW_25000_FEET,
                    )
                } else {
                    ThermodynamicTemperature::new::<degree_celsius>(
                        STARTING_WARNING_EGT_AT_OR_ABOVE_25000_FEET,
                    )
                }
            }
            TurbineState::Running => running_warning_temperature,
            TurbineState::Stopping => running_warning_temperature,
        }
    }

    /// Indicates if a fault has occurred which would cause the
    /// MASTER SW fault light to turn on.
    pub fn has_fault(&self) -> bool {
        self.fault.is_some()
    }

    pub fn is_auto_shutdown(&self) -> bool {
        !self.is_emergency_shutdown() && self.has_fault()
    }

    pub fn is_emergency_shutdown(&self) -> bool {
        self.fault == Some(ApuFault::ApuFire)
    }

    pub fn is_inoperable(&self) -> bool {
        self.has_fault() || self.fire_button_is_released
    }

    pub fn has_fuel_low_pressure_fault(&self) -> bool {
        if let Some(fault) = self.fault {
            fault == ApuFault::FuelLowPressure
        } else {
            false
        }
    }

    pub fn bleed_air_valve_was_open_in_last(&self, duration: Duration) -> bool {
        self.bleed_air_valve_last_open_time_ago <= duration
    }

    pub fn is_available(&self) -> bool {
        !self.has_fault()
            && ((self.turbine_state == TurbineState::Starting
                && (Duration::from_secs(2) <= self.n_above_95_duration
                    || self.n.get::<percent>() > 99.5))
                || (self.turbine_state != TurbineState::Starting && self.n.get::<percent>() > 95.))
    }

    pub fn egt_caution_temperature(&self) -> ThermodynamicTemperature {
        const WARNING_TO_CAUTION_DIFFERENCE: f64 = 33.;
        ThermodynamicTemperature::new::<degree_celsius>(
            self.egt_warning_temperature.get::<degree_celsius>() - WARNING_TO_CAUTION_DIFFERENCE,
        )
    }

    pub fn n(&self) -> Ratio {
        self.n
    }

    pub fn is_starting(&self) -> bool {
        self.turbine_state == TurbineState::Starting
    }

    fn air_intake_flap_is_fully_open(&self) -> bool {
        (self.air_intake_flap_open_amount.get::<percent>() - 100.).abs() < f64::EPSILON
    }
}
/// APU start Motor contactors controller
impl ControllerSignal<ContactorSignal> for ElectronicControlBox {
    fn signal(&self) -> Option<ContactorSignal> {
        if !self.is_on() {
            return None;
        }

        if self.is_inoperable() {
            return Some(ContactorSignal::Open);
        }

        match self.turbine_state {
            TurbineState::Shutdown
                if {
                    self.master_is_on
                        && self.start_is_on
                        && self.air_intake_flap_is_fully_open()
                        && !self.start_motor_failure.is_active()
                } =>
            {
                Some(ContactorSignal::Close)
            }
            TurbineState::Starting
                if {
                    self.turbine_state == TurbineState::Starting
                        && self.n.get::<percent>() < Self::START_MOTOR_POWERED_UNTIL_N
                        && !self.start_motor_failure.is_active()
                } =>
            {
                Some(ContactorSignal::Close)
            }
            _ => Some(ContactorSignal::Open),
        }
    }
}
impl ControllerSignal<AirIntakeFlapSignal> for ElectronicControlBox {
    fn signal(&self) -> Option<AirIntakeFlapSignal> {
        if !self.is_on() {
            None
        } else if match self.turbine_state {
            TurbineState::Shutdown => self.master_is_on,
            TurbineState::Starting => true,
            // While running, the air intake flap remains open.
            TurbineState::Running => true,
            // Manual shutdown sequence: the air intake flap closes at N = 7%.
            TurbineState::Stopping => self.master_is_on || 7. <= self.n.get::<percent>(),
        } {
            Some(AirIntakeFlapSignal::Open)
        } else {
            Some(AirIntakeFlapSignal::Close)
        }
    }
}
impl ControllerSignal<TurbineSignal> for ElectronicControlBox {
    fn signal(&self) -> Option<TurbineSignal> {
        if !self.is_on() {
            return None;
        }

        if self.is_auto_shutdown()
            || self.is_emergency_shutdown()
            || (!self.master_is_on
                && self.turbine_state != TurbineState::Starting
                && !self.bleed_air_valve_was_open_in_last(Duration::from_millis(
                    ElectronicControlBox::BLEED_AIR_COOLDOWN_DURATION_MILLIS,
                )))
        {
            Some(TurbineSignal::Stop)
        } else if self.start_motor_is_powered
            || self.n.get::<percent>() >= Self::START_MOTOR_POWERED_UNTIL_N
        {
            Some(TurbineSignal::StartOrContinue)
        } else {
            None
        }
    }
}
/// Bleed air valve controller
impl ControllerSignal<ApuBleedAirValveSignal> for ElectronicControlBox {
    fn signal(&self) -> Option<ApuBleedAirValveSignal> {
        if !self.is_on() {
            None
        } else if self.fault != Some(ApuFault::ApuFire)
            && self.master_is_on
            && self.n.get::<percent>() > 95.
            && self.bleed_is_on
        {
            Some(ApuBleedAirValveSignal::new_open())
        } else {
            Some(ApuBleedAirValveSignal::new_closed())
        }
    }
}
impl SimulationElement for ElectronicControlBox {
    fn accept<T: crate::simulation::SimulationElementVisitor>(&mut self, visitor: &mut T) {
        self.start_motor_failure.accept(visitor);
        visitor.visit(self);
    }
    fn write(&self, writer: &mut SimulatorWriter) {
        let ssm = if self.is_on() {
            SignStatus::NormalOperation
        } else {
            SignStatus::FailureWarning
        };

        // For sound and effects.
        writer.write(&self.apu_n_raw_id, self.n());

        writer.write_arinc429(&self.apu_n_id, self.n(), ssm);
        writer.write_arinc429(&self.apu_egt_id, self.egt, ssm);
        writer.write_arinc429(
            &self.apu_egt_caution_id,
            self.egt_caution_temperature(),
            ssm,
        );
        writer.write_arinc429(&self.apu_egt_warning_id, self.egt_warning_temperature, ssm);
        writer.write_arinc429(
            &self.apu_low_fuel_pressure_fault_id,
            self.has_fuel_low_pressure_fault(),
            ssm,
        );
        writer.write_arinc429(
            &self.apu_flap_fully_open_id,
            self.air_intake_flap_is_fully_open(),
            ssm,
        );
        writer.write_arinc429(
            &self.apu_bleed_air_pressure_id,
            self.bleed_air_pressure,
            ssm,
        );

        // Flight Warning Computer related information.
        writer.write(&self.ecam_inop_sys_apu_id, self.is_inoperable());
        writer.write(&self.apu_is_auto_shutdown_id, self.is_auto_shutdown());
        writer.write(
            &self.apu_is_emergency_shutdown_id,
            self.is_emergency_shutdown(),
        );
    }

    fn receive_power(&mut self, buses: &impl ElectricalBuses) {
        self.is_powered = self.is_powered_by_apu_itself() || buses.is_powered(self.powered_by);
    }

    fn consume_power<T: ConsumePower>(&mut self, _: &UpdateContext, consumption: &mut T) {
        if !self.is_powered_by_apu_itself() && self.is_on() {
            consumption.consume_from_bus(self.powered_by, Power::new::<watt>(105.))
        }
    }
}

#[derive(Clone, Copy, Debug, PartialEq)]
enum ApuFault {
    ApuFire,
    FuelLowPressure,
    DcPowerLoss,
    ApuStartMotor,
}<|MERGE_RESOLUTION|>--- conflicted
+++ resolved
@@ -48,12 +48,9 @@
     egt_warning_temperature: ThermodynamicTemperature,
     n_above_95_duration: Duration,
     fire_button_is_released: bool,
-<<<<<<< HEAD
     start_motor_failure: Failure,
-=======
     /** Absolute air pressure sensor in the air intake assembly. */
     inlet_pressure: Pressure,
->>>>>>> b309771e
 }
 impl ElectronicControlBox {
     const RUNNING_WARNING_EGT: f64 = 682.;
